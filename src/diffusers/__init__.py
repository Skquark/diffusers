--- conflicted
+++ resolved
@@ -313,10 +313,7 @@
             "HunyuanDiTPAGPipeline",
             "HunyuanDiTPipeline",
             "HunyuanSkyreelsImageToVideoPipeline",
-<<<<<<< HEAD
-=======
             "HunyuanVideoImageToVideoPipeline",
->>>>>>> 1fddee21
             "HunyuanVideoPipeline",
             "I2VGenXLPipeline",
             "IFImg2ImgPipeline",
@@ -827,10 +824,7 @@
             HunyuanDiTPAGPipeline,
             HunyuanDiTPipeline,
             HunyuanSkyreelsImageToVideoPipeline,
-<<<<<<< HEAD
-=======
             HunyuanVideoImageToVideoPipeline,
->>>>>>> 1fddee21
             HunyuanVideoPipeline,
             I2VGenXLPipeline,
             IFImg2ImgPipeline,
