# coding=utf-8
# Copyright 2025 The HuggingFace Inc. team.
#
# Licensed under the Apache License, Version 2.0 (the "License");
# you may not use this file except in compliance with the License.
# You may obtain a copy of the License at
#
#     http://www.apache.org/licenses/LICENSE-2.0
#
# Unless required by applicable law or agreed to in writing, software
# distributed under the License is distributed on an "AS IS" BASIS,
# WITHOUT WARRANTIES OR CONDITIONS OF ANY KIND, either express or implied.
# See the License for the specific language governing permissions and
# limitations under the License.
import inspect
import os
from functools import partial
from pathlib import Path
from typing import Dict, List, Optional, Union

import safetensors
import torch

from ..utils import (
    MIN_PEFT_VERSION,
    USE_PEFT_BACKEND,
    check_peft_version,
    convert_unet_state_dict_to_peft,
    delete_adapter_layers,
    get_adapter_name,
    get_peft_kwargs,
    is_peft_available,
    is_peft_version,
    logging,
    set_adapter_layers,
    set_weights_and_activate_adapters,
)
from .lora_base import _fetch_state_dict, _func_optionally_disable_offloading
from .unet_loader_utils import _maybe_expand_lora_scales


logger = logging.get_logger(__name__)

_SET_ADAPTER_SCALE_FN_MAPPING = {
    "UNet2DConditionModel": _maybe_expand_lora_scales,
    "UNetMotionModel": _maybe_expand_lora_scales,
    "SD3Transformer2DModel": lambda model_cls, weights: weights,
    "FluxTransformer2DModel": lambda model_cls, weights: weights,
    "CogVideoXTransformer3DModel": lambda model_cls, weights: weights,
    "ConsisIDTransformer3DModel": lambda model_cls, weights: weights,
    "MochiTransformer3DModel": lambda model_cls, weights: weights,
    "HunyuanVideoTransformer3DModel": lambda model_cls, weights: weights,
    "LTXVideoTransformer3DModel": lambda model_cls, weights: weights,
    "SanaTransformer2DModel": lambda model_cls, weights: weights,
    "Lumina2Transformer2DModel": lambda model_cls, weights: weights,
<<<<<<< HEAD
=======
    "WanTransformer3DModel": lambda model_cls, weights: weights,
>>>>>>> 1fddee21
}


def _maybe_adjust_config(config):
    """
    We may run into some ambiguous configuration values when a model has module names, sharing a common prefix
    (`proj_out.weight` and `blocks.transformer.proj_out.weight`, for example) and they have different LoRA ranks. This
    method removes the ambiguity by following what is described here:
    https://github.com/huggingface/diffusers/pull/9985#issuecomment-2493840028.
    """
    # Track keys that have been explicitly removed to prevent re-adding them.
    deleted_keys = set()

    rank_pattern = config["rank_pattern"].copy()
    target_modules = config["target_modules"]
    original_r = config["r"]

    for key in list(rank_pattern.keys()):
        key_rank = rank_pattern[key]

        # try to detect ambiguity
        # `target_modules` can also be a str, in which case this loop would loop
        # over the chars of the str. The technically correct way to match LoRA keys
        # in PEFT is to use LoraModel._check_target_module_exists (lora_config, key).
        # But this cuts it for now.
        exact_matches = [mod for mod in target_modules if mod == key]
        substring_matches = [mod for mod in target_modules if key in mod and mod != key]
        ambiguous_key = key

        if exact_matches and substring_matches:
            # if ambiguous, update the rank associated with the ambiguous key (`proj_out`, for example)
            config["r"] = key_rank
            # remove the ambiguous key from `rank_pattern` and record it as deleted
            del config["rank_pattern"][key]
            deleted_keys.add(key)
            # For substring matches, add them with the original rank only if they haven't been assigned already
            for mod in substring_matches:
                if mod not in config["rank_pattern"] and mod not in deleted_keys:
                    config["rank_pattern"][mod] = original_r

            # Update the rest of the target modules with the original rank if not already set and not deleted
            for mod in target_modules:
                if mod != ambiguous_key and mod not in config["rank_pattern"] and mod not in deleted_keys:
                    config["rank_pattern"][mod] = original_r

    # Handle alphas to deal with cases like:
    # https://github.com/huggingface/diffusers/pull/9999#issuecomment-2516180777
    has_different_ranks = len(config["rank_pattern"]) > 1 and list(config["rank_pattern"])[0] != config["r"]
    if has_different_ranks:
        config["lora_alpha"] = config["r"]
        alpha_pattern = {}
        for module_name, rank in config["rank_pattern"].items():
            alpha_pattern[module_name] = rank
        config["alpha_pattern"] = alpha_pattern

    return config


class PeftAdapterMixin:
    """
    A class containing all functions for loading and using adapters weights that are supported in PEFT library. For
    more details about adapters and injecting them in a base model, check out the PEFT
    [documentation](https://huggingface.co/docs/peft/index).

    Install the latest version of PEFT, and use this mixin to:

    - Attach new adapters in the model.
    - Attach multiple adapters and iteratively activate/deactivate them.
    - Activate/deactivate all adapters from the model.
    - Get a list of the active adapters.
    """

    _hf_peft_config_loaded = False

    @classmethod
    # Copied from diffusers.loaders.lora_base.LoraBaseMixin._optionally_disable_offloading
    def _optionally_disable_offloading(cls, _pipeline):
        """
        Optionally removes offloading in case the pipeline has been already sequentially offloaded to CPU.

        Args:
            _pipeline (`DiffusionPipeline`):
                The pipeline to disable offloading for.

        Returns:
            tuple:
                A tuple indicating if `is_model_cpu_offload` or `is_sequential_cpu_offload` is True.
        """
        return _func_optionally_disable_offloading(_pipeline=_pipeline)

    def load_lora_adapter(self, pretrained_model_name_or_path_or_dict, prefix="transformer", **kwargs):
        r"""
        Loads a LoRA adapter into the underlying model.

        Parameters:
            pretrained_model_name_or_path_or_dict (`str` or `os.PathLike` or `dict`):
                Can be either:

                    - A string, the *model id* (for example `google/ddpm-celebahq-256`) of a pretrained model hosted on
                      the Hub.
                    - A path to a *directory* (for example `./my_model_directory`) containing the model weights saved
                      with [`ModelMixin.save_pretrained`].
                    - A [torch state
                      dict](https://pytorch.org/tutorials/beginner/saving_loading_models.html#what-is-a-state-dict).

            prefix (`str`, *optional*): Prefix to filter the state dict.

            cache_dir (`Union[str, os.PathLike]`, *optional*):
                Path to a directory where a downloaded pretrained model configuration is cached if the standard cache
                is not used.
            force_download (`bool`, *optional*, defaults to `False`):
                Whether or not to force the (re-)download of the model weights and configuration files, overriding the
                cached versions if they exist.
            proxies (`Dict[str, str]`, *optional*):
                A dictionary of proxy servers to use by protocol or endpoint, for example, `{'http': 'foo.bar:3128',
                'http://hostname': 'foo.bar:4012'}`. The proxies are used on each request.
            local_files_only (`bool`, *optional*, defaults to `False`):
                Whether to only load local model weights and configuration files or not. If set to `True`, the model
                won't be downloaded from the Hub.
            token (`str` or *bool*, *optional*):
                The token to use as HTTP bearer authorization for remote files. If `True`, the token generated from
                `diffusers-cli login` (stored in `~/.huggingface`) is used.
            revision (`str`, *optional*, defaults to `"main"`):
                The specific model version to use. It can be a branch name, a tag name, a commit id, or any identifier
                allowed by Git.
            subfolder (`str`, *optional*, defaults to `""`):
                The subfolder location of a model file within a larger model repository on the Hub or locally.
            network_alphas (`Dict[str, float]`):
                The value of the network alpha used for stable learning and preventing underflow. This value has the
                same meaning as the `--network_alpha` option in the kohya-ss trainer script. Refer to [this
                link](https://github.com/darkstorm2150/sd-scripts/blob/main/docs/train_network_README-en.md#execute-learning).
            low_cpu_mem_usage (`bool`, *optional*):
                Speed up model loading by only loading the pretrained LoRA weights and not initializing the random
                weights.
        """
        from peft import LoraConfig, inject_adapter_in_model, set_peft_model_state_dict
        from peft.tuners.tuners_utils import BaseTunerLayer

        try:
            from peft.utils.constants import FULLY_QUALIFIED_PATTERN_KEY_PREFIX
        except ImportError:
            FULLY_QUALIFIED_PATTERN_KEY_PREFIX = None

        cache_dir = kwargs.pop("cache_dir", None)
        force_download = kwargs.pop("force_download", False)
        proxies = kwargs.pop("proxies", None)
        local_files_only = kwargs.pop("local_files_only", None)
        token = kwargs.pop("token", None)
        revision = kwargs.pop("revision", None)
        subfolder = kwargs.pop("subfolder", None)
        weight_name = kwargs.pop("weight_name", None)
        use_safetensors = kwargs.pop("use_safetensors", None)
        adapter_name = kwargs.pop("adapter_name", None)
        network_alphas = kwargs.pop("network_alphas", None)
        _pipeline = kwargs.pop("_pipeline", None)
        low_cpu_mem_usage = kwargs.pop("low_cpu_mem_usage", False)
        allow_pickle = False

        if low_cpu_mem_usage and is_peft_version("<=", "0.13.0"):
            raise ValueError(
                "`low_cpu_mem_usage=True` is not compatible with this `peft` version. Please update it with `pip install -U peft`."
            )

        user_agent = {
            "file_type": "attn_procs_weights",
            "framework": "pytorch",
        }

        state_dict = _fetch_state_dict(
            pretrained_model_name_or_path_or_dict=pretrained_model_name_or_path_or_dict,
            weight_name=weight_name,
            use_safetensors=use_safetensors,
            local_files_only=local_files_only,
            cache_dir=cache_dir,
            force_download=force_download,
            proxies=proxies,
            token=token,
            revision=revision,
            subfolder=subfolder,
            user_agent=user_agent,
            allow_pickle=allow_pickle,
        )
        if network_alphas is not None and prefix is None:
            raise ValueError("`network_alphas` cannot be None when `prefix` is None.")

        if prefix is not None:
            keys = list(state_dict.keys())
            model_keys = [k for k in keys if k.startswith(f"{prefix}.")]
            if len(model_keys) > 0:
                state_dict = {k.replace(f"{prefix}.", ""): v for k, v in state_dict.items() if k in model_keys}

        if len(state_dict) > 0:
            if adapter_name in getattr(self, "peft_config", {}):
                raise ValueError(
                    f"Adapter name {adapter_name} already in use in the model - please select a new adapter name."
                )

            # check with first key if is not in peft format
            first_key = next(iter(state_dict.keys()))
            if "lora_A" not in first_key:
                state_dict = convert_unet_state_dict_to_peft(state_dict)

            rank = {}
            for key, val in state_dict.items():
                # Cannot figure out rank from lora layers that don't have atleast 2 dimensions.
                # Bias layers in LoRA only have a single dimension
                if "lora_B" in key and val.ndim > 1:
<<<<<<< HEAD
                    # Support to handle cases where layer patterns are treated as full layer names
                    # was added later in PEFT. So, we handle it accordingly.
                    # TODO: when we fix the minimal PEFT version for Diffusers,
                    # we should remove `_maybe_adjust_config()`.
                    if FULLY_QUALIFIED_PATTERN_KEY_PREFIX:
                        rank[f"{FULLY_QUALIFIED_PATTERN_KEY_PREFIX}{key}"] = val.shape[1]
                    else:
                        rank[key] = val.shape[1]
=======
                    # TODO: revisit this after https://github.com/huggingface/peft/pull/2382 is merged.
                    rank[key] = val.shape[1]
>>>>>>> 1fddee21

            if network_alphas is not None and len(network_alphas) >= 1:
                alpha_keys = [k for k in network_alphas.keys() if k.startswith(f"{prefix}.")]
                network_alphas = {k.replace(f"{prefix}.", ""): v for k, v in network_alphas.items() if k in alpha_keys}

            lora_config_kwargs = get_peft_kwargs(rank, network_alpha_dict=network_alphas, peft_state_dict=state_dict)
<<<<<<< HEAD
            if not FULLY_QUALIFIED_PATTERN_KEY_PREFIX:
                lora_config_kwargs = _maybe_adjust_config(lora_config_kwargs)
=======
            # TODO: revisit this after https://github.com/huggingface/peft/pull/2382 is merged.
            lora_config_kwargs = _maybe_adjust_config(lora_config_kwargs)
>>>>>>> 1fddee21

            if "use_dora" in lora_config_kwargs:
                if lora_config_kwargs["use_dora"]:
                    if is_peft_version("<", "0.9.0"):
                        raise ValueError(
                            "You need `peft` 0.9.0 at least to use DoRA-enabled LoRAs. Please upgrade your installation of `peft`."
                        )
                else:
                    if is_peft_version("<", "0.9.0"):
                        lora_config_kwargs.pop("use_dora")

            if "lora_bias" in lora_config_kwargs:
                if lora_config_kwargs["lora_bias"]:
                    if is_peft_version("<=", "0.13.2"):
                        raise ValueError(
                            "You need `peft` 0.14.0 at least to use `lora_bias` in LoRAs. Please upgrade your installation of `peft`."
                        )
                else:
                    if is_peft_version("<=", "0.13.2"):
                        lora_config_kwargs.pop("lora_bias")

            lora_config = LoraConfig(**lora_config_kwargs)
            # adapter_name
            if adapter_name is None:
                adapter_name = get_adapter_name(self)

            # <Unsafe code
            # We can be sure that the following works as it just sets attention processors, lora layers and puts all in the same dtype
            # Now we remove any existing hooks to `_pipeline`.

            # In case the pipeline has been already offloaded to CPU - temporarily remove the hooks
            # otherwise loading LoRA weights will lead to an error
            is_model_cpu_offload, is_sequential_cpu_offload = self._optionally_disable_offloading(_pipeline)

            peft_kwargs = {}
            if is_peft_version(">=", "0.13.1"):
                peft_kwargs["low_cpu_mem_usage"] = low_cpu_mem_usage

            # To handle scenarios where we cannot successfully set state dict. If it's unsucessful,
            # we should also delete the `peft_config` associated to the `adapter_name`.
            try:
                inject_adapter_in_model(lora_config, self, adapter_name=adapter_name, **peft_kwargs)
                incompatible_keys = set_peft_model_state_dict(self, state_dict, adapter_name, **peft_kwargs)
            except Exception as e:
                # In case `inject_adapter_in_model()` was unsuccessful even before injecting the `peft_config`.
                if hasattr(self, "peft_config"):
                    for module in self.modules():
                        if isinstance(module, BaseTunerLayer):
                            active_adapters = module.active_adapters
                            for active_adapter in active_adapters:
                                if adapter_name in active_adapter:
                                    module.delete_adapter(adapter_name)

                    self.peft_config.pop(adapter_name)
                logger.error(f"Loading {adapter_name} was unsucessful with the following error: \n{e}")
                raise

            warn_msg = ""
            if incompatible_keys is not None:
                # Check only for unexpected keys.
                unexpected_keys = getattr(incompatible_keys, "unexpected_keys", None)
                if unexpected_keys:
                    lora_unexpected_keys = [k for k in unexpected_keys if "lora_" in k and adapter_name in k]
                    if lora_unexpected_keys:
                        warn_msg = (
                            f"Loading adapter weights from state_dict led to unexpected keys found in the model:"
                            f" {', '.join(lora_unexpected_keys)}. "
                        )

                # Filter missing keys specific to the current adapter.
                missing_keys = getattr(incompatible_keys, "missing_keys", None)
                if missing_keys:
                    lora_missing_keys = [k for k in missing_keys if "lora_" in k and adapter_name in k]
                    if lora_missing_keys:
                        warn_msg += (
                            f"Loading adapter weights from state_dict led to missing keys in the model:"
                            f" {', '.join(lora_missing_keys)}."
                        )

            if warn_msg:
                logger.warning(warn_msg)

            # Offload back.
            if is_model_cpu_offload:
                _pipeline.enable_model_cpu_offload()
            elif is_sequential_cpu_offload:
                _pipeline.enable_sequential_cpu_offload()
            # Unsafe code />

    def save_lora_adapter(
        self,
        save_directory,
        adapter_name: str = "default",
        upcast_before_saving: bool = False,
        safe_serialization: bool = True,
        weight_name: Optional[str] = None,
    ):
        """
        Save the LoRA parameters corresponding to the underlying model.

        Arguments:
            save_directory (`str` or `os.PathLike`):
                Directory to save LoRA parameters to. Will be created if it doesn't exist.
            adapter_name: (`str`, defaults to "default"): The name of the adapter to serialize. Useful when the
                underlying model has multiple adapters loaded.
            upcast_before_saving (`bool`, defaults to `False`):
                Whether to cast the underlying model to `torch.float32` before serialization.
            save_function (`Callable`):
                The function to use to save the state dictionary. Useful during distributed training when you need to
                replace `torch.save` with another method. Can be configured with the environment variable
                `DIFFUSERS_SAVE_MODE`.
            safe_serialization (`bool`, *optional*, defaults to `True`):
                Whether to save the model using `safetensors` or the traditional PyTorch way with `pickle`.
            weight_name: (`str`, *optional*, defaults to `None`): Name of the file to serialize the state dict with.
        """
        from peft.utils import get_peft_model_state_dict

        from .lora_base import LORA_WEIGHT_NAME, LORA_WEIGHT_NAME_SAFE

        if adapter_name is None:
            adapter_name = get_adapter_name(self)

        if adapter_name not in getattr(self, "peft_config", {}):
            raise ValueError(f"Adapter name {adapter_name} not found in the model.")

        lora_layers_to_save = get_peft_model_state_dict(
            self.to(dtype=torch.float32 if upcast_before_saving else None), adapter_name=adapter_name
        )
        if os.path.isfile(save_directory):
            raise ValueError(f"Provided path ({save_directory}) should be a directory, not a file")

        if safe_serialization:

            def save_function(weights, filename):
                return safetensors.torch.save_file(weights, filename, metadata={"format": "pt"})

        else:
            save_function = torch.save

        os.makedirs(save_directory, exist_ok=True)

        if weight_name is None:
            if safe_serialization:
                weight_name = LORA_WEIGHT_NAME_SAFE
            else:
                weight_name = LORA_WEIGHT_NAME

        # TODO: we could consider saving the `peft_config` as well.
        save_path = Path(save_directory, weight_name).as_posix()
        save_function(lora_layers_to_save, save_path)
        logger.info(f"Model weights saved in {save_path}")

    def set_adapters(
        self,
        adapter_names: Union[List[str], str],
        weights: Optional[Union[float, Dict, List[float], List[Dict], List[None]]] = None,
    ):
        """
        Set the currently active adapters for use in the UNet.

        Args:
            adapter_names (`List[str]` or `str`):
                The names of the adapters to use.
            adapter_weights (`Union[List[float], float]`, *optional*):
                The adapter(s) weights to use with the UNet. If `None`, the weights are set to `1.0` for all the
                adapters.

        Example:

        ```py
        from diffusers import AutoPipelineForText2Image
        import torch

        pipeline = AutoPipelineForText2Image.from_pretrained(
            "stabilityai/stable-diffusion-xl-base-1.0", torch_dtype=torch.float16
        ).to("cuda")
        pipeline.load_lora_weights(
            "jbilcke-hf/sdxl-cinematic-1", weight_name="pytorch_lora_weights.safetensors", adapter_name="cinematic"
        )
        pipeline.load_lora_weights("nerijs/pixel-art-xl", weight_name="pixel-art-xl.safetensors", adapter_name="pixel")
        pipeline.set_adapters(["cinematic", "pixel"], adapter_weights=[0.5, 0.5])
        ```
        """
        if not USE_PEFT_BACKEND:
            raise ValueError("PEFT backend is required for `set_adapters()`.")

        adapter_names = [adapter_names] if isinstance(adapter_names, str) else adapter_names

        # Expand weights into a list, one entry per adapter
        # examples for e.g. 2 adapters:  [{...}, 7] -> [7,7] ; None -> [None, None]
        if not isinstance(weights, list):
            weights = [weights] * len(adapter_names)

        if len(adapter_names) != len(weights):
            raise ValueError(
                f"Length of adapter names {len(adapter_names)} is not equal to the length of their weights {len(weights)}."
            )

        # Set None values to default of 1.0
        # e.g. [{...}, 7] -> [{...}, 7] ; [None, None] -> [1.0, 1.0]
        weights = [w if w is not None else 1.0 for w in weights]

        # e.g. [{...}, 7] -> [{expanded dict...}, 7]
        scale_expansion_fn = _SET_ADAPTER_SCALE_FN_MAPPING[self.__class__.__name__]
        weights = scale_expansion_fn(self, weights)

        set_weights_and_activate_adapters(self, adapter_names, weights)

    def add_adapter(self, adapter_config, adapter_name: str = "default") -> None:
        r"""
        Adds a new adapter to the current model for training. If no adapter name is passed, a default name is assigned
        to the adapter to follow the convention of the PEFT library.

        If you are not familiar with adapters and PEFT methods, we invite you to read more about them in the PEFT
        [documentation](https://huggingface.co/docs/peft).

        Args:
            adapter_config (`[~peft.PeftConfig]`):
                The configuration of the adapter to add; supported adapters are non-prefix tuning and adaption prompt
                methods.
            adapter_name (`str`, *optional*, defaults to `"default"`):
                The name of the adapter to add. If no name is passed, a default name is assigned to the adapter.
        """
        check_peft_version(min_version=MIN_PEFT_VERSION)

        if not is_peft_available():
            raise ImportError("PEFT is not available. Please install PEFT to use this function: `pip install peft`.")

        from peft import PeftConfig, inject_adapter_in_model

        if not self._hf_peft_config_loaded:
            self._hf_peft_config_loaded = True
        elif adapter_name in self.peft_config:
            raise ValueError(f"Adapter with name {adapter_name} already exists. Please use a different name.")

        if not isinstance(adapter_config, PeftConfig):
            raise ValueError(
                f"adapter_config should be an instance of PeftConfig. Got {type(adapter_config)} instead."
            )

        # Unlike transformers, here we don't need to retrieve the name_or_path of the unet as the loading logic is
        # handled by the `load_lora_layers` or `StableDiffusionLoraLoaderMixin`. Therefore we set it to `None` here.
        adapter_config.base_model_name_or_path = None
        inject_adapter_in_model(adapter_config, self, adapter_name)
        self.set_adapter(adapter_name)

    def set_adapter(self, adapter_name: Union[str, List[str]]) -> None:
        """
        Sets a specific adapter by forcing the model to only use that adapter and disables the other adapters.

        If you are not familiar with adapters and PEFT methods, we invite you to read more about them on the PEFT
        [documentation](https://huggingface.co/docs/peft).

        Args:
            adapter_name (Union[str, List[str]])):
                The list of adapters to set or the adapter name in the case of a single adapter.
        """
        check_peft_version(min_version=MIN_PEFT_VERSION)

        if not self._hf_peft_config_loaded:
            raise ValueError("No adapter loaded. Please load an adapter first.")

        if isinstance(adapter_name, str):
            adapter_name = [adapter_name]

        missing = set(adapter_name) - set(self.peft_config)
        if len(missing) > 0:
            raise ValueError(
                f"Following adapter(s) could not be found: {', '.join(missing)}. Make sure you are passing the correct adapter name(s)."
                f" current loaded adapters are: {list(self.peft_config.keys())}"
            )

        from peft.tuners.tuners_utils import BaseTunerLayer

        _adapters_has_been_set = False

        for _, module in self.named_modules():
            if isinstance(module, BaseTunerLayer):
                if hasattr(module, "set_adapter"):
                    module.set_adapter(adapter_name)
                # Previous versions of PEFT does not support multi-adapter inference
                elif not hasattr(module, "set_adapter") and len(adapter_name) != 1:
                    raise ValueError(
                        "You are trying to set multiple adapters and you have a PEFT version that does not support multi-adapter inference. Please upgrade to the latest version of PEFT."
                        " `pip install -U peft` or `pip install -U git+https://github.com/huggingface/peft.git`"
                    )
                else:
                    module.active_adapter = adapter_name
                _adapters_has_been_set = True

        if not _adapters_has_been_set:
            raise ValueError(
                "Did not succeeded in setting the adapter. Please make sure you are using a model that supports adapters."
            )

    def disable_adapters(self) -> None:
        r"""
        Disable all adapters attached to the model and fallback to inference with the base model only.

        If you are not familiar with adapters and PEFT methods, we invite you to read more about them on the PEFT
        [documentation](https://huggingface.co/docs/peft).
        """
        check_peft_version(min_version=MIN_PEFT_VERSION)

        if not self._hf_peft_config_loaded:
            raise ValueError("No adapter loaded. Please load an adapter first.")

        from peft.tuners.tuners_utils import BaseTunerLayer

        for _, module in self.named_modules():
            if isinstance(module, BaseTunerLayer):
                if hasattr(module, "enable_adapters"):
                    module.enable_adapters(enabled=False)
                else:
                    # support for older PEFT versions
                    module.disable_adapters = True

    def enable_adapters(self) -> None:
        """
        Enable adapters that are attached to the model. The model uses `self.active_adapters()` to retrieve the list of
        adapters to enable.

        If you are not familiar with adapters and PEFT methods, we invite you to read more about them on the PEFT
        [documentation](https://huggingface.co/docs/peft).
        """
        check_peft_version(min_version=MIN_PEFT_VERSION)

        if not self._hf_peft_config_loaded:
            raise ValueError("No adapter loaded. Please load an adapter first.")

        from peft.tuners.tuners_utils import BaseTunerLayer

        for _, module in self.named_modules():
            if isinstance(module, BaseTunerLayer):
                if hasattr(module, "enable_adapters"):
                    module.enable_adapters(enabled=True)
                else:
                    # support for older PEFT versions
                    module.disable_adapters = False

    def active_adapters(self) -> List[str]:
        """
        Gets the current list of active adapters of the model.

        If you are not familiar with adapters and PEFT methods, we invite you to read more about them on the PEFT
        [documentation](https://huggingface.co/docs/peft).
        """
        check_peft_version(min_version=MIN_PEFT_VERSION)

        if not is_peft_available():
            raise ImportError("PEFT is not available. Please install PEFT to use this function: `pip install peft`.")

        if not self._hf_peft_config_loaded:
            raise ValueError("No adapter loaded. Please load an adapter first.")

        from peft.tuners.tuners_utils import BaseTunerLayer

        for _, module in self.named_modules():
            if isinstance(module, BaseTunerLayer):
                return module.active_adapter

    def fuse_lora(self, lora_scale=1.0, safe_fusing=False, adapter_names=None):
        if not USE_PEFT_BACKEND:
            raise ValueError("PEFT backend is required for `fuse_lora()`.")

        self.lora_scale = lora_scale
        self._safe_fusing = safe_fusing
        self.apply(partial(self._fuse_lora_apply, adapter_names=adapter_names))

    def _fuse_lora_apply(self, module, adapter_names=None):
        from peft.tuners.tuners_utils import BaseTunerLayer

        merge_kwargs = {"safe_merge": self._safe_fusing}

        if isinstance(module, BaseTunerLayer):
            if self.lora_scale != 1.0:
                module.scale_layer(self.lora_scale)

            # For BC with prevous PEFT versions, we need to check the signature
            # of the `merge` method to see if it supports the `adapter_names` argument.
            supported_merge_kwargs = list(inspect.signature(module.merge).parameters)
            if "adapter_names" in supported_merge_kwargs:
                merge_kwargs["adapter_names"] = adapter_names
            elif "adapter_names" not in supported_merge_kwargs and adapter_names is not None:
                raise ValueError(
                    "The `adapter_names` argument is not supported with your PEFT version. Please upgrade"
                    " to the latest version of PEFT. `pip install -U peft`"
                )

            module.merge(**merge_kwargs)

    def unfuse_lora(self):
        if not USE_PEFT_BACKEND:
            raise ValueError("PEFT backend is required for `unfuse_lora()`.")
        self.apply(self._unfuse_lora_apply)

    def _unfuse_lora_apply(self, module):
        from peft.tuners.tuners_utils import BaseTunerLayer

        if isinstance(module, BaseTunerLayer):
            module.unmerge()

    def unload_lora(self):
        if not USE_PEFT_BACKEND:
            raise ValueError("PEFT backend is required for `unload_lora()`.")

        from ..utils import recurse_remove_peft_layers

        recurse_remove_peft_layers(self)
        if hasattr(self, "peft_config"):
            del self.peft_config

    def disable_lora(self):
        """
        Disables the active LoRA layers of the underlying model.

        Example:

        ```py
        from diffusers import AutoPipelineForText2Image
        import torch

        pipeline = AutoPipelineForText2Image.from_pretrained(
            "stabilityai/stable-diffusion-xl-base-1.0", torch_dtype=torch.float16
        ).to("cuda")
        pipeline.load_lora_weights(
            "jbilcke-hf/sdxl-cinematic-1", weight_name="pytorch_lora_weights.safetensors", adapter_name="cinematic"
        )
        pipeline.disable_lora()
        ```
        """
        if not USE_PEFT_BACKEND:
            raise ValueError("PEFT backend is required for this method.")
        set_adapter_layers(self, enabled=False)

    def enable_lora(self):
        """
        Enables the active LoRA layers of the underlying model.

        Example:

        ```py
        from diffusers import AutoPipelineForText2Image
        import torch

        pipeline = AutoPipelineForText2Image.from_pretrained(
            "stabilityai/stable-diffusion-xl-base-1.0", torch_dtype=torch.float16
        ).to("cuda")
        pipeline.load_lora_weights(
            "jbilcke-hf/sdxl-cinematic-1", weight_name="pytorch_lora_weights.safetensors", adapter_name="cinematic"
        )
        pipeline.enable_lora()
        ```
        """
        if not USE_PEFT_BACKEND:
            raise ValueError("PEFT backend is required for this method.")
        set_adapter_layers(self, enabled=True)

    def delete_adapters(self, adapter_names: Union[List[str], str]):
        """
        Delete an adapter's LoRA layers from the underlying model.

        Args:
            adapter_names (`Union[List[str], str]`):
                The names (single string or list of strings) of the adapter to delete.

        Example:

        ```py
        from diffusers import AutoPipelineForText2Image
        import torch

        pipeline = AutoPipelineForText2Image.from_pretrained(
            "stabilityai/stable-diffusion-xl-base-1.0", torch_dtype=torch.float16
        ).to("cuda")
        pipeline.load_lora_weights(
            "jbilcke-hf/sdxl-cinematic-1", weight_name="pytorch_lora_weights.safetensors", adapter_names="cinematic"
        )
        pipeline.delete_adapters("cinematic")
        ```
        """
        if not USE_PEFT_BACKEND:
            raise ValueError("PEFT backend is required for this method.")

        if isinstance(adapter_names, str):
            adapter_names = [adapter_names]

        for adapter_name in adapter_names:
            delete_adapter_layers(self, adapter_name)

            # Pop also the corresponding adapter from the config
            if hasattr(self, "peft_config"):
                self.peft_config.pop(adapter_name, None)<|MERGE_RESOLUTION|>--- conflicted
+++ resolved
@@ -53,10 +53,7 @@
     "LTXVideoTransformer3DModel": lambda model_cls, weights: weights,
     "SanaTransformer2DModel": lambda model_cls, weights: weights,
     "Lumina2Transformer2DModel": lambda model_cls, weights: weights,
-<<<<<<< HEAD
-=======
     "WanTransformer3DModel": lambda model_cls, weights: weights,
->>>>>>> 1fddee21
 }
 
 
@@ -264,32 +261,16 @@
                 # Cannot figure out rank from lora layers that don't have atleast 2 dimensions.
                 # Bias layers in LoRA only have a single dimension
                 if "lora_B" in key and val.ndim > 1:
-<<<<<<< HEAD
-                    # Support to handle cases where layer patterns are treated as full layer names
-                    # was added later in PEFT. So, we handle it accordingly.
-                    # TODO: when we fix the minimal PEFT version for Diffusers,
-                    # we should remove `_maybe_adjust_config()`.
-                    if FULLY_QUALIFIED_PATTERN_KEY_PREFIX:
-                        rank[f"{FULLY_QUALIFIED_PATTERN_KEY_PREFIX}{key}"] = val.shape[1]
-                    else:
-                        rank[key] = val.shape[1]
-=======
                     # TODO: revisit this after https://github.com/huggingface/peft/pull/2382 is merged.
                     rank[key] = val.shape[1]
->>>>>>> 1fddee21
 
             if network_alphas is not None and len(network_alphas) >= 1:
                 alpha_keys = [k for k in network_alphas.keys() if k.startswith(f"{prefix}.")]
                 network_alphas = {k.replace(f"{prefix}.", ""): v for k, v in network_alphas.items() if k in alpha_keys}
 
             lora_config_kwargs = get_peft_kwargs(rank, network_alpha_dict=network_alphas, peft_state_dict=state_dict)
-<<<<<<< HEAD
-            if not FULLY_QUALIFIED_PATTERN_KEY_PREFIX:
-                lora_config_kwargs = _maybe_adjust_config(lora_config_kwargs)
-=======
             # TODO: revisit this after https://github.com/huggingface/peft/pull/2382 is merged.
             lora_config_kwargs = _maybe_adjust_config(lora_config_kwargs)
->>>>>>> 1fddee21
 
             if "use_dora" in lora_config_kwargs:
                 if lora_config_kwargs["use_dora"]:
