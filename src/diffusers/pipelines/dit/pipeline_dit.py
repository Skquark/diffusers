--- conflicted
+++ resolved
@@ -222,14 +222,11 @@
             # compute previous image: x_t -> x_t-1
             latent_model_input = self.scheduler.step(model_output, t, latent_model_input).prev_sample
 
-<<<<<<< HEAD
             # call the callback, if provided
             if callback is not None and timesteps % callback_steps == 0:
                 callback(t, timesteps, latents)
-=======
             if XLA_AVAILABLE:
                 xm.mark_step()
->>>>>>> aeac0a00
 
         if guidance_scale > 1:
             latents, _ = latent_model_input.chunk(2, dim=0)
