# Attribution-NonCommercial 4.0 International (CC BY-NC 4.0)
# William Peebles and Saining Xie
#
# Copyright (c) 2021 OpenAI
# MIT License
#
# Copyright 2023 The HuggingFace Team. All rights reserved.
#
# Licensed under the Apache License, Version 2.0 (the "License");
# you may not use this file except in compliance with the License.
# You may obtain a copy of the License at
#
#     http://www.apache.org/licenses/LICENSE-2.0
#
# Unless required by applicable law or agreed to in writing, software
# distributed under the License is distributed on an "AS IS" BASIS,
# WITHOUT WARRANTIES OR CONDITIONS OF ANY KIND, either express or implied.
# See the License for the specific language governing permissions and
# limitations under the License.

from typing import Dict, List, Optional, Tuple, Union, Callable

import torch

from ...models import AutoencoderKL, Transformer2DModel
from ...schedulers import KarrasDiffusionSchedulers
from ...utils import randn_tensor
from ..pipeline_utils import DiffusionPipeline, ImagePipelineOutput


class DiTPipeline(DiffusionPipeline):
    r"""
    Pipeline for image generation based on a Transformer backbone instead of a UNet.

    This model inherits from [`DiffusionPipeline`]. Check the superclass documentation for the generic methods
    implemented for all pipelines (downloading, saving, running on a particular device, etc.).

    Parameters:
        transformer ([`Transformer2DModel`]):
            A class conditioned `Transformer2DModel` to denoise the encoded image latents.
        vae ([`AutoencoderKL`]):
            Variational Auto-Encoder (VAE) model to encode and decode images to and from latent representations.
        scheduler ([`DDIMScheduler`]):
            A scheduler to be used in combination with `transformer` to denoise the encoded image latents.
    """

    def __init__(
        self,
        transformer: Transformer2DModel,
        vae: AutoencoderKL,
        scheduler: KarrasDiffusionSchedulers,
        id2label: Optional[Dict[int, str]] = None,
    ):
        super().__init__()
        self.register_modules(transformer=transformer, vae=vae, scheduler=scheduler)

        # create a imagenet -> id dictionary for easier use
        self.labels = {}
        if id2label is not None:
            for key, value in id2label.items():
                for label in value.split(","):
                    self.labels[label.lstrip().rstrip()] = int(key)
            self.labels = dict(sorted(self.labels.items()))

    def get_label_ids(self, label: Union[str, List[str]]) -> List[int]:
        r"""

        Map label strings from ImageNet to corresponding class ids.

        Parameters:
            label (`str` or `dict` of `str`):
                Label strings to be mapped to class ids.

        Returns:
            `list` of `int`:
                Class ids to be processed by pipeline.
        """

        if not isinstance(label, list):
            label = list(label)

        for l in label:
            if l not in self.labels:
                raise ValueError(
                    f"{l} does not exist. Please make sure to select one of the following labels: \n {self.labels}."
                )

        return [self.labels[l] for l in label]

    @torch.no_grad()
    def __call__(
        self,
        class_labels: List[int],
        guidance_scale: float = 4.0,
        generator: Optional[Union[torch.Generator, List[torch.Generator]]] = None,
        num_inference_steps: int = 50,
        output_type: Optional[str] = "pil",
        return_dict: bool = True,
        callback: Optional[Callable[[int, int, torch.FloatTensor], None]] = None,
        callback_steps: Optional[int] = 1,
    ) -> Union[ImagePipelineOutput, Tuple]:
        r"""
        The call function to the pipeline for generation.

        Args:
            class_labels (List[int]):
                List of ImageNet class labels for the images to be generated.
            guidance_scale (`float`, *optional*, defaults to 4.0):
                A higher guidance scale value encourages the model to generate images closely linked to the text
                `prompt` at the expense of lower image quality. Guidance scale is enabled when `guidance_scale > 1`.
            generator (`torch.Generator`, *optional*):
                A [`torch.Generator`](https://pytorch.org/docs/stable/generated/torch.Generator.html) to make
                generation deterministic.
            num_inference_steps (`int`, *optional*, defaults to 250):
                The number of denoising steps. More denoising steps usually lead to a higher quality image at the
                expense of slower inference.
            output_type (`str`, *optional*, defaults to `"pil"`):
                The output format of the generated image. Choose between `PIL.Image` or `np.array`.
            return_dict (`bool`, *optional*, defaults to `True`):
                Whether or not to return a [`ImagePipelineOutput`] instead of a plain tuple.
<<<<<<< HEAD
            callback (`Callable`, *optional*):
                A function that will be called every `callback_steps` steps during inference. The function will be
                called with the following arguments: `callback(step: int, timestep: int, latents: torch.FloatTensor)`.
            callback_steps (`int`, *optional*, defaults to 1):
                The frequency at which the `callback` function will be called. If not specified, the callback will be
                called at every step.
=======
>>>>>>> 2e53936c

        Examples:

        ```py
        >>> from diffusers import DiTPipeline, DPMSolverMultistepScheduler
        >>> import torch

        >>> pipe = DiTPipeline.from_pretrained("facebook/DiT-XL-2-256", torch_dtype=torch.float16)
        >>> pipe.scheduler = DPMSolverMultistepScheduler.from_config(pipe.scheduler.config)
        >>> pipe = pipe.to("cuda")

        >>> # pick words from Imagenet class labels
        >>> pipe.labels  # to print all available words

        >>> # pick words that exist in ImageNet
        >>> words = ["white shark", "umbrella"]

        >>> class_ids = pipe.get_label_ids(words)

        >>> generator = torch.manual_seed(33)
        >>> output = pipe(class_labels=class_ids, num_inference_steps=25, generator=generator)

        >>> image = output.images[0]  # label 'white shark'
        ```

        Returns:
            [`~pipelines.ImagePipelineOutput`] or `tuple`:
                If `return_dict` is `True`, [`~pipelines.ImagePipelineOutput`] is returned, otherwise a `tuple` is
                returned where the first element is a list with the generated images
        """

        batch_size = len(class_labels)
        latent_size = self.transformer.config.sample_size
        latent_channels = self.transformer.config.in_channels

        latents = randn_tensor(
            shape=(batch_size, latent_channels, latent_size, latent_size),
            generator=generator,
            device=self._execution_device,
            dtype=self.transformer.dtype,
        )
        latent_model_input = torch.cat([latents] * 2) if guidance_scale > 1 else latents

        class_labels = torch.tensor(class_labels, device=self._execution_device).reshape(-1)
        class_null = torch.tensor([1000] * batch_size, device=self._execution_device)
        class_labels_input = torch.cat([class_labels, class_null], 0) if guidance_scale > 1 else class_labels

        # set step values
        self.scheduler.set_timesteps(num_inference_steps)

        for t in self.progress_bar(self.scheduler.timesteps):
            if guidance_scale > 1:
                half = latent_model_input[: len(latent_model_input) // 2]
                latent_model_input = torch.cat([half, half], dim=0)
            latent_model_input = self.scheduler.scale_model_input(latent_model_input, t)

            timesteps = t
            if not torch.is_tensor(timesteps):
                # TODO: this requires sync between CPU and GPU. So try to pass timesteps as tensors if you can
                # This would be a good case for the `match` statement (Python 3.10+)
                is_mps = latent_model_input.device.type == "mps"
                if isinstance(timesteps, float):
                    dtype = torch.float32 if is_mps else torch.float64
                else:
                    dtype = torch.int32 if is_mps else torch.int64
                timesteps = torch.tensor([timesteps], dtype=dtype, device=latent_model_input.device)
            elif len(timesteps.shape) == 0:
                timesteps = timesteps[None].to(latent_model_input.device)
            # broadcast to batch dimension in a way that's compatible with ONNX/Core ML
            timesteps = timesteps.expand(latent_model_input.shape[0])
            # predict noise model_output
            noise_pred = self.transformer(
                latent_model_input, timestep=timesteps, class_labels=class_labels_input
            ).sample

            # perform guidance
            if guidance_scale > 1:
                eps, rest = noise_pred[:, :latent_channels], noise_pred[:, latent_channels:]
                cond_eps, uncond_eps = torch.split(eps, len(eps) // 2, dim=0)

                half_eps = uncond_eps + guidance_scale * (cond_eps - uncond_eps)
                eps = torch.cat([half_eps, half_eps], dim=0)

                noise_pred = torch.cat([eps, rest], dim=1)

            # learned sigma
            if self.transformer.config.out_channels // 2 == latent_channels:
                model_output, _ = torch.split(noise_pred, latent_channels, dim=1)
            else:
                model_output = noise_pred

            # compute previous image: x_t -> x_t-1
            latent_model_input = self.scheduler.step(model_output, t, latent_model_input).prev_sample

            # call the callback, if provided
            if callback is not None and timesteps % callback_steps == 0:
                callback(t, timesteps, latents)

        if guidance_scale > 1:
            latents, _ = latent_model_input.chunk(2, dim=0)
        else:
            latents = latent_model_input

        latents = 1 / self.vae.config.scaling_factor * latents
        samples = self.vae.decode(latents).sample

        samples = (samples / 2 + 0.5).clamp(0, 1)

        # we always cast to float32 as this does not cause significant overhead and is compatible with bfloat16
        samples = samples.cpu().permute(0, 2, 3, 1).float().numpy()

        if output_type == "pil":
            samples = self.numpy_to_pil(samples)

        if not return_dict:
            return (samples,)

        return ImagePipelineOutput(images=samples)<|MERGE_RESOLUTION|>--- conflicted
+++ resolved
@@ -118,15 +118,6 @@
                 The output format of the generated image. Choose between `PIL.Image` or `np.array`.
             return_dict (`bool`, *optional*, defaults to `True`):
                 Whether or not to return a [`ImagePipelineOutput`] instead of a plain tuple.
-<<<<<<< HEAD
-            callback (`Callable`, *optional*):
-                A function that will be called every `callback_steps` steps during inference. The function will be
-                called with the following arguments: `callback(step: int, timestep: int, latents: torch.FloatTensor)`.
-            callback_steps (`int`, *optional*, defaults to 1):
-                The frequency at which the `callback` function will be called. If not specified, the callback will be
-                called at every step.
-=======
->>>>>>> 2e53936c
 
         Examples:
 
