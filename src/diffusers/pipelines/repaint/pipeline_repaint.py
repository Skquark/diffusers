--- conflicted
+++ resolved
@@ -13,12 +13,7 @@
 # limitations under the License.
 
 
-<<<<<<< HEAD
 from typing import Callable, List, Optional, Tuple, Union
-import warnings
-=======
->>>>>>> bbf733ab
-from typing import List, Optional, Tuple, Union
 
 import numpy as np
 import PIL
