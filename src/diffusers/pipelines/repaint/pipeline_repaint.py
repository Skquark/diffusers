# Copyright 2023 ETH Zurich Computer Vision Lab and The HuggingFace Team. All rights reserved.
#
# Licensed under the Apache License, Version 2.0 (the "License");
# you may not use this file except in compliance with the License.
# You may obtain a copy of the License at
#
#     http://www.apache.org/licenses/LICENSE-2.0
#
# Unless required by applicable law or agreed to in writing, software
# distributed under the License is distributed on an "AS IS" BASIS,
# WITHOUT WARRANTIES OR CONDITIONS OF ANY KIND, either express or implied.
# See the License for the specific language governing permissions and
# limitations under the License.


<<<<<<< HEAD
from typing import Callable, List, Optional, Tuple, Union
=======
import warnings
from typing import List, Optional, Tuple, Union
>>>>>>> 41ae6708

import numpy as np
import PIL
import torch

from ...models import UNet2DModel
from ...schedulers import RePaintScheduler
from ...utils import PIL_INTERPOLATION, logging, randn_tensor
from ..pipeline_utils import DiffusionPipeline, ImagePipelineOutput


logger = logging.get_logger(__name__)  # pylint: disable=invalid-name


# Copied from diffusers.pipelines.stable_diffusion.pipeline_stable_diffusion_img2img.preprocess
def _preprocess_image(image: Union[List, PIL.Image.Image, torch.Tensor]):
    warnings.warn(
        "The preprocess method is deprecated and will be removed in a future version. Please"
        " use VaeImageProcessor.preprocess instead",
        FutureWarning,
    )
    if isinstance(image, torch.Tensor):
        return image
    elif isinstance(image, PIL.Image.Image):
        image = [image]

    if isinstance(image[0], PIL.Image.Image):
        w, h = image[0].size
        w, h = (x - x % 8 for x in (w, h))  # resize to integer multiple of 8

        image = [np.array(i.resize((w, h), resample=PIL_INTERPOLATION["lanczos"]))[None, :] for i in image]
        image = np.concatenate(image, axis=0)
        image = np.array(image).astype(np.float32) / 255.0
        image = image.transpose(0, 3, 1, 2)
        image = 2.0 * image - 1.0
        image = torch.from_numpy(image)
    elif isinstance(image[0], torch.Tensor):
        image = torch.cat(image, dim=0)
    return image


def _preprocess_mask(mask: Union[List, PIL.Image.Image, torch.Tensor]):
    if isinstance(mask, torch.Tensor):
        return mask
    elif isinstance(mask, PIL.Image.Image):
        mask = [mask]

    if isinstance(mask[0], PIL.Image.Image):
        w, h = mask[0].size
        w, h = (x - x % 32 for x in (w, h))  # resize to integer multiple of 32
        mask = [np.array(m.convert("L").resize((w, h), resample=PIL_INTERPOLATION["nearest"]))[None, :] for m in mask]
        mask = np.concatenate(mask, axis=0)
        mask = mask.astype(np.float32) / 255.0
        mask[mask < 0.5] = 0
        mask[mask >= 0.5] = 1
        mask = torch.from_numpy(mask)
    elif isinstance(mask[0], torch.Tensor):
        mask = torch.cat(mask, dim=0)
    return mask


class RePaintPipeline(DiffusionPipeline):
    unet: UNet2DModel
    scheduler: RePaintScheduler

    def __init__(self, unet, scheduler):
        super().__init__()
        self.register_modules(unet=unet, scheduler=scheduler)

    @torch.no_grad()
    def __call__(
        self,
        image: Union[torch.Tensor, PIL.Image.Image],
        mask_image: Union[torch.Tensor, PIL.Image.Image],
        num_inference_steps: int = 250,
        eta: float = 0.0,
        jump_length: int = 10,
        jump_n_sample: int = 10,
        generator: Optional[Union[torch.Generator, List[torch.Generator]]] = None,
        output_type: Optional[str] = "pil",
        return_dict: bool = True,
        callback: Optional[Callable[[int, int, torch.FloatTensor], None]] = None,
        callback_steps: Optional[int] = 1,
    ) -> Union[ImagePipelineOutput, Tuple]:
        r"""
        Args:
            image (`torch.FloatTensor` or `PIL.Image.Image`):
                The original image to inpaint on.
            mask_image (`torch.FloatTensor` or `PIL.Image.Image`):
                The mask_image where 0.0 values define which part of the original image to inpaint (change).
            num_inference_steps (`int`, *optional*, defaults to 1000):
                The number of denoising steps. More denoising steps usually lead to a higher quality image at the
                expense of slower inference.
            eta (`float`):
                The weight of noise for added noise in a diffusion step. Its value is between 0.0 and 1.0 - 0.0 is DDIM
                and 1.0 is DDPM scheduler respectively.
            jump_length (`int`, *optional*, defaults to 10):
                The number of steps taken forward in time before going backward in time for a single jump ("j" in
                RePaint paper). Take a look at Figure 9 and 10 in https://arxiv.org/pdf/2201.09865.pdf.
            jump_n_sample (`int`, *optional*, defaults to 10):
                The number of times we will make forward time jump for a given chosen time sample. Take a look at
                Figure 9 and 10 in https://arxiv.org/pdf/2201.09865.pdf.
            generator (`torch.Generator`, *optional*):
                One or a list of [torch generator(s)](https://pytorch.org/docs/stable/generated/torch.Generator.html)
                to make generation deterministic.
            output_type (`str`, *optional*, defaults to `"pil"`):
                The output format of the generate image. Choose between
                [PIL](https://pillow.readthedocs.io/en/stable/): `PIL.Image.Image` or `np.array`.
            return_dict (`bool`, *optional*, defaults to `True`):
                Whether or not to return a [`~pipeline_utils.ImagePipelineOutput`] instead of a plain tuple.
            callback (`Callable`, *optional*):
                A function that will be called every `callback_steps` steps during inference. The function will be
                called with the following arguments: `callback(step: int, timestep: int, latents: torch.FloatTensor)`.
            callback_steps (`int`, *optional*, defaults to 1):
                The frequency at which the `callback` function will be called. If not specified, the callback will be
                called at every step.

        Returns:
            [`~pipelines.ImagePipelineOutput`] or `tuple`: [`~pipelines.utils.ImagePipelineOutput`] if `return_dict` is
            True, otherwise a `tuple. When returning a tuple, the first element is a list with the generated images.
        """

        original_image = image

        original_image = _preprocess_image(original_image)
        original_image = original_image.to(device=self.device, dtype=self.unet.dtype)
        mask_image = _preprocess_mask(mask_image)
        mask_image = mask_image.to(device=self.device, dtype=self.unet.dtype)

        batch_size = original_image.shape[0]

        # sample gaussian noise to begin the loop
        if isinstance(generator, list) and len(generator) != batch_size:
            raise ValueError(
                f"You have passed a list of generators of length {len(generator)}, but requested an effective batch"
                f" size of {batch_size}. Make sure the batch size matches the length of the generators."
            )

        image_shape = original_image.shape
        image = randn_tensor(image_shape, generator=generator, device=self.device, dtype=self.unet.dtype)

        # set step values
        self.scheduler.set_timesteps(num_inference_steps, jump_length, jump_n_sample, self.device)
        self.scheduler.eta = eta

        t_last = self.scheduler.timesteps[0] + 1
        generator = generator[0] if isinstance(generator, list) else generator
        for i, t in enumerate(self.progress_bar(self.scheduler.timesteps)):
            if t < t_last:
                # predict the noise residual
                model_output = self.unet(image, t).sample
                # compute previous image: x_t -> x_t-1
                image = self.scheduler.step(model_output, t, image, original_image, mask_image, generator).prev_sample

            else:
                # compute the reverse: x_t-1 -> x_t
                image = self.scheduler.undo_step(image, t_last, generator)
            t_last = t

            # call the callback, if provided
            if callback is not None and i % callback_steps == 0:
                callback(i, t, self.scheduler.timesteps)

        image = (image / 2 + 0.5).clamp(0, 1)
        image = image.cpu().permute(0, 2, 3, 1).numpy()
        if output_type == "pil":
            image = self.numpy_to_pil(image)

        if not return_dict:
            return (image,)

        return ImagePipelineOutput(images=image)<|MERGE_RESOLUTION|>--- conflicted
+++ resolved
@@ -13,12 +13,9 @@
 # limitations under the License.
 
 
-<<<<<<< HEAD
 from typing import Callable, List, Optional, Tuple, Union
-=======
 import warnings
 from typing import List, Optional, Tuple, Union
->>>>>>> 41ae6708
 
 import numpy as np
 import PIL
