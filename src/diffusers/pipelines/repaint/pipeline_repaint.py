--- conflicted
+++ resolved
@@ -120,7 +120,6 @@
                 The output format of the generate image. Choose between
                 [PIL](https://pillow.readthedocs.io/en/stable/): `PIL.Image.Image` or `np.array`.
             return_dict (`bool`, *optional*, defaults to `True`):
-<<<<<<< HEAD
                 Whether or not to return a [`~pipeline_utils.ImagePipelineOutput`] instead of a plain tuple.
             callback (`Callable`, *optional*):
                 A function that will be called every `callback_steps` steps during inference. The function will be
@@ -128,9 +127,6 @@
             callback_steps (`int`, *optional*, defaults to 1):
                 The frequency at which the `callback` function will be called. If not specified, the callback will be
                 called at every step.
-=======
-                Whether or not to return a [`~pipelines.ImagePipelineOutput`] instead of a plain tuple.
->>>>>>> 62608a91
 
         Returns:
             [`~pipelines.ImagePipelineOutput`] or `tuple`: [`~pipelines.utils.ImagePipelineOutput`] if `return_dict` is
