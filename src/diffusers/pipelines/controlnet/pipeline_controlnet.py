# Copyright 2024 The HuggingFace Team. All rights reserved.
#
# Licensed under the Apache License, Version 2.0 (the "License");
# you may not use this file except in compliance with the License.
# You may obtain a copy of the License at
#
#     http://www.apache.org/licenses/LICENSE-2.0
#
# Unless required by applicable law or agreed to in writing, software
# distributed under the License is distributed on an "AS IS" BASIS,
# WITHOUT WARRANTIES OR CONDITIONS OF ANY KIND, either express or implied.
# See the License for the specific language governing permissions and
# limitations under the License.


import inspect
from typing import Any, Callable, Dict, List, Optional, Tuple, Union

import numpy as np
import PIL.Image
import torch
import torch.nn.functional as F
from transformers import CLIPImageProcessor, CLIPTextModel, CLIPTokenizer, CLIPVisionModelWithProjection

from ...callbacks import MultiPipelineCallbacks, PipelineCallback
from ...image_processor import PipelineImageInput, VaeImageProcessor
from ...loaders import FromSingleFileMixin, IPAdapterMixin, StableDiffusionLoraLoaderMixin, TextualInversionLoaderMixin
from ...models import AutoencoderKL, ControlNetModel, ImageProjection, MultiControlNetModel, UNet2DConditionModel
from ...models.lora import adjust_lora_scale_text_encoder
from ...schedulers import KarrasDiffusionSchedulers
from ...utils import (
    USE_PEFT_BACKEND,
    deprecate,
    is_torch_xla_available,
    logging,
    replace_example_docstring,
    scale_lora_layers,
    unscale_lora_layers,
)
from ...utils.torch_utils import is_compiled_module, is_torch_version, randn_tensor
from ..pipeline_utils import DiffusionPipeline, StableDiffusionMixin
from ..stable_diffusion.pipeline_output import StableDiffusionPipelineOutput
from ..stable_diffusion.safety_checker import StableDiffusionSafetyChecker


if is_torch_xla_available():
    import torch_xla.core.xla_model as xm

    XLA_AVAILABLE = True
else:
    XLA_AVAILABLE = False

logger = logging.get_logger(__name__)  # pylint: disable=invalid-name


EXAMPLE_DOC_STRING = """
    Examples:
        ```py
        >>> # !pip install opencv-python transformers accelerate
        >>> from diffusers import StableDiffusionControlNetPipeline, ControlNetModel, UniPCMultistepScheduler
        >>> from diffusers.utils import load_image
        >>> import numpy as np
        >>> import torch

        >>> import cv2
        >>> from PIL import Image

        >>> # download an image
        >>> image = load_image(
        ...     "https://hf.co/datasets/huggingface/documentation-images/resolve/main/diffusers/input_image_vermeer.png"
        ... )
        >>> image = np.array(image)

        >>> # get canny image
        >>> image = cv2.Canny(image, 100, 200)
        >>> image = image[:, :, None]
        >>> image = np.concatenate([image, image, image], axis=2)
        >>> canny_image = Image.fromarray(image)

        >>> # load control net and stable diffusion v1-5
        >>> controlnet = ControlNetModel.from_pretrained("lllyasviel/sd-controlnet-canny", torch_dtype=torch.float16)
        >>> pipe = StableDiffusionControlNetPipeline.from_pretrained(
        ...     "stable-diffusion-v1-5/stable-diffusion-v1-5", controlnet=controlnet, torch_dtype=torch.float16
        ... )

        >>> # speed up diffusion process with faster scheduler and memory optimization
        >>> pipe.scheduler = UniPCMultistepScheduler.from_config(pipe.scheduler.config)
        >>> # remove following line if xformers is not installed
        >>> pipe.enable_xformers_memory_efficient_attention()

        >>> pipe.enable_model_cpu_offload()

        >>> # generate image
        >>> generator = torch.manual_seed(0)
        >>> image = pipe(
        ...     "futuristic-looking woman", num_inference_steps=20, generator=generator, image=canny_image
        ... ).images[0]
        ```
"""


# Copied from diffusers.pipelines.stable_diffusion.pipeline_stable_diffusion.retrieve_timesteps
def retrieve_timesteps(
    scheduler,
    num_inference_steps: Optional[int] = None,
    device: Optional[Union[str, torch.device]] = None,
    timesteps: Optional[List[int]] = None,
    sigmas: Optional[List[float]] = None,
    **kwargs,
):
    r"""
    Calls the scheduler's `set_timesteps` method and retrieves timesteps from the scheduler after the call. Handles
    custom timesteps. Any kwargs will be supplied to `scheduler.set_timesteps`.

    Args:
        scheduler (`SchedulerMixin`):
            The scheduler to get timesteps from.
        num_inference_steps (`int`):
            The number of diffusion steps used when generating samples with a pre-trained model. If used, `timesteps`
            must be `None`.
        device (`str` or `torch.device`, *optional*):
            The device to which the timesteps should be moved to. If `None`, the timesteps are not moved.
        timesteps (`List[int]`, *optional*):
            Custom timesteps used to override the timestep spacing strategy of the scheduler. If `timesteps` is passed,
            `num_inference_steps` and `sigmas` must be `None`.
        sigmas (`List[float]`, *optional*):
            Custom sigmas used to override the timestep spacing strategy of the scheduler. If `sigmas` is passed,
            `num_inference_steps` and `timesteps` must be `None`.

    Returns:
        `Tuple[torch.Tensor, int]`: A tuple where the first element is the timestep schedule from the scheduler and the
        second element is the number of inference steps.
    """
    if timesteps is not None and sigmas is not None:
        raise ValueError("Only one of `timesteps` or `sigmas` can be passed. Please choose one to set custom values")
    if timesteps is not None:
        accepts_timesteps = "timesteps" in set(inspect.signature(scheduler.set_timesteps).parameters.keys())
        if not accepts_timesteps:
            raise ValueError(
                f"The current scheduler class {scheduler.__class__}'s `set_timesteps` does not support custom"
                f" timestep schedules. Please check whether you are using the correct scheduler."
            )
        scheduler.set_timesteps(timesteps=timesteps, device=device, **kwargs)
        timesteps = scheduler.timesteps
        num_inference_steps = len(timesteps)
    elif sigmas is not None:
        accept_sigmas = "sigmas" in set(inspect.signature(scheduler.set_timesteps).parameters.keys())
        if not accept_sigmas:
            raise ValueError(
                f"The current scheduler class {scheduler.__class__}'s `set_timesteps` does not support custom"
                f" sigmas schedules. Please check whether you are using the correct scheduler."
            )
        scheduler.set_timesteps(sigmas=sigmas, device=device, **kwargs)
        timesteps = scheduler.timesteps
        num_inference_steps = len(timesteps)
    else:
        scheduler.set_timesteps(num_inference_steps, device=device, **kwargs)
        timesteps = scheduler.timesteps
    return timesteps, num_inference_steps


class StableDiffusionControlNetPipeline(
    DiffusionPipeline,
    StableDiffusionMixin,
    TextualInversionLoaderMixin,
    StableDiffusionLoraLoaderMixin,
    IPAdapterMixin,
    FromSingleFileMixin,
):
    r"""
    Pipeline for text-to-image generation using Stable Diffusion with ControlNet guidance.

    This model inherits from [`DiffusionPipeline`]. Check the superclass documentation for the generic methods
    implemented for all pipelines (downloading, saving, running on a particular device, etc.).

    The pipeline also inherits the following loading methods:
        - [`~loaders.TextualInversionLoaderMixin.load_textual_inversion`] for loading textual inversion embeddings
        - [`~loaders.StableDiffusionLoraLoaderMixin.load_lora_weights`] for loading LoRA weights
        - [`~loaders.StableDiffusionLoraLoaderMixin.save_lora_weights`] for saving LoRA weights
        - [`~loaders.FromSingleFileMixin.from_single_file`] for loading `.ckpt` files
        - [`~loaders.IPAdapterMixin.load_ip_adapter`] for loading IP Adapters

    Args:
        vae ([`AutoencoderKL`]):
            Variational Auto-Encoder (VAE) model to encode and decode images to and from latent representations.
        text_encoder ([`~transformers.CLIPTextModel`]):
            Frozen text-encoder ([clip-vit-large-patch14](https://huggingface.co/openai/clip-vit-large-patch14)).
        tokenizer ([`~transformers.CLIPTokenizer`]):
            A `CLIPTokenizer` to tokenize text.
        unet ([`UNet2DConditionModel`]):
            A `UNet2DConditionModel` to denoise the encoded image latents.
        controlnet ([`ControlNetModel`] or `List[ControlNetModel]`):
            Provides additional conditioning to the `unet` during the denoising process. If you set multiple
            ControlNets as a list, the outputs from each ControlNet are added together to create one combined
            additional conditioning.
        scheduler ([`SchedulerMixin`]):
            A scheduler to be used in combination with `unet` to denoise the encoded image latents. Can be one of
            [`DDIMScheduler`], [`LMSDiscreteScheduler`], or [`PNDMScheduler`].
        safety_checker ([`StableDiffusionSafetyChecker`]):
            Classification module that estimates whether generated images could be considered offensive or harmful.
            Please refer to the [model card](https://huggingface.co/stable-diffusion-v1-5/stable-diffusion-v1-5) for
            more details about a model's potential harms.
        feature_extractor ([`~transformers.CLIPImageProcessor`]):
            A `CLIPImageProcessor` to extract features from generated images; used as inputs to the `safety_checker`.
    """

    model_cpu_offload_seq = "text_encoder->image_encoder->unet->vae"
    _optional_components = ["safety_checker", "feature_extractor", "image_encoder"]
    _exclude_from_cpu_offload = ["safety_checker"]
    _callback_tensor_inputs = ["latents", "prompt_embeds", "negative_prompt_embeds", "image"]

    def __init__(
        self,
        vae: AutoencoderKL,
        text_encoder: CLIPTextModel,
        tokenizer: CLIPTokenizer,
        unet: UNet2DConditionModel,
        controlnet: Union[ControlNetModel, List[ControlNetModel], Tuple[ControlNetModel], MultiControlNetModel],
        scheduler: KarrasDiffusionSchedulers,
        safety_checker: StableDiffusionSafetyChecker,
        feature_extractor: CLIPImageProcessor,
        image_encoder: CLIPVisionModelWithProjection = None,
        requires_safety_checker: bool = True,
    ):
        super().__init__()

        if safety_checker is None and requires_safety_checker:
            logger.warning(
                f"You have disabled the safety checker for {self.__class__} by passing `safety_checker=None`. Ensure"
                " that you abide to the conditions of the Stable Diffusion license and do not expose unfiltered"
                " results in services or applications open to the public. Both the diffusers team and Hugging Face"
                " strongly recommend to keep the safety filter enabled in all public facing circumstances, disabling"
                " it only for use-cases that involve analyzing network behavior or auditing its results. For more"
                " information, please have a look at https://github.com/huggingface/diffusers/pull/254 ."
            )

        if safety_checker is not None and feature_extractor is None:
            raise ValueError(
                "Make sure to define a feature extractor when loading {self.__class__} if you want to use the safety"
                " checker. If you do not want to use the safety checker, you can pass `'safety_checker=None'` instead."
            )

        if isinstance(controlnet, (list, tuple)):
            controlnet = MultiControlNetModel(controlnet)

        self.register_modules(
            vae=vae,
            text_encoder=text_encoder,
            tokenizer=tokenizer,
            unet=unet,
            controlnet=controlnet,
            scheduler=scheduler,
            safety_checker=safety_checker,
            feature_extractor=feature_extractor,
            image_encoder=image_encoder,
        )
        self.vae_scale_factor = 2 ** (len(self.vae.config.block_out_channels) - 1) if getattr(self, "vae", None) else 8
        self.image_processor = VaeImageProcessor(vae_scale_factor=self.vae_scale_factor, do_convert_rgb=True)
        self.control_image_processor = VaeImageProcessor(
            vae_scale_factor=self.vae_scale_factor, do_convert_rgb=True, do_normalize=False
        )
        self.register_to_config(requires_safety_checker=requires_safety_checker)

    # Copied from diffusers.pipelines.stable_diffusion.pipeline_stable_diffusion.StableDiffusionPipeline._encode_prompt
    def _encode_prompt(
        self,
        prompt,
        device,
        num_images_per_prompt,
        do_classifier_free_guidance,
        negative_prompt=None,
        prompt_embeds: Optional[torch.Tensor] = None,
        negative_prompt_embeds: Optional[torch.Tensor] = None,
        lora_scale: Optional[float] = None,
        **kwargs,
    ):
        deprecation_message = "`_encode_prompt()` is deprecated and it will be removed in a future version. Use `encode_prompt()` instead. Also, be aware that the output format changed from a concatenated tensor to a tuple."
        deprecate("_encode_prompt()", "1.0.0", deprecation_message, standard_warn=False)

        prompt_embeds_tuple = self.encode_prompt(
            prompt=prompt,
            device=device,
            num_images_per_prompt=num_images_per_prompt,
            do_classifier_free_guidance=do_classifier_free_guidance,
            negative_prompt=negative_prompt,
            prompt_embeds=prompt_embeds,
            negative_prompt_embeds=negative_prompt_embeds,
            lora_scale=lora_scale,
            **kwargs,
        )

        # concatenate for backwards comp
        prompt_embeds = torch.cat([prompt_embeds_tuple[1], prompt_embeds_tuple[0]])

        return prompt_embeds

    # Copied from diffusers.pipelines.stable_diffusion.pipeline_stable_diffusion.StableDiffusionPipeline.encode_prompt
    def encode_prompt(
        self,
        prompt,
        device,
        num_images_per_prompt,
        do_classifier_free_guidance,
        negative_prompt=None,
        prompt_embeds: Optional[torch.Tensor] = None,
        negative_prompt_embeds: Optional[torch.Tensor] = None,
        lora_scale: Optional[float] = None,
        clip_skip: Optional[int] = None,
    ):
        r"""
        Encodes the prompt into text encoder hidden states.

        Args:
            prompt (`str` or `List[str]`, *optional*):
                prompt to be encoded
            device: (`torch.device`):
                torch device
            num_images_per_prompt (`int`):
                number of images that should be generated per prompt
            do_classifier_free_guidance (`bool`):
                whether to use classifier free guidance or not
            negative_prompt (`str` or `List[str]`, *optional*):
                The prompt or prompts not to guide the image generation. If not defined, one has to pass
                `negative_prompt_embeds` instead. Ignored when not using guidance (i.e., ignored if `guidance_scale` is
                less than `1`).
            prompt_embeds (`torch.Tensor`, *optional*):
                Pre-generated text embeddings. Can be used to easily tweak text inputs, *e.g.* prompt weighting. If not
                provided, text embeddings will be generated from `prompt` input argument.
            negative_prompt_embeds (`torch.Tensor`, *optional*):
                Pre-generated negative text embeddings. Can be used to easily tweak text inputs, *e.g.* prompt
                weighting. If not provided, negative_prompt_embeds will be generated from `negative_prompt` input
                argument.
            lora_scale (`float`, *optional*):
                A LoRA scale that will be applied to all LoRA layers of the text encoder if LoRA layers are loaded.
            clip_skip (`int`, *optional*):
                Number of layers to be skipped from CLIP while computing the prompt embeddings. A value of 1 means that
                the output of the pre-final layer will be used for computing the prompt embeddings.
        """
        # set lora scale so that monkey patched LoRA
        # function of text encoder can correctly access it
        if lora_scale is not None and isinstance(self, StableDiffusionLoraLoaderMixin):
            self._lora_scale = lora_scale

            # dynamically adjust the LoRA scale
            if not USE_PEFT_BACKEND:
                adjust_lora_scale_text_encoder(self.text_encoder, lora_scale)
            else:
                scale_lora_layers(self.text_encoder, lora_scale)

        if prompt is not None and isinstance(prompt, str):
            batch_size = 1
        elif prompt is not None and isinstance(prompt, list):
            batch_size = len(prompt)
        else:
            batch_size = prompt_embeds.shape[0]

        if prompt_embeds is None:
            # textual inversion: process multi-vector tokens if necessary
            if isinstance(self, TextualInversionLoaderMixin):
                prompt = self.maybe_convert_prompt(prompt, self.tokenizer)

            text_inputs = self.tokenizer(
                prompt,
                padding="max_length",
                max_length=self.tokenizer.model_max_length,
                truncation=True,
                return_tensors="pt",
            )
            text_input_ids = text_inputs.input_ids
            untruncated_ids = self.tokenizer(prompt, padding="longest", return_tensors="pt").input_ids

            if untruncated_ids.shape[-1] >= text_input_ids.shape[-1] and not torch.equal(
                text_input_ids, untruncated_ids
            ):
                removed_text = self.tokenizer.batch_decode(
                    untruncated_ids[:, self.tokenizer.model_max_length - 1 : -1]
                )
                logger.warning(
                    "The following part of your input was truncated because CLIP can only handle sequences up to"
                    f" {self.tokenizer.model_max_length} tokens: {removed_text}"
                )

            if hasattr(self.text_encoder.config, "use_attention_mask") and self.text_encoder.config.use_attention_mask:
                attention_mask = text_inputs.attention_mask.to(device)
            else:
                attention_mask = None

            if clip_skip is None:
                prompt_embeds = self.text_encoder(text_input_ids.to(device), attention_mask=attention_mask)
                prompt_embeds = prompt_embeds[0]
            else:
                prompt_embeds = self.text_encoder(
                    text_input_ids.to(device), attention_mask=attention_mask, output_hidden_states=True
                )
                # Access the `hidden_states` first, that contains a tuple of
                # all the hidden states from the encoder layers. Then index into
                # the tuple to access the hidden states from the desired layer.
                prompt_embeds = prompt_embeds[-1][-(clip_skip + 1)]
                # We also need to apply the final LayerNorm here to not mess with the
                # representations. The `last_hidden_states` that we typically use for
                # obtaining the final prompt representations passes through the LayerNorm
                # layer.
                prompt_embeds = self.text_encoder.text_model.final_layer_norm(prompt_embeds)

        if self.text_encoder is not None:
            prompt_embeds_dtype = self.text_encoder.dtype
        elif self.unet is not None:
            prompt_embeds_dtype = self.unet.dtype
        else:
            prompt_embeds_dtype = prompt_embeds.dtype

        prompt_embeds = prompt_embeds.to(dtype=prompt_embeds_dtype, device=device)

        bs_embed, seq_len, _ = prompt_embeds.shape
        # duplicate text embeddings for each generation per prompt, using mps friendly method
        prompt_embeds = prompt_embeds.repeat(1, num_images_per_prompt, 1)
        prompt_embeds = prompt_embeds.view(bs_embed * num_images_per_prompt, seq_len, -1)

        # get unconditional embeddings for classifier free guidance
        if do_classifier_free_guidance and negative_prompt_embeds is None:
            uncond_tokens: List[str]
            if negative_prompt is None:
                uncond_tokens = [""] * batch_size
            elif prompt is not None and type(prompt) is not type(negative_prompt):
                raise TypeError(
                    f"`negative_prompt` should be the same type to `prompt`, but got {type(negative_prompt)} !="
                    f" {type(prompt)}."
                )
            elif isinstance(negative_prompt, str):
                uncond_tokens = [negative_prompt]
            elif batch_size != len(negative_prompt):
                raise ValueError(
                    f"`negative_prompt`: {negative_prompt} has batch size {len(negative_prompt)}, but `prompt`:"
                    f" {prompt} has batch size {batch_size}. Please make sure that passed `negative_prompt` matches"
                    " the batch size of `prompt`."
                )
            else:
                uncond_tokens = negative_prompt

            # textual inversion: process multi-vector tokens if necessary
            if isinstance(self, TextualInversionLoaderMixin):
                uncond_tokens = self.maybe_convert_prompt(uncond_tokens, self.tokenizer)

            max_length = prompt_embeds.shape[1]
            uncond_input = self.tokenizer(
                uncond_tokens,
                padding="max_length",
                max_length=max_length,
                truncation=True,
                return_tensors="pt",
            )

            if hasattr(self.text_encoder.config, "use_attention_mask") and self.text_encoder.config.use_attention_mask:
                attention_mask = uncond_input.attention_mask.to(device)
            else:
                attention_mask = None

            negative_prompt_embeds = self.text_encoder(
                uncond_input.input_ids.to(device),
                attention_mask=attention_mask,
            )
            negative_prompt_embeds = negative_prompt_embeds[0]

        if do_classifier_free_guidance:
            # duplicate unconditional embeddings for each generation per prompt, using mps friendly method
            seq_len = negative_prompt_embeds.shape[1]

            negative_prompt_embeds = negative_prompt_embeds.to(dtype=prompt_embeds_dtype, device=device)

            negative_prompt_embeds = negative_prompt_embeds.repeat(1, num_images_per_prompt, 1)
            negative_prompt_embeds = negative_prompt_embeds.view(batch_size * num_images_per_prompt, seq_len, -1)

        if self.text_encoder is not None:
            if isinstance(self, StableDiffusionLoraLoaderMixin) and USE_PEFT_BACKEND:
                # Retrieve the original scale by scaling back the LoRA layers
                unscale_lora_layers(self.text_encoder, lora_scale)

        return prompt_embeds, negative_prompt_embeds

    # Copied from diffusers.pipelines.stable_diffusion.pipeline_stable_diffusion.StableDiffusionPipeline.encode_image
    def encode_image(self, image, device, num_images_per_prompt, output_hidden_states=None):
        dtype = next(self.image_encoder.parameters()).dtype

        if not isinstance(image, torch.Tensor):
            image = self.feature_extractor(image, return_tensors="pt").pixel_values

        image = image.to(device=device, dtype=dtype)
        if output_hidden_states:
            image_enc_hidden_states = self.image_encoder(image, output_hidden_states=True).hidden_states[-2]
            image_enc_hidden_states = image_enc_hidden_states.repeat_interleave(num_images_per_prompt, dim=0)
            uncond_image_enc_hidden_states = self.image_encoder(
                torch.zeros_like(image), output_hidden_states=True
            ).hidden_states[-2]
            uncond_image_enc_hidden_states = uncond_image_enc_hidden_states.repeat_interleave(
                num_images_per_prompt, dim=0
            )
            return image_enc_hidden_states, uncond_image_enc_hidden_states
        else:
            image_embeds = self.image_encoder(image).image_embeds
            image_embeds = image_embeds.repeat_interleave(num_images_per_prompt, dim=0)
            uncond_image_embeds = torch.zeros_like(image_embeds)

            return image_embeds, uncond_image_embeds

    # Copied from diffusers.pipelines.stable_diffusion.pipeline_stable_diffusion.StableDiffusionPipeline.prepare_ip_adapter_image_embeds
    def prepare_ip_adapter_image_embeds(
        self, ip_adapter_image, ip_adapter_image_embeds, device, num_images_per_prompt, do_classifier_free_guidance
    ):
        image_embeds = []
        if do_classifier_free_guidance:
            negative_image_embeds = []
        if ip_adapter_image_embeds is None:
            if not isinstance(ip_adapter_image, list):
                ip_adapter_image = [ip_adapter_image]

            if len(ip_adapter_image) != len(self.unet.encoder_hid_proj.image_projection_layers):
                raise ValueError(
                    f"`ip_adapter_image` must have same length as the number of IP Adapters. Got {len(ip_adapter_image)} images and {len(self.unet.encoder_hid_proj.image_projection_layers)} IP Adapters."
                )

            for single_ip_adapter_image, image_proj_layer in zip(
                ip_adapter_image, self.unet.encoder_hid_proj.image_projection_layers
            ):
                output_hidden_state = not isinstance(image_proj_layer, ImageProjection)
                single_image_embeds, single_negative_image_embeds = self.encode_image(
                    single_ip_adapter_image, device, 1, output_hidden_state
                )

                image_embeds.append(single_image_embeds[None, :])
                if do_classifier_free_guidance:
                    negative_image_embeds.append(single_negative_image_embeds[None, :])
        else:
            for single_image_embeds in ip_adapter_image_embeds:
                if do_classifier_free_guidance:
                    single_negative_image_embeds, single_image_embeds = single_image_embeds.chunk(2)
                    negative_image_embeds.append(single_negative_image_embeds)
                image_embeds.append(single_image_embeds)

        ip_adapter_image_embeds = []
        for i, single_image_embeds in enumerate(image_embeds):
            single_image_embeds = torch.cat([single_image_embeds] * num_images_per_prompt, dim=0)
            if do_classifier_free_guidance:
                single_negative_image_embeds = torch.cat([negative_image_embeds[i]] * num_images_per_prompt, dim=0)
                single_image_embeds = torch.cat([single_negative_image_embeds, single_image_embeds], dim=0)

            single_image_embeds = single_image_embeds.to(device=device)
            ip_adapter_image_embeds.append(single_image_embeds)

        return ip_adapter_image_embeds

    # Copied from diffusers.pipelines.stable_diffusion.pipeline_stable_diffusion.StableDiffusionPipeline.run_safety_checker
    def run_safety_checker(self, image, device, dtype):
        if self.safety_checker is None:
            has_nsfw_concept = None
        else:
            if torch.is_tensor(image):
                feature_extractor_input = self.image_processor.postprocess(image, output_type="pil")
            else:
                feature_extractor_input = self.image_processor.numpy_to_pil(image)
            safety_checker_input = self.feature_extractor(feature_extractor_input, return_tensors="pt").to(device)
            image, has_nsfw_concept = self.safety_checker(
                images=image, clip_input=safety_checker_input.pixel_values.to(dtype)
            )
        return image, has_nsfw_concept

    # Copied from diffusers.pipelines.stable_diffusion.pipeline_stable_diffusion.StableDiffusionPipeline.decode_latents
    def decode_latents(self, latents):
        deprecation_message = "The decode_latents method is deprecated and will be removed in 1.0.0. Please use VaeImageProcessor.postprocess(...) instead"
        deprecate("decode_latents", "1.0.0", deprecation_message, standard_warn=False)

        latents = 1 / self.vae.config.scaling_factor * latents
        image = self.vae.decode(latents, return_dict=False)[0]
        image = (image / 2 + 0.5).clamp(0, 1)
        # we always cast to float32 as this does not cause significant overhead and is compatible with bfloat16
        image = image.cpu().permute(0, 2, 3, 1).float().numpy()
        return image

    # Copied from diffusers.pipelines.stable_diffusion.pipeline_stable_diffusion.StableDiffusionPipeline.prepare_extra_step_kwargs
    def prepare_extra_step_kwargs(self, generator, eta):
        # prepare extra kwargs for the scheduler step, since not all schedulers have the same signature
        # eta (η) is only used with the DDIMScheduler, it will be ignored for other schedulers.
        # eta corresponds to η in DDIM paper: https://arxiv.org/abs/2010.02502
        # and should be between [0, 1]

        accepts_eta = "eta" in set(inspect.signature(self.scheduler.step).parameters.keys())
        extra_step_kwargs = {}
        if accepts_eta:
            extra_step_kwargs["eta"] = eta

        # check if the scheduler accepts generator
        accepts_generator = "generator" in set(inspect.signature(self.scheduler.step).parameters.keys())
        if accepts_generator:
            extra_step_kwargs["generator"] = generator
        return extra_step_kwargs

    def check_inputs(
        self,
        prompt,
        image,
        callback_steps,
        negative_prompt=None,
        prompt_embeds=None,
        negative_prompt_embeds=None,
        ip_adapter_image=None,
        ip_adapter_image_embeds=None,
        controlnet_conditioning_scale=1.0,
        control_guidance_start=0.0,
        control_guidance_end=1.0,
        callback_on_step_end_tensor_inputs=None,
    ):
        if callback_steps is not None and (not isinstance(callback_steps, int) or callback_steps <= 0):
            raise ValueError(
                f"`callback_steps` has to be a positive integer but is {callback_steps} of type"
                f" {type(callback_steps)}."
            )

        if callback_on_step_end_tensor_inputs is not None and not all(
            k in self._callback_tensor_inputs for k in callback_on_step_end_tensor_inputs
        ):
            raise ValueError(
                f"`callback_on_step_end_tensor_inputs` has to be in {self._callback_tensor_inputs}, but found {[k for k in callback_on_step_end_tensor_inputs if k not in self._callback_tensor_inputs]}"
            )

        if prompt is not None and prompt_embeds is not None:
            raise ValueError(
                f"Cannot forward both `prompt`: {prompt} and `prompt_embeds`: {prompt_embeds}. Please make sure to"
                " only forward one of the two."
            )
        elif prompt is None and prompt_embeds is None:
            raise ValueError(
                "Provide either `prompt` or `prompt_embeds`. Cannot leave both `prompt` and `prompt_embeds` undefined."
            )
        elif prompt is not None and (not isinstance(prompt, str) and not isinstance(prompt, list)):
            raise ValueError(f"`prompt` has to be of type `str` or `list` but is {type(prompt)}")

        if negative_prompt is not None and negative_prompt_embeds is not None:
            raise ValueError(
                f"Cannot forward both `negative_prompt`: {negative_prompt} and `negative_prompt_embeds`:"
                f" {negative_prompt_embeds}. Please make sure to only forward one of the two."
            )

        if prompt_embeds is not None and negative_prompt_embeds is not None:
            if prompt_embeds.shape != negative_prompt_embeds.shape:
                raise ValueError(
                    "`prompt_embeds` and `negative_prompt_embeds` must have the same shape when passed directly, but"
                    f" got: `prompt_embeds` {prompt_embeds.shape} != `negative_prompt_embeds`"
                    f" {negative_prompt_embeds.shape}."
                )

        # Check `image`
        is_compiled = hasattr(F, "scaled_dot_product_attention") and isinstance(
            self.controlnet, torch._dynamo.eval_frame.OptimizedModule
        )
        if (
            isinstance(self.controlnet, ControlNetModel)
            or is_compiled
            and isinstance(self.controlnet._orig_mod, ControlNetModel)
        ):
            self.check_image(image, prompt, prompt_embeds)
        elif (
            isinstance(self.controlnet, MultiControlNetModel)
            or is_compiled
            and isinstance(self.controlnet._orig_mod, MultiControlNetModel)
        ):
            if not isinstance(image, list):
                raise TypeError("For multiple controlnets: `image` must be type `list`")

            # When `image` is a nested list:
            # (e.g. [[canny_image_1, pose_image_1], [canny_image_2, pose_image_2]])
            elif any(isinstance(i, list) for i in image):
                transposed_image = [list(t) for t in zip(*image)]
                if len(transposed_image) != len(self.controlnet.nets):
                    raise ValueError(
                        f"For multiple controlnets: if you pass`image` as a list of list, each sublist must have the same length as the number of controlnets, but the sublists in `image` got {len(transposed_image)} images and {len(self.controlnet.nets)} ControlNets."
                    )
                for image_ in transposed_image:
                    self.check_image(image_, prompt, prompt_embeds)
            elif len(image) != len(self.controlnet.nets):
                raise ValueError(
                    f"For multiple controlnets: `image` must have the same length as the number of controlnets, but got {len(image)} images and {len(self.controlnet.nets)} ControlNets."
                )
            else:
                for image_ in image:
                    self.check_image(image_, prompt, prompt_embeds)
        else:
            assert False

        # Check `controlnet_conditioning_scale`
        if (
            isinstance(self.controlnet, ControlNetModel)
            or is_compiled
            and isinstance(self.controlnet._orig_mod, ControlNetModel)
        ):
            if not isinstance(controlnet_conditioning_scale, float):
                raise TypeError("For single controlnet: `controlnet_conditioning_scale` must be type `float`.")
        elif (
            isinstance(self.controlnet, MultiControlNetModel)
            or is_compiled
            and isinstance(self.controlnet._orig_mod, MultiControlNetModel)
        ):
            if isinstance(controlnet_conditioning_scale, list):
                if any(isinstance(i, list) for i in controlnet_conditioning_scale):
                    raise ValueError(
                        "A single batch of varying conditioning scale settings (e.g. [[1.0, 0.5], [0.2, 0.8]]) is not supported at the moment. "
                        "The conditioning scale must be fixed across the batch."
                    )
            elif isinstance(controlnet_conditioning_scale, list) and len(controlnet_conditioning_scale) != len(
                self.controlnet.nets
            ):
                raise ValueError(
                    "For multiple controlnets: When `controlnet_conditioning_scale` is specified as `list`, it must have"
                    " the same length as the number of controlnets"
                )
        else:
            assert False

        if not isinstance(control_guidance_start, (tuple, list)):
            control_guidance_start = [control_guidance_start]

        if not isinstance(control_guidance_end, (tuple, list)):
            control_guidance_end = [control_guidance_end]

        if len(control_guidance_start) != len(control_guidance_end):
            raise ValueError(
                f"`control_guidance_start` has {len(control_guidance_start)} elements, but `control_guidance_end` has {len(control_guidance_end)} elements. Make sure to provide the same number of elements to each list."
            )

        if isinstance(self.controlnet, MultiControlNetModel):
            if len(control_guidance_start) != len(self.controlnet.nets):
                raise ValueError(
                    f"`control_guidance_start`: {control_guidance_start} has {len(control_guidance_start)} elements but there are {len(self.controlnet.nets)} controlnets available. Make sure to provide {len(self.controlnet.nets)}."
                )

        for start, end in zip(control_guidance_start, control_guidance_end):
            if start >= end:
                raise ValueError(
                    f"control guidance start: {start} cannot be larger or equal to control guidance end: {end}."
                )
            if start < 0.0:
                raise ValueError(f"control guidance start: {start} can't be smaller than 0.")
            if end > 1.0:
                raise ValueError(f"control guidance end: {end} can't be larger than 1.0.")

        if ip_adapter_image is not None and ip_adapter_image_embeds is not None:
            raise ValueError(
                "Provide either `ip_adapter_image` or `ip_adapter_image_embeds`. Cannot leave both `ip_adapter_image` and `ip_adapter_image_embeds` defined."
            )

        if ip_adapter_image_embeds is not None:
            if not isinstance(ip_adapter_image_embeds, list):
                raise ValueError(
                    f"`ip_adapter_image_embeds` has to be of type `list` but is {type(ip_adapter_image_embeds)}"
                )
            elif ip_adapter_image_embeds[0].ndim not in [3, 4]:
                raise ValueError(
                    f"`ip_adapter_image_embeds` has to be a list of 3D or 4D tensors but is {ip_adapter_image_embeds[0].ndim}D"
                )

    def check_image(self, image, prompt, prompt_embeds):
        image_is_pil = isinstance(image, PIL.Image.Image)
        image_is_tensor = isinstance(image, torch.Tensor)
        image_is_np = isinstance(image, np.ndarray)
        image_is_pil_list = isinstance(image, list) and isinstance(image[0], PIL.Image.Image)
        image_is_tensor_list = isinstance(image, list) and isinstance(image[0], torch.Tensor)
        image_is_np_list = isinstance(image, list) and isinstance(image[0], np.ndarray)

        if (
            not image_is_pil
            and not image_is_tensor
            and not image_is_np
            and not image_is_pil_list
            and not image_is_tensor_list
            and not image_is_np_list
        ):
            raise TypeError(
                f"image must be passed and be one of PIL image, numpy array, torch tensor, list of PIL images, list of numpy arrays or list of torch tensors, but is {type(image)}"
            )

        if image_is_pil:
            image_batch_size = 1
        else:
            image_batch_size = len(image)

        if prompt is not None and isinstance(prompt, str):
            prompt_batch_size = 1
        elif prompt is not None and isinstance(prompt, list):
            prompt_batch_size = len(prompt)
        elif prompt_embeds is not None:
            prompt_batch_size = prompt_embeds.shape[0]

        if image_batch_size != 1 and image_batch_size != prompt_batch_size:
            raise ValueError(
                f"If image batch size is not 1, image batch size must be same as prompt batch size. image batch size: {image_batch_size}, prompt batch size: {prompt_batch_size}"
            )

    def prepare_image(
        self,
        image,
        width,
        height,
        batch_size,
        num_images_per_prompt,
        device,
        dtype,
        do_classifier_free_guidance=False,
        guess_mode=False,
    ):
        image = self.control_image_processor.preprocess(image, height=height, width=width).to(dtype=torch.float32)
        image_batch_size = image.shape[0]

        if image_batch_size == 1:
            repeat_by = batch_size
        else:
            # image batch size is the same as prompt batch size
            repeat_by = num_images_per_prompt

        image = image.repeat_interleave(repeat_by, dim=0)

        image = image.to(device=device, dtype=dtype)

        if do_classifier_free_guidance and not guess_mode:
            image = torch.cat([image] * 2)

        return image

    # Copied from diffusers.pipelines.stable_diffusion.pipeline_stable_diffusion.StableDiffusionPipeline.prepare_latents
    def prepare_latents(self, batch_size, num_channels_latents, height, width, dtype, device, generator, latents=None):
        shape = (
            batch_size,
            num_channels_latents,
            int(height) // self.vae_scale_factor,
            int(width) // self.vae_scale_factor,
        )
        if isinstance(generator, list) and len(generator) != batch_size:
            raise ValueError(
                f"You have passed a list of generators of length {len(generator)}, but requested an effective batch"
                f" size of {batch_size}. Make sure the batch size matches the length of the generators."
            )

        if latents is None:
            latents = randn_tensor(shape, generator=generator, device=device, dtype=dtype)
        else:
            latents = latents.to(device)

        # scale the initial noise by the standard deviation required by the scheduler
        latents = latents * self.scheduler.init_noise_sigma
        return latents

    # Copied from diffusers.pipelines.latent_consistency_models.pipeline_latent_consistency_text2img.LatentConsistencyModelPipeline.get_guidance_scale_embedding
    def get_guidance_scale_embedding(
        self, w: torch.Tensor, embedding_dim: int = 512, dtype: torch.dtype = torch.float32
    ) -> torch.Tensor:
        """
        See https://github.com/google-research/vdm/blob/dc27b98a554f65cdc654b800da5aa1846545d41b/model_vdm.py#L298

        Args:
            w (`torch.Tensor`):
                Generate embedding vectors with a specified guidance scale to subsequently enrich timestep embeddings.
            embedding_dim (`int`, *optional*, defaults to 512):
                Dimension of the embeddings to generate.
            dtype (`torch.dtype`, *optional*, defaults to `torch.float32`):
                Data type of the generated embeddings.

        Returns:
            `torch.Tensor`: Embedding vectors with shape `(len(w), embedding_dim)`.
        """
        assert len(w.shape) == 1
        w = w * 1000.0

        half_dim = embedding_dim // 2
        emb = torch.log(torch.tensor(10000.0)) / (half_dim - 1)
        emb = torch.exp(torch.arange(half_dim, dtype=dtype) * -emb)
        emb = w.to(dtype)[:, None] * emb[None, :]
        emb = torch.cat([torch.sin(emb), torch.cos(emb)], dim=1)
        if embedding_dim % 2 == 1:  # zero pad
            emb = torch.nn.functional.pad(emb, (0, 1))
        assert emb.shape == (w.shape[0], embedding_dim)
        return emb

    @property
    def guidance_scale(self):
        return self._guidance_scale

    @property
    def clip_skip(self):
        return self._clip_skip

    # here `guidance_scale` is defined analog to the guidance weight `w` of equation (2)
    # of the Imagen paper: https://arxiv.org/pdf/2205.11487.pdf . `guidance_scale = 1`
    # corresponds to doing no classifier free guidance.
    @property
    def do_classifier_free_guidance(self):
        return self._guidance_scale > 1 and self.unet.config.time_cond_proj_dim is None

    @property
    def cross_attention_kwargs(self):
        return self._cross_attention_kwargs

    @property
    def num_timesteps(self):
        return self._num_timesteps

    @property
    def interrupt(self):
        return self._interrupt

    @torch.no_grad()
    @replace_example_docstring(EXAMPLE_DOC_STRING)
    def __call__(
        self,
        prompt: Union[str, List[str]] = None,
        image: PipelineImageInput = None,
        height: Optional[int] = None,
        width: Optional[int] = None,
        num_inference_steps: int = 50,
        timesteps: List[int] = None,
        sigmas: List[float] = None,
        guidance_scale: float = 7.5,
        negative_prompt: Optional[Union[str, List[str]]] = None,
        num_images_per_prompt: Optional[int] = 1,
        eta: float = 0.0,
        generator: Optional[Union[torch.Generator, List[torch.Generator]]] = None,
        latents: Optional[torch.Tensor] = None,
        prompt_embeds: Optional[torch.Tensor] = None,
        negative_prompt_embeds: Optional[torch.Tensor] = None,
        ip_adapter_image: Optional[PipelineImageInput] = None,
        ip_adapter_image_embeds: Optional[List[torch.Tensor]] = None,
        output_type: Optional[str] = "pil",
        return_dict: bool = True,
        cross_attention_kwargs: Optional[Dict[str, Any]] = None,
        controlnet_conditioning_scale: Union[float, List[float]] = 1.0,
        guess_mode: bool = False,
        control_guidance_start: Union[float, List[float]] = 0.0,
        control_guidance_end: Union[float, List[float]] = 1.0,
        clip_skip: Optional[int] = None,
        callback_on_step_end: Optional[
            Union[Callable[[int, int, Dict], None], PipelineCallback, MultiPipelineCallbacks]
        ] = None,
        callback_on_step_end_tensor_inputs: List[str] = ["latents"],
        **kwargs,
    ):
        r"""
        The call function to the pipeline for generation.

        Args:
            prompt (`str` or `List[str]`, *optional*):
                The prompt or prompts to guide image generation. If not defined, you need to pass `prompt_embeds`.
            image (`torch.Tensor`, `PIL.Image.Image`, `np.ndarray`, `List[torch.Tensor]`, `List[PIL.Image.Image]`, `List[np.ndarray]`,:
                    `List[List[torch.Tensor]]`, `List[List[np.ndarray]]` or `List[List[PIL.Image.Image]]`):
                The ControlNet input condition to provide guidance to the `unet` for generation. If the type is
                specified as `torch.Tensor`, it is passed to ControlNet as is. `PIL.Image.Image` can also be accepted
                as an image. The dimensions of the output image defaults to `image`'s dimensions. If height and/or
                width are passed, `image` is resized accordingly. If multiple ControlNets are specified in `init`,
                images must be passed as a list such that each element of the list can be correctly batched for input
                to a single ControlNet. When `prompt` is a list, and if a list of images is passed for a single
                ControlNet, each will be paired with each prompt in the `prompt` list. This also applies to multiple
                ControlNets, where a list of image lists can be passed to batch for each prompt and each ControlNet.
            height (`int`, *optional*, defaults to `self.unet.config.sample_size * self.vae_scale_factor`):
                The height in pixels of the generated image.
            width (`int`, *optional*, defaults to `self.unet.config.sample_size * self.vae_scale_factor`):
                The width in pixels of the generated image.
            num_inference_steps (`int`, *optional*, defaults to 50):
                The number of denoising steps. More denoising steps usually lead to a higher quality image at the
                expense of slower inference.
            timesteps (`List[int]`, *optional*):
                Custom timesteps to use for the denoising process with schedulers which support a `timesteps` argument
                in their `set_timesteps` method. If not defined, the default behavior when `num_inference_steps` is
                passed will be used. Must be in descending order.
            sigmas (`List[float]`, *optional*):
                Custom sigmas to use for the denoising process with schedulers which support a `sigmas` argument in
                their `set_timesteps` method. If not defined, the default behavior when `num_inference_steps` is passed
                will be used.
            guidance_scale (`float`, *optional*, defaults to 7.5):
                A higher guidance scale value encourages the model to generate images closely linked to the text
                `prompt` at the expense of lower image quality. Guidance scale is enabled when `guidance_scale > 1`.
            negative_prompt (`str` or `List[str]`, *optional*):
                The prompt or prompts to guide what to not include in image generation. If not defined, you need to
                pass `negative_prompt_embeds` instead. Ignored when not using guidance (`guidance_scale < 1`).
            num_images_per_prompt (`int`, *optional*, defaults to 1):
                The number of images to generate per prompt.
            eta (`float`, *optional*, defaults to 0.0):
                Corresponds to parameter eta (η) from the [DDIM](https://arxiv.org/abs/2010.02502) paper. Only applies
                to the [`~schedulers.DDIMScheduler`], and is ignored in other schedulers.
            generator (`torch.Generator` or `List[torch.Generator]`, *optional*):
                A [`torch.Generator`](https://pytorch.org/docs/stable/generated/torch.Generator.html) to make
                generation deterministic.
            latents (`torch.Tensor`, *optional*):
                Pre-generated noisy latents sampled from a Gaussian distribution, to be used as inputs for image
                generation. Can be used to tweak the same generation with different prompts. If not provided, a latents
                tensor is generated by sampling using the supplied random `generator`.
            prompt_embeds (`torch.Tensor`, *optional*):
                Pre-generated text embeddings. Can be used to easily tweak text inputs (prompt weighting). If not
                provided, text embeddings are generated from the `prompt` input argument.
            negative_prompt_embeds (`torch.Tensor`, *optional*):
                Pre-generated negative text embeddings. Can be used to easily tweak text inputs (prompt weighting). If
                not provided, `negative_prompt_embeds` are generated from the `negative_prompt` input argument.
            ip_adapter_image: (`PipelineImageInput`, *optional*): Optional image input to work with IP Adapters.
            ip_adapter_image_embeds (`List[torch.Tensor]`, *optional*):
                Pre-generated image embeddings for IP-Adapter. It should be a list of length same as number of
                IP-adapters. Each element should be a tensor of shape `(batch_size, num_images, emb_dim)`. It should
                contain the negative image embedding if `do_classifier_free_guidance` is set to `True`. If not
                provided, embeddings are computed from the `ip_adapter_image` input argument.
            output_type (`str`, *optional*, defaults to `"pil"`):
                The output format of the generated image. Choose between `PIL.Image` or `np.array`.
            return_dict (`bool`, *optional*, defaults to `True`):
                Whether or not to return a [`~pipelines.stable_diffusion.StableDiffusionPipelineOutput`] instead of a
                plain tuple.
            callback (`Callable`, *optional*):
                A function that calls every `callback_steps` steps during inference. The function is called with the
                following arguments: `callback(step: int, timestep: int, latents: torch.Tensor)`.
            callback_steps (`int`, *optional*, defaults to 1):
                The frequency at which the `callback` function is called. If not specified, the callback is called at
                every step.
            cross_attention_kwargs (`dict`, *optional*):
                A kwargs dictionary that if specified is passed along to the [`AttentionProcessor`] as defined in
                [`self.processor`](https://github.com/huggingface/diffusers/blob/main/src/diffusers/models/attention_processor.py).
            controlnet_conditioning_scale (`float` or `List[float]`, *optional*, defaults to 1.0):
                The outputs of the ControlNet are multiplied by `controlnet_conditioning_scale` before they are added
                to the residual in the original `unet`. If multiple ControlNets are specified in `init`, you can set
                the corresponding scale as a list.
            guess_mode (`bool`, *optional*, defaults to `False`):
                The ControlNet encoder tries to recognize the content of the input image even if you remove all
                prompts. A `guidance_scale` value between 3.0 and 5.0 is recommended.
            control_guidance_start (`float` or `List[float]`, *optional*, defaults to 0.0):
                The percentage of total steps at which the ControlNet starts applying.
            control_guidance_end (`float` or `List[float]`, *optional*, defaults to 1.0):
                The percentage of total steps at which the ControlNet stops applying.
            clip_skip (`int`, *optional*):
                Number of layers to be skipped from CLIP while computing the prompt embeddings. A value of 1 means that
                the output of the pre-final layer will be used for computing the prompt embeddings.
            callback_on_step_end (`Callable`, `PipelineCallback`, `MultiPipelineCallbacks`, *optional*):
                A function or a subclass of `PipelineCallback` or `MultiPipelineCallbacks` that is called at the end of
                each denoising step during the inference. with the following arguments: `callback_on_step_end(self:
                DiffusionPipeline, step: int, timestep: int, callback_kwargs: Dict)`. `callback_kwargs` will include a
                list of all tensors as specified by `callback_on_step_end_tensor_inputs`.
            callback_on_step_end_tensor_inputs (`List`, *optional*):
                The list of tensor inputs for the `callback_on_step_end` function. The tensors specified in the list
                will be passed as `callback_kwargs` argument. You will only be able to include variables listed in the
                `._callback_tensor_inputs` attribute of your pipeline class.

        Examples:

        Returns:
            [`~pipelines.stable_diffusion.StableDiffusionPipelineOutput`] or `tuple`:
                If `return_dict` is `True`, [`~pipelines.stable_diffusion.StableDiffusionPipelineOutput`] is returned,
                otherwise a `tuple` is returned where the first element is a list with the generated images and the
                second element is a list of `bool`s indicating whether the corresponding generated image contains
                "not-safe-for-work" (nsfw) content.
        """

        callback = kwargs.pop("callback", None)
        callback_steps = kwargs.pop("callback_steps", None)

        if callback is not None:
            deprecate(
                "callback",
                "1.0.0",
                "Passing `callback` as an input argument to `__call__` is deprecated, consider using `callback_on_step_end`",
            )
        if callback_steps is not None:
            deprecate(
                "callback_steps",
                "1.0.0",
                "Passing `callback_steps` as an input argument to `__call__` is deprecated, consider using `callback_on_step_end`",
            )

        if isinstance(callback_on_step_end, (PipelineCallback, MultiPipelineCallbacks)):
            callback_on_step_end_tensor_inputs = callback_on_step_end.tensor_inputs

        controlnet = self.controlnet._orig_mod if is_compiled_module(self.controlnet) else self.controlnet

        # align format for control guidance
        if not isinstance(control_guidance_start, list) and isinstance(control_guidance_end, list):
            control_guidance_start = len(control_guidance_end) * [control_guidance_start]
        elif not isinstance(control_guidance_end, list) and isinstance(control_guidance_start, list):
            control_guidance_end = len(control_guidance_start) * [control_guidance_end]
        elif not isinstance(control_guidance_start, list) and not isinstance(control_guidance_end, list):
            mult = len(controlnet.nets) if isinstance(controlnet, MultiControlNetModel) else 1
            control_guidance_start, control_guidance_end = (
                mult * [control_guidance_start],
                mult * [control_guidance_end],
            )

        # 1. Check inputs. Raise error if not correct
        self.check_inputs(
            prompt,
            image,
            callback_steps,
            negative_prompt,
            prompt_embeds,
            negative_prompt_embeds,
            ip_adapter_image,
            ip_adapter_image_embeds,
            controlnet_conditioning_scale,
            control_guidance_start,
            control_guidance_end,
            callback_on_step_end_tensor_inputs,
        )

        self._guidance_scale = guidance_scale
        self._clip_skip = clip_skip
        self._cross_attention_kwargs = cross_attention_kwargs
        self._interrupt = False

        # 2. Define call parameters
        if prompt is not None and isinstance(prompt, str):
            batch_size = 1
        elif prompt is not None and isinstance(prompt, list):
            batch_size = len(prompt)
        else:
            batch_size = prompt_embeds.shape[0]

        device = self._execution_device

        if isinstance(controlnet, MultiControlNetModel) and isinstance(controlnet_conditioning_scale, float):
            controlnet_conditioning_scale = [controlnet_conditioning_scale] * len(controlnet.nets)

        global_pool_conditions = (
            controlnet.config.global_pool_conditions
            if isinstance(controlnet, ControlNetModel)
            else controlnet.nets[0].config.global_pool_conditions
        )
        guess_mode = guess_mode or global_pool_conditions

        # 3. Encode input prompt
        text_encoder_lora_scale = (
            self.cross_attention_kwargs.get("scale", None) if self.cross_attention_kwargs is not None else None
        )
        prompt_embeds, negative_prompt_embeds = self.encode_prompt(
            prompt,
            device,
            num_images_per_prompt,
            self.do_classifier_free_guidance,
            negative_prompt,
            prompt_embeds=prompt_embeds,
            negative_prompt_embeds=negative_prompt_embeds,
            lora_scale=text_encoder_lora_scale,
            clip_skip=self.clip_skip,
        )
        # For classifier free guidance, we need to do two forward passes.
        # Here we concatenate the unconditional and text embeddings into a single batch
        # to avoid doing two forward passes
        if self.do_classifier_free_guidance:
            prompt_embeds = torch.cat([negative_prompt_embeds, prompt_embeds])

        if ip_adapter_image is not None or ip_adapter_image_embeds is not None:
            image_embeds = self.prepare_ip_adapter_image_embeds(
                ip_adapter_image,
                ip_adapter_image_embeds,
                device,
                batch_size * num_images_per_prompt,
                self.do_classifier_free_guidance,
            )

        # 4. Prepare image
        if isinstance(controlnet, ControlNetModel):
            image = self.prepare_image(
                image=image,
                width=width,
                height=height,
                batch_size=batch_size * num_images_per_prompt,
                num_images_per_prompt=num_images_per_prompt,
                device=device,
                dtype=controlnet.dtype,
                do_classifier_free_guidance=self.do_classifier_free_guidance,
                guess_mode=guess_mode,
            )
            height, width = image.shape[-2:]
        elif isinstance(controlnet, MultiControlNetModel):
            images = []

            # Nested lists as ControlNet condition
            if isinstance(image[0], list):
                # Transpose the nested image list
                image = [list(t) for t in zip(*image)]

            for image_ in image:
                image_ = self.prepare_image(
                    image=image_,
                    width=width,
                    height=height,
                    batch_size=batch_size * num_images_per_prompt,
                    num_images_per_prompt=num_images_per_prompt,
                    device=device,
                    dtype=controlnet.dtype,
                    do_classifier_free_guidance=self.do_classifier_free_guidance,
                    guess_mode=guess_mode,
                )

                images.append(image_)

            image = images
            height, width = image[0].shape[-2:]
        else:
            assert False

        # 5. Prepare timesteps
        timesteps, num_inference_steps = retrieve_timesteps(
            self.scheduler, num_inference_steps, device, timesteps, sigmas
        )
        self._num_timesteps = len(timesteps)

        # 6. Prepare latent variables
        num_channels_latents = self.unet.config.in_channels
        latents = self.prepare_latents(
            batch_size * num_images_per_prompt,
            num_channels_latents,
            height,
            width,
            prompt_embeds.dtype,
            device,
            generator,
            latents,
        )

        # 6.5 Optionally get Guidance Scale Embedding
        timestep_cond = None
        if self.unet.config.time_cond_proj_dim is not None:
            guidance_scale_tensor = torch.tensor(self.guidance_scale - 1).repeat(batch_size * num_images_per_prompt)
            timestep_cond = self.get_guidance_scale_embedding(
                guidance_scale_tensor, embedding_dim=self.unet.config.time_cond_proj_dim
            ).to(device=device, dtype=latents.dtype)

        # 7. Prepare extra step kwargs. TODO: Logic should ideally just be moved out of the pipeline
        extra_step_kwargs = self.prepare_extra_step_kwargs(generator, eta)

        # 7.1 Add image embeds for IP-Adapter
        added_cond_kwargs = (
            {"image_embeds": image_embeds}
            if ip_adapter_image is not None or ip_adapter_image_embeds is not None
            else None
        )

        # 7.2 Create tensor stating which controlnets to keep
        controlnet_keep = []
        for i in range(len(timesteps)):
            keeps = [
                1.0 - float(i / len(timesteps) < s or (i + 1) / len(timesteps) > e)
                for s, e in zip(control_guidance_start, control_guidance_end)
            ]
            controlnet_keep.append(keeps[0] if isinstance(controlnet, ControlNetModel) else keeps)

        # 8. Denoising loop
        num_warmup_steps = len(timesteps) - num_inference_steps * self.scheduler.order
        is_unet_compiled = is_compiled_module(self.unet)
        is_controlnet_compiled = is_compiled_module(self.controlnet)
        is_torch_higher_equal_2_1 = is_torch_version(">=", "2.1")
        with self.progress_bar(total=num_inference_steps) as progress_bar:
            for i, t in enumerate(timesteps):
                if self.interrupt:
                    continue

                # Relevant thread:
                # https://dev-discuss.pytorch.org/t/cudagraphs-in-pytorch-2-0/1428
                if (is_unet_compiled and is_controlnet_compiled) and is_torch_higher_equal_2_1:
                    torch._inductor.cudagraph_mark_step_begin()
                # expand the latents if we are doing classifier free guidance
                latent_model_input = torch.cat([latents] * 2) if self.do_classifier_free_guidance else latents
                latent_model_input = self.scheduler.scale_model_input(latent_model_input, t)

                # controlnet(s) inference
                if guess_mode and self.do_classifier_free_guidance:
                    # Infer ControlNet only for the conditional batch.
                    control_model_input = latents
                    control_model_input = self.scheduler.scale_model_input(control_model_input, t)
                    controlnet_prompt_embeds = prompt_embeds.chunk(2)[1]
                else:
                    control_model_input = latent_model_input
                    controlnet_prompt_embeds = prompt_embeds

                if isinstance(controlnet_keep[i], list):
                    cond_scale = [c * s for c, s in zip(controlnet_conditioning_scale, controlnet_keep[i])]
                else:
                    controlnet_cond_scale = controlnet_conditioning_scale
                    if isinstance(controlnet_cond_scale, list):
                        controlnet_cond_scale = controlnet_cond_scale[0]
                    cond_scale = controlnet_cond_scale * controlnet_keep[i]

                down_block_res_samples, mid_block_res_sample = self.controlnet(
                    control_model_input,
                    t,
                    encoder_hidden_states=controlnet_prompt_embeds,
                    controlnet_cond=image,
                    conditioning_scale=cond_scale,
                    guess_mode=guess_mode,
                    return_dict=False,
                )

                if guess_mode and self.do_classifier_free_guidance:
                    # Inferred ControlNet only for the conditional batch.
                    # To apply the output of ControlNet to both the unconditional and conditional batches,
                    # add 0 to the unconditional batch to keep it unchanged.
                    down_block_res_samples = [torch.cat([torch.zeros_like(d), d]) for d in down_block_res_samples]
                    mid_block_res_sample = torch.cat([torch.zeros_like(mid_block_res_sample), mid_block_res_sample])

                # predict the noise residual
                noise_pred = self.unet(
                    latent_model_input,
                    t,
                    encoder_hidden_states=prompt_embeds,
                    timestep_cond=timestep_cond,
                    cross_attention_kwargs=self.cross_attention_kwargs,
                    down_block_additional_residuals=down_block_res_samples,
                    mid_block_additional_residual=mid_block_res_sample,
                    added_cond_kwargs=added_cond_kwargs,
                    return_dict=False,
                )[0]

                # perform guidance
                if self.do_classifier_free_guidance:
                    noise_pred_uncond, noise_pred_text = noise_pred.chunk(2)
                    noise_pred = noise_pred_uncond + self.guidance_scale * (noise_pred_text - noise_pred_uncond)

                # compute the previous noisy sample x_t -> x_t-1
                latents = self.scheduler.step(noise_pred, t, latents, **extra_step_kwargs, return_dict=False)[0]

                if callback_on_step_end is not None:
                    callback_kwargs = {}
                    for k in callback_on_step_end_tensor_inputs:
                        callback_kwargs[k] = locals()[k]
                    callback_outputs = callback_on_step_end(self, i, t, callback_kwargs)

<<<<<<< HEAD
                    if callback_outputs is not None:
                        latents = callback_outputs.pop("latents", latents)
                        prompt_embeds = callback_outputs.pop("prompt_embeds", prompt_embeds)
                        negative_prompt_embeds = callback_outputs.pop("negative_prompt_embeds", negative_prompt_embeds)
                        image = callback_outputs.pop("image", image)
=======
                    latents = callback_outputs.pop("latents", latents)
                    prompt_embeds = callback_outputs.pop("prompt_embeds", prompt_embeds)
                    negative_prompt_embeds = callback_outputs.pop("negative_prompt_embeds", negative_prompt_embeds)
                    image = callback_outputs.pop("image", image)
>>>>>>> 1fddee21

                # call the callback, if provided
                if i == len(timesteps) - 1 or ((i + 1) > num_warmup_steps and (i + 1) % self.scheduler.order == 0):
                    progress_bar.update()
                    if callback is not None and i % callback_steps == 0:
                        step_idx = i // getattr(self.scheduler, "order", 1)
                        callback(step_idx, t, latents)

                if XLA_AVAILABLE:
                    xm.mark_step()
        # If we do sequential model offloading, let's offload unet and controlnet
        # manually for max memory savings
        if hasattr(self, "final_offload_hook") and self.final_offload_hook is not None:
            self.unet.to("cpu")
            self.controlnet.to("cpu")
            torch.cuda.empty_cache()

        if not output_type == "latent":
            image = self.vae.decode(latents / self.vae.config.scaling_factor, return_dict=False, generator=generator)[
                0
            ]
            image, has_nsfw_concept = self.run_safety_checker(image, device, prompt_embeds.dtype)
        else:
            image = latents
            has_nsfw_concept = None

        if has_nsfw_concept is None:
            do_denormalize = [True] * image.shape[0]
        else:
            do_denormalize = [not has_nsfw for has_nsfw in has_nsfw_concept]

        image = self.image_processor.postprocess(image, output_type=output_type, do_denormalize=do_denormalize)

        # Offload all models
        self.maybe_free_model_hooks()

        if not return_dict:
            return (image, has_nsfw_concept)

        return StableDiffusionPipelineOutput(images=image, nsfw_content_detected=has_nsfw_concept)<|MERGE_RESOLUTION|>--- conflicted
+++ resolved
@@ -1320,18 +1320,10 @@
                         callback_kwargs[k] = locals()[k]
                     callback_outputs = callback_on_step_end(self, i, t, callback_kwargs)
 
-<<<<<<< HEAD
-                    if callback_outputs is not None:
-                        latents = callback_outputs.pop("latents", latents)
-                        prompt_embeds = callback_outputs.pop("prompt_embeds", prompt_embeds)
-                        negative_prompt_embeds = callback_outputs.pop("negative_prompt_embeds", negative_prompt_embeds)
-                        image = callback_outputs.pop("image", image)
-=======
                     latents = callback_outputs.pop("latents", latents)
                     prompt_embeds = callback_outputs.pop("prompt_embeds", prompt_embeds)
                     negative_prompt_embeds = callback_outputs.pop("negative_prompt_embeds", negative_prompt_embeds)
                     image = callback_outputs.pop("image", image)
->>>>>>> 1fddee21
 
                 # call the callback, if provided
                 if i == len(timesteps) - 1 or ((i + 1) > num_warmup_steps and (i + 1) % self.scheduler.order == 0):
