--- conflicted
+++ resolved
@@ -242,7 +242,6 @@
         "add_time_ids",
         "negative_pooled_prompt_embeds",
         "negative_add_time_ids",
-        "image",
     ]
 
     def __init__(
@@ -1532,19 +1531,6 @@
                         callback_kwargs[k] = locals()[k]
                     callback_outputs = callback_on_step_end(self, i, t, callback_kwargs)
 
-<<<<<<< HEAD
-                    if callback_outputs is not None:
-                        latents = callback_outputs.pop("latents", latents)
-                        prompt_embeds = callback_outputs.pop("prompt_embeds", prompt_embeds)
-                        negative_prompt_embeds = callback_outputs.pop("negative_prompt_embeds", negative_prompt_embeds)
-                        add_text_embeds = callback_outputs.pop("add_text_embeds", add_text_embeds)
-                        negative_pooled_prompt_embeds = callback_outputs.pop(
-                            "negative_pooled_prompt_embeds", negative_pooled_prompt_embeds
-                        )
-                        add_time_ids = callback_outputs.pop("add_time_ids", add_time_ids)
-                        negative_add_time_ids = callback_outputs.pop("negative_add_time_ids", negative_add_time_ids)
-                        image = callback_outputs.pop("image", image)
-=======
                     latents = callback_outputs.pop("latents", latents)
                     prompt_embeds = callback_outputs.pop("prompt_embeds", prompt_embeds)
                     negative_prompt_embeds = callback_outputs.pop("negative_prompt_embeds", negative_prompt_embeds)
@@ -1554,8 +1540,6 @@
                     )
                     add_time_ids = callback_outputs.pop("add_time_ids", add_time_ids)
                     negative_add_time_ids = callback_outputs.pop("negative_add_time_ids", negative_add_time_ids)
-                    image = callback_outputs.pop("image", image)
->>>>>>> 24c7d578
 
                 # call the callback, if provided
                 if i == len(timesteps) - 1 or ((i + 1) > num_warmup_steps and (i + 1) % self.scheduler.order == 0):
