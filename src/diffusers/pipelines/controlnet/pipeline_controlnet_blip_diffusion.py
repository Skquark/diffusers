# Copyright 2024 Salesforce.com, inc.
# Copyright 2024 The HuggingFace Team. All rights reserved.
#
# Licensed under the Apache License, Version 2.0 (the "License");
# you may not use this file except in compliance with the License.
# You may obtain a copy of the License at
#
#     http://www.apache.org/licenses/LICENSE-2.0
#
# Unless required by applicable law or agreed to in writing, software
# distributed under the License is distributed on an "AS IS" BASIS,
# WITHOUT WARRANTIES OR CONDITIONS OF ANY KIND, either express or implied.
# See the License for the specific language governing permissions and
# limitations under the License.
from typing import List, Optional, Union
from typing import Callable

import PIL.Image
import torch
from transformers import CLIPTokenizer

from ...models import AutoencoderKL, ControlNetModel, UNet2DConditionModel
from ...schedulers import PNDMScheduler
from ...utils import (
    is_torch_xla_available,
    logging,
    replace_example_docstring,
)
from ...utils.torch_utils import randn_tensor
from ..blip_diffusion.blip_image_processing import BlipImageProcessor
from ..blip_diffusion.modeling_blip2 import Blip2QFormerModel
from ..blip_diffusion.modeling_ctx_clip import ContextCLIPTextModel
from ..pipeline_utils import DiffusionPipeline, ImagePipelineOutput


if is_torch_xla_available():
    import torch_xla.core.xla_model as xm

    XLA_AVAILABLE = True
else:
    XLA_AVAILABLE = False

logger = logging.get_logger(__name__)  # pylint: disable=invalid-name


EXAMPLE_DOC_STRING = """
    Examples:
        ```py
        >>> from diffusers.pipelines import BlipDiffusionControlNetPipeline
        >>> from diffusers.utils import load_image
        >>> from controlnet_aux import CannyDetector
        >>> import torch

        >>> blip_diffusion_pipe = BlipDiffusionControlNetPipeline.from_pretrained(
        ...     "Salesforce/blipdiffusion-controlnet", torch_dtype=torch.float16
        ... ).to("cuda")

        >>> style_subject = "flower"
        >>> tgt_subject = "teapot"
        >>> text_prompt = "on a marble table"

        >>> cldm_cond_image = load_image(
        ...     "https://huggingface.co/datasets/ayushtues/blipdiffusion_images/resolve/main/kettle.jpg"
        ... ).resize((512, 512))
        >>> canny = CannyDetector()
        >>> cldm_cond_image = canny(cldm_cond_image, 30, 70, output_type="pil")
        >>> style_image = load_image(
        ...     "https://huggingface.co/datasets/ayushtues/blipdiffusion_images/resolve/main/flower.jpg"
        ... )
        >>> guidance_scale = 7.5
        >>> num_inference_steps = 50
        >>> negative_prompt = "over-exposure, under-exposure, saturated, duplicate, out of frame, lowres, cropped, worst quality, low quality, jpeg artifacts, morbid, mutilated, out of frame, ugly, bad anatomy, bad proportions, deformed, blurry, duplicate"


        >>> output = blip_diffusion_pipe(
        ...     text_prompt,
        ...     style_image,
        ...     cldm_cond_image,
        ...     style_subject,
        ...     tgt_subject,
        ...     guidance_scale=guidance_scale,
        ...     num_inference_steps=num_inference_steps,
        ...     neg_prompt=negative_prompt,
        ...     height=512,
        ...     width=512,
        ... ).images
        >>> output[0].save("image.png")
        ```
"""


class BlipDiffusionControlNetPipeline(DiffusionPipeline):
    """
    Pipeline for Canny Edge based Controlled subject-driven generation using Blip Diffusion.

    This model inherits from [`DiffusionPipeline`]. Check the superclass documentation for the generic methods the
    library implements for all the pipelines (such as downloading or saving, running on a particular device, etc.)

    Args:
        tokenizer ([`CLIPTokenizer`]):
            Tokenizer for the text encoder
        text_encoder ([`ContextCLIPTextModel`]):
            Text encoder to encode the text prompt
        vae ([`AutoencoderKL`]):
            VAE model to map the latents to the image
        unet ([`UNet2DConditionModel`]):
            Conditional U-Net architecture to denoise the image embedding.
        scheduler ([`PNDMScheduler`]):
             A scheduler to be used in combination with `unet` to generate image latents.
        qformer ([`Blip2QFormerModel`]):
            QFormer model to get multi-modal embeddings from the text and image.
        controlnet ([`ControlNetModel`]):
            ControlNet model to get the conditioning image embedding.
        image_processor ([`BlipImageProcessor`]):
            Image Processor to preprocess and postprocess the image.
        ctx_begin_pos (int, `optional`, defaults to 2):
            Position of the context token in the text encoder.
    """

    model_cpu_offload_seq = "qformer->text_encoder->unet->vae"

    def __init__(
        self,
        tokenizer: CLIPTokenizer,
        text_encoder: ContextCLIPTextModel,
        vae: AutoencoderKL,
        unet: UNet2DConditionModel,
        scheduler: PNDMScheduler,
        qformer: Blip2QFormerModel,
        controlnet: ControlNetModel,
        image_processor: BlipImageProcessor,
        ctx_begin_pos: int = 2,
        mean: List[float] = None,
        std: List[float] = None,
    ):
        super().__init__()

        self.register_modules(
            tokenizer=tokenizer,
            text_encoder=text_encoder,
            vae=vae,
            unet=unet,
            scheduler=scheduler,
            qformer=qformer,
            controlnet=controlnet,
            image_processor=image_processor,
        )
        self.register_to_config(ctx_begin_pos=ctx_begin_pos, mean=mean, std=std)

    def get_query_embeddings(self, input_image, src_subject):
        return self.qformer(image_input=input_image, text_input=src_subject, return_dict=False)

    # from the original Blip Diffusion code, speciefies the target subject and augments the prompt by repeating it
    def _build_prompt(self, prompts, tgt_subjects, prompt_strength=1.0, prompt_reps=20):
        rv = []
        for prompt, tgt_subject in zip(prompts, tgt_subjects):
            prompt = f"a {tgt_subject} {prompt.strip()}"
            # a trick to amplify the prompt
            rv.append(", ".join([prompt] * int(prompt_strength * prompt_reps)))

        return rv

    # Copied from diffusers.pipelines.consistency_models.pipeline_consistency_models.ConsistencyModelPipeline.prepare_latents
    def prepare_latents(self, batch_size, num_channels, height, width, dtype, device, generator, latents=None):
        shape = (batch_size, num_channels, height, width)
        if isinstance(generator, list) and len(generator) != batch_size:
            raise ValueError(
                f"You have passed a list of generators of length {len(generator)}, but requested an effective batch"
                f" size of {batch_size}. Make sure the batch size matches the length of the generators."
            )

        if latents is None:
            latents = randn_tensor(shape, generator=generator, device=device, dtype=dtype)
        else:
            latents = latents.to(device=device, dtype=dtype)

        # scale the initial noise by the standard deviation required by the scheduler
        latents = latents * self.scheduler.init_noise_sigma
        return latents

    def encode_prompt(self, query_embeds, prompt, device=None):
        device = device or self._execution_device

        # embeddings for prompt, with query_embeds as context
        max_len = self.text_encoder.text_model.config.max_position_embeddings
        max_len -= self.qformer.config.num_query_tokens

        tokenized_prompt = self.tokenizer(
            prompt,
            padding="max_length",
            truncation=True,
            max_length=max_len,
            return_tensors="pt",
        ).to(device)

        batch_size = query_embeds.shape[0]
        ctx_begin_pos = [self.config.ctx_begin_pos] * batch_size

        text_embeddings = self.text_encoder(
            input_ids=tokenized_prompt.input_ids,
            ctx_embeddings=query_embeds,
            ctx_begin_pos=ctx_begin_pos,
        )[0]

        return text_embeddings

    # Adapted from diffusers.pipelines.controlnet.pipeline_controlnet.StableDiffusionControlNetPipeline.prepare_image
    def prepare_control_image(
        self,
        image,
        width,
        height,
        batch_size,
        num_images_per_prompt,
        device,
        dtype,
        do_classifier_free_guidance=False,
    ):
        image = self.image_processor.preprocess(
            image,
            size={"width": width, "height": height},
            do_rescale=True,
            do_center_crop=False,
            do_normalize=False,
            return_tensors="pt",
        )["pixel_values"].to(device)
        image_batch_size = image.shape[0]

        if image_batch_size == 1:
            repeat_by = batch_size
        else:
            # image batch size is the same as prompt batch size
            repeat_by = num_images_per_prompt

        image = image.repeat_interleave(repeat_by, dim=0)

        image = image.to(device=device, dtype=dtype)

        if do_classifier_free_guidance:
            image = torch.cat([image] * 2)

        return image

    @torch.no_grad()
    @replace_example_docstring(EXAMPLE_DOC_STRING)
    def __call__(
        self,
        prompt: List[str],
        reference_image: PIL.Image.Image,
        condtioning_image: PIL.Image.Image,
        source_subject_category: List[str],
        target_subject_category: List[str],
        latents: Optional[torch.Tensor] = None,
        guidance_scale: float = 7.5,
        height: int = 512,
        width: int = 512,
        num_inference_steps: int = 50,
        generator: Optional[Union[torch.Generator, List[torch.Generator]]] = None,
        neg_prompt: Optional[str] = "",
        prompt_strength: float = 1.0,
        prompt_reps: int = 20,
        output_type: Optional[str] = "pil",
        return_dict: bool = True,
        callback: Optional[Callable[[int, int, torch.FloatTensor], None]] = None,
        callback_steps: int = 1,
    ):
        """
        Function invoked when calling the pipeline for generation.

        Args:
            prompt (`List[str]`):
                The prompt or prompts to guide the image generation.
            reference_image (`PIL.Image.Image`):
                The reference image to condition the generation on.
            condtioning_image (`PIL.Image.Image`):
                The conditioning canny edge image to condition the generation on.
            source_subject_category (`List[str]`):
                The source subject category.
            target_subject_category (`List[str]`):
                The target subject category.
            latents (`torch.Tensor`, *optional*):
                Pre-generated noisy latents, sampled from a Gaussian distribution, to be used as inputs for image
                generation. Can be used to tweak the same generation with different prompts. If not provided, a latents
                tensor will ge generated by random sampling.
            guidance_scale (`float`, *optional*, defaults to 7.5):
                Guidance scale as defined in [Classifier-Free Diffusion Guidance](https://arxiv.org/abs/2207.12598).
                `guidance_scale` is defined as `w` of equation 2. of [Imagen
                Paper](https://arxiv.org/pdf/2205.11487.pdf). Guidance scale is enabled by setting `guidance_scale >
                1`. Higher guidance scale encourages to generate images that are closely linked to the text `prompt`,
                usually at the expense of lower image quality.
            height (`int`, *optional*, defaults to 512):
                The height of the generated image.
            width (`int`, *optional*, defaults to 512):
                The width of the generated image.
            seed (`int`, *optional*, defaults to 42):
                The seed to use for random generation.
            num_inference_steps (`int`, *optional*, defaults to 50):
                The number of denoising steps. More denoising steps usually lead to a higher quality image at the
                expense of slower inference.
            generator (`torch.Generator` or `List[torch.Generator]`, *optional*):
                One or a list of [torch generator(s)](https://pytorch.org/docs/stable/generated/torch.Generator.html)
                to make generation deterministic.
            neg_prompt (`str`, *optional*, defaults to ""):
                The prompt or prompts not to guide the image generation. Ignored when not using guidance (i.e., ignored
                if `guidance_scale` is less than `1`).
            prompt_strength (`float`, *optional*, defaults to 1.0):
                The strength of the prompt. Specifies the number of times the prompt is repeated along with prompt_reps
                to amplify the prompt.
            prompt_reps (`int`, *optional*, defaults to 20):
                The number of times the prompt is repeated along with prompt_strength to amplify the prompt.
            callback (`Callable`, *optional*):
                A function that will be called every `callback_steps` steps during inference. The function will be
                called with the following arguments: `callback(step: int, timestep: int, latents: torch.FloatTensor)`.
            callback_steps (`int`, *optional*, defaults to 1):
                The frequency at which the `callback` function will be called. If not specified, the callback will be
                called at every step.
        Examples:

        Returns:
            [`~pipelines.ImagePipelineOutput`] or `tuple`
        """
        device = self._execution_device

        reference_image = self.image_processor.preprocess(
            reference_image, image_mean=self.config.mean, image_std=self.config.std, return_tensors="pt"
        )["pixel_values"]
        reference_image = reference_image.to(device)

        if isinstance(prompt, str):
            prompt = [prompt]
        if isinstance(source_subject_category, str):
            source_subject_category = [source_subject_category]
        if isinstance(target_subject_category, str):
            target_subject_category = [target_subject_category]

        batch_size = len(prompt)

        prompt = self._build_prompt(
            prompts=prompt,
            tgt_subjects=target_subject_category,
            prompt_strength=prompt_strength,
            prompt_reps=prompt_reps,
        )
        query_embeds = self.get_query_embeddings(reference_image, source_subject_category)
        text_embeddings = self.encode_prompt(query_embeds, prompt, device)
        # 3. unconditional embedding
        do_classifier_free_guidance = guidance_scale > 1.0
        if do_classifier_free_guidance:
            max_length = self.text_encoder.text_model.config.max_position_embeddings

            uncond_input = self.tokenizer(
                [neg_prompt] * batch_size,
                padding="max_length",
                max_length=max_length,
                return_tensors="pt",
            )
            uncond_embeddings = self.text_encoder(
                input_ids=uncond_input.input_ids.to(device),
                ctx_embeddings=None,
            )[0]
            # For classifier free guidance, we need to do two forward passes.
            # Here we concatenate the unconditional and text embeddings into a single batch
            # to avoid doing two forward passes
            text_embeddings = torch.cat([uncond_embeddings, text_embeddings])
        scale_down_factor = 2 ** (len(self.unet.config.block_out_channels) - 1)
        latents = self.prepare_latents(
            batch_size=batch_size,
            num_channels=self.unet.config.in_channels,
            height=height // scale_down_factor,
            width=width // scale_down_factor,
            generator=generator,
            latents=latents,
            dtype=self.unet.dtype,
            device=device,
        )
        # set timesteps
        extra_set_kwargs = {}
        self.scheduler.set_timesteps(num_inference_steps, **extra_set_kwargs)

        cond_image = self.prepare_control_image(
            image=condtioning_image,
            width=width,
            height=height,
            batch_size=batch_size,
            num_images_per_prompt=1,
            device=device,
            dtype=self.controlnet.dtype,
            do_classifier_free_guidance=do_classifier_free_guidance,
        )

        for i, t in enumerate(self.progress_bar(self.scheduler.timesteps)):
            # expand the latents if we are doing classifier free guidance
            do_classifier_free_guidance = guidance_scale > 1.0

            latent_model_input = torch.cat([latents] * 2) if do_classifier_free_guidance else latents
            down_block_res_samples, mid_block_res_sample = self.controlnet(
                latent_model_input,
                t,
                encoder_hidden_states=text_embeddings,
                controlnet_cond=cond_image,
                return_dict=False,
            )

            noise_pred = self.unet(
                latent_model_input,
                timestep=t,
                encoder_hidden_states=text_embeddings,
                down_block_additional_residuals=down_block_res_samples,
                mid_block_additional_residual=mid_block_res_sample,
            )["sample"]

            # perform guidance
            if do_classifier_free_guidance:
                noise_pred_uncond, noise_pred_text = noise_pred.chunk(2)
                noise_pred = noise_pred_uncond + guidance_scale * (noise_pred_text - noise_pred_uncond)

            latents = self.scheduler.step(
                noise_pred,
                t,
                latents,
            )["prev_sample"]
<<<<<<< HEAD
            if callback is not None and i % callback_steps == 0:
                callback(i, t, latents)
=======

            if XLA_AVAILABLE:
                xm.mark_step()

>>>>>>> aeac0a00
        image = self.vae.decode(latents / self.vae.config.scaling_factor, return_dict=False)[0]
        image = self.image_processor.postprocess(image, output_type=output_type)

        # Offload all models
        self.maybe_free_model_hooks()

        if not return_dict:
            return (image,)

        return ImagePipelineOutput(images=image)<|MERGE_RESOLUTION|>--- conflicted
+++ resolved
@@ -419,15 +419,13 @@
                 t,
                 latents,
             )["prev_sample"]
-<<<<<<< HEAD
+            
             if callback is not None and i % callback_steps == 0:
                 callback(i, t, latents)
-=======
-
+                
             if XLA_AVAILABLE:
                 xm.mark_step()
 
->>>>>>> aeac0a00
         image = self.vae.decode(latents / self.vae.config.scaling_factor, return_dict=False)[0]
         image = self.image_processor.postprocess(image, output_type=output_type)
 
