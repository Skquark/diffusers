# Copyright 2023 The HuggingFace Team. All rights reserved.
#
# Licensed under the Apache License, Version 2.0 (the "License");
# you may not use this file except in compliance with the License.
# You may obtain a copy of the License at
#
#     http://www.apache.org/licenses/LICENSE-2.0
#
# Unless required by applicable law or agreed to in writing, software
# distributed under the License is distributed on an "AS IS" BASIS,
# WITHOUT WARRANTIES OR CONDITIONS OF ANY KIND, either express or implied.
# See the License for the specific language governing permissions and
# limitations under the License.

import numpy as np
import torch
import torch.nn as nn
from transformers import CLIPConfig, CLIPVisionModel, PreTrainedModel

from ...utils import logging


logger = logging.get_logger(__name__)


def cosine_distance(image_embeds, text_embeds):
    normalized_image_embeds = nn.functional.normalize(image_embeds)
    normalized_text_embeds = nn.functional.normalize(text_embeds)
    return torch.mm(normalized_image_embeds, normalized_text_embeds.t())


class StableDiffusionSafetyChecker(PreTrainedModel):
    config_class = CLIPConfig

    _no_split_modules = ["CLIPEncoderLayer"]

    def __init__(self, config: CLIPConfig):
        super().__init__(config)

        self.vision_model = CLIPVisionModel(config.vision_config)
        self.visual_projection = nn.Linear(config.vision_config.hidden_size, config.projection_dim, bias=False)

        self.concept_embeds = nn.Parameter(torch.ones(17, config.projection_dim), requires_grad=False)
        self.special_care_embeds = nn.Parameter(torch.ones(3, config.projection_dim), requires_grad=False)

        self.concept_embeds_weights = nn.Parameter(torch.ones(17), requires_grad=False)
        self.special_care_embeds_weights = nn.Parameter(torch.ones(3), requires_grad=False)

    @torch.no_grad()
    def forward(self, clip_input, images):
        pooled_output = self.vision_model(clip_input)[1]  # pooled_output
        image_embeds = self.visual_projection(pooled_output)

        # we always cast to float32 as this does not cause significant overhead and is compatible with bfloat16
        special_cos_dist = cosine_distance(image_embeds, self.special_care_embeds).cpu().float().numpy()
        cos_dist = cosine_distance(image_embeds, self.concept_embeds).cpu().float().numpy()

        result = []
        batch_size = image_embeds.shape[0]
        for i in range(batch_size):
            result_img = {"special_scores": {}, "special_care": [], "concept_scores": {}, "bad_concepts": []}

            # increase this value to create a stronger `nfsw` filter
            # at the cost of increasing the possibility of filtering benign images
            adjustment = 0.0

            for concept_idx in range(len(special_cos_dist[0])):
                concept_cos = special_cos_dist[i][concept_idx]
                concept_threshold = self.special_care_embeds_weights[concept_idx].item()
                result_img["special_scores"][concept_idx] = round(concept_cos - concept_threshold + adjustment, 3)
                if result_img["special_scores"][concept_idx] > 0:
                    result_img["special_care"].append({concept_idx, result_img["special_scores"][concept_idx]})
                    adjustment = 0.01

            for concept_idx in range(len(cos_dist[0])):
                concept_cos = cos_dist[i][concept_idx]
                concept_threshold = self.concept_embeds_weights[concept_idx].item()
                result_img["concept_scores"][concept_idx] = round(concept_cos - concept_threshold + adjustment, 3)
                if result_img["concept_scores"][concept_idx] > 0:
                    result_img["bad_concepts"].append(concept_idx)

            result.append(result_img)

        has_nsfw_concepts = [len(res["bad_concepts"]) > 0 for res in result]

<<<<<<< HEAD
        #for idx, has_nsfw_concept in enumerate(has_nsfw_concepts):
        #    if has_nsfw_concept:
        #        images[idx] = np.zeros(images[idx].shape)  # black image
=======
        for idx, has_nsfw_concept in enumerate(has_nsfw_concepts):
            if has_nsfw_concept:
                if torch.is_tensor(images) or torch.is_tensor(images[0]):
                    images[idx] = torch.zeros_like(images[idx])  # black image
                else:
                    images[idx] = np.zeros(images[idx].shape)  # black image
>>>>>>> 3b641eab

        #if any(has_nsfw_concepts):
        #    logger.warning(
        #        "Potential NSFW content was detected in one or more images. A black image will be returned instead."
        #        " Try again with a different prompt and/or seed."
        #    )

        #return images, has_nsfw_concepts
        return images, False

    @torch.no_grad()
    def forward_onnx(self, clip_input: torch.FloatTensor, images: torch.FloatTensor):
        pooled_output = self.vision_model(clip_input)[1]  # pooled_output
        image_embeds = self.visual_projection(pooled_output)

        special_cos_dist = cosine_distance(image_embeds, self.special_care_embeds)
        cos_dist = cosine_distance(image_embeds, self.concept_embeds)

        # increase this value to create a stronger `nsfw` filter
        # at the cost of increasing the possibility of filtering benign images
        adjustment = 0.0

        special_scores = special_cos_dist - self.special_care_embeds_weights + adjustment
        # special_scores = special_scores.round(decimals=3)
        special_care = torch.any(special_scores > 0, dim=1)
        special_adjustment = special_care * 0.01
        special_adjustment = special_adjustment.unsqueeze(1).expand(-1, cos_dist.shape[1])

        concept_scores = (cos_dist - self.concept_embeds_weights) + special_adjustment
        # concept_scores = concept_scores.round(decimals=3)
        #has_nsfw_concepts = torch.any(concept_scores > 0, dim=1)

        #images[has_nsfw_concepts] = 0.0  # black image

        #return images, has_nsfw_concepts
        return images, False<|MERGE_RESOLUTION|>--- conflicted
+++ resolved
@@ -83,18 +83,12 @@
 
         has_nsfw_concepts = [len(res["bad_concepts"]) > 0 for res in result]
 
-<<<<<<< HEAD
-        #for idx, has_nsfw_concept in enumerate(has_nsfw_concepts):
-        #    if has_nsfw_concept:
-        #        images[idx] = np.zeros(images[idx].shape)  # black image
-=======
         for idx, has_nsfw_concept in enumerate(has_nsfw_concepts):
             if has_nsfw_concept:
                 if torch.is_tensor(images) or torch.is_tensor(images[0]):
                     images[idx] = torch.zeros_like(images[idx])  # black image
                 else:
                     images[idx] = np.zeros(images[idx].shape)  # black image
->>>>>>> 3b641eab
 
         #if any(has_nsfw_concepts):
         #    logger.warning(
