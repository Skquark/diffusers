--- conflicted
+++ resolved
@@ -282,16 +282,10 @@
         image = image.cpu().permute(0, 2, 3, 1).numpy()
 
         # run safety checker
-<<<<<<< HEAD
         #safety_cheker_input = self.feature_extractor(self.numpy_to_pil(image), return_tensors="pt").to(self.device)
         #image, has_nsfw_concept = self.safety_checker(images=image, clip_input=safety_cheker_input.pixel_values)
         has_nsfw_concept = False
         
-=======
-        safety_checker_input = self.feature_extractor(self.numpy_to_pil(image), return_tensors="pt").to(self.device)
-        image, has_nsfw_concept = self.safety_checker(images=image, clip_input=safety_checker_input.pixel_values)
-
->>>>>>> 57b70c59
         if output_type == "pil":
             image = self.numpy_to_pil(image)
 
