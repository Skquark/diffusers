import inspect
from typing import Callable, List, Optional, Union
import warnings
import random
import sys
import numpy as np
from tqdm.auto import tqdm
import torch

from transformers import CLIPFeatureExtractor, CLIPTextModel, CLIPTokenizer

from ...configuration_utils import FrozenDict
from ...models import AutoencoderKL, UNet2DConditionModel
from ...pipeline_utils import DiffusionPipeline
from ...schedulers import DDIMScheduler, LMSDiscreteScheduler, PNDMScheduler
from ...utils import deprecate, logging
from . import StableDiffusionPipelineOutput
from .safety_checker import StableDiffusionSafetyChecker


logger = logging.get_logger(__name__)  # pylint: disable=invalid-name


class StableDiffusionPipeline(DiffusionPipeline):
    r"""
    Pipeline for text-to-image generation using Stable Diffusion.

    This model inherits from [`DiffusionPipeline`]. Check the superclass documentation for the generic methods the
    library implements for all the pipelines (such as downloading or saving, running on a particular device, etc.)

    Args:
        vae ([`AutoencoderKL`]):
            Variational Auto-Encoder (VAE) Model to encode and decode images to and from latent representations.
        text_encoder ([`CLIPTextModel`]):
            Frozen text-encoder. Stable Diffusion uses the text portion of
            [CLIP](https://huggingface.co/docs/transformers/model_doc/clip#transformers.CLIPTextModel), specifically
            the [clip-vit-large-patch14](https://huggingface.co/openai/clip-vit-large-patch14) variant.
        tokenizer (`CLIPTokenizer`):
            Tokenizer of class
            [CLIPTokenizer](https://huggingface.co/docs/transformers/v4.21.0/en/model_doc/clip#transformers.CLIPTokenizer).
        unet ([`UNet2DConditionModel`]): Conditional U-Net architecture to denoise the encoded image latents.
        scheduler ([`SchedulerMixin`]):
            A scheduler to be used in combination with `unet` to denoise the encoded image latens. Can be one of
            [`DDIMScheduler`], [`LMSDiscreteScheduler`], or [`PNDMScheduler`].
        safety_checker ([`StableDiffusionSafetyChecker`]):
            Classification module that estimates whether generated images could be considered offensive or harmful.
            Please, refer to the [model card](https://huggingface.co/CompVis/stable-diffusion-v1-4) for details.
        feature_extractor ([`CLIPFeatureExtractor`]):
            Model that extracts features from generated images to be used as inputs for the `safety_checker`.
    """

    def __init__(
        self,
        vae: AutoencoderKL,
        text_encoder: CLIPTextModel,
        tokenizer: CLIPTokenizer,
        unet: UNet2DConditionModel,
        scheduler: Union[DDIMScheduler, PNDMScheduler, LMSDiscreteScheduler],
        safety_checker: StableDiffusionSafetyChecker,
        feature_extractor: CLIPFeatureExtractor,
    ):
        super().__init__()

        if hasattr(scheduler.config, "steps_offset") and scheduler.config.steps_offset != 1:
            deprecation_message = (
                f"The configuration file of this scheduler: {scheduler} is outdated. `steps_offset`"
                f" should be set to 1 instead of {scheduler.config.steps_offset}. Please make sure "
                "to update the config accordingly as leaving `steps_offset` might led to incorrect results"
                " in future versions. If you have downloaded this checkpoint from the Hugging Face Hub,"
                " it would be very nice if you could open a Pull request for the `scheduler/scheduler_config.json`"
                " file"
            )
            deprecate("steps_offset!=1", "1.0.0", deprecation_message, standard_warn=False)
            new_config = dict(scheduler.config)
            new_config["steps_offset"] = 1
            scheduler._internal_dict = FrozenDict(new_config)

        if safety_checker is None:
            logger.warn(
                f"You have disabled the safety checker for {self.__class__} by passing `safety_checker=None`. Ensure"
                " that you abide to the conditions of the Stable Diffusion license and do not expose unfiltered"
                " results in services or applications open to the public. Both the diffusers team and Hugging Face"
                " strongly recommend to keep the safety filter enabled in all public facing circumstances, disabling"
                " it only for use-cases that involve analyzing network behavior or auditing its results. For more"
                " information, please have a look at https://github.com/huggingface/diffusers/pull/254 ."
            )

        self.register_modules(
            vae=vae,
            text_encoder=text_encoder,
            tokenizer=tokenizer,
            unet=unet,
            scheduler=scheduler,
            safety_checker=safety_checker,
            feature_extractor=feature_extractor,
        )

    def enable_attention_slicing(self, slice_size: Optional[Union[str, int]] = "auto"):
        r"""
        Enable sliced attention computation.

        When this option is enabled, the attention module will split the input tensor in slices, to compute attention
        in several steps. This is useful to save some memory in exchange for a small speed decrease.

        Args:
            slice_size (`str` or `int`, *optional*, defaults to `"auto"`):
                When `"auto"`, halves the input to the attention heads, so attention will be computed in two steps. If
                a number is provided, uses as many slices as `attention_head_dim // slice_size`. In this case,
                `attention_head_dim` must be a multiple of `slice_size`.
        """
        if slice_size == "auto":
            # half the attention head size is usually a good trade-off between
            # speed and memory
            slice_size = self.unet.config.attention_head_dim // 2
        self.unet.set_attention_slice(slice_size)

    def disable_attention_slicing(self):
        r"""
        Disable sliced attention computation. If `enable_attention_slicing` was previously invoked, this method will go
        back to computing attention in one step.
        """
        # set slice_size = `None` to disable `attention slicing`
        self.enable_attention_slicing(None)

    @torch.no_grad()
    def __call__(
        self,
        prompt: Union[str, List[str]],
        height: int = 512,
        width: int = 512,
        num_inference_steps: int = 50,
        guidance_scale: float = 7.5,
        negative_prompt: Optional[Union[str, List[str]]] = None,
        num_images_per_prompt: Optional[int] = 1,
        eta: float = 0.0,
        generator: Optional[torch.Generator] = None,
        latents: Optional[torch.FloatTensor] = None,
        output_type: Optional[str] = "pil",
        return_dict: bool = True,
        callback: Optional[Callable[[int, int, torch.FloatTensor], None]] = None,
        callback_steps: Optional[int] = 1,
        **kwargs,
    ):
        r"""
        Function invoked when calling the pipeline for generation.

        Args:
            prompt (`str` or `List[str]`):
                The prompt or prompts to guide the image generation.
            height (`int`, *optional*, defaults to 512):
                The height in pixels of the generated image.
            width (`int`, *optional*, defaults to 512):
                The width in pixels of the generated image.
            num_inference_steps (`int`, *optional*, defaults to 50):
                The number of denoising steps. More denoising steps usually lead to a higher quality image at the
                expense of slower inference.
            guidance_scale (`float`, *optional*, defaults to 7.5):
                Guidance scale as defined in [Classifier-Free Diffusion Guidance](https://arxiv.org/abs/2207.12598).
                `guidance_scale` is defined as `w` of equation 2. of [Imagen
                Paper](https://arxiv.org/pdf/2205.11487.pdf). Guidance scale is enabled by setting `guidance_scale >
                1`. Higher guidance scale encourages to generate images that are closely linked to the text `prompt`,
                usually at the expense of lower image quality.
            negative_prompt (`str` or `List[str]`, *optional*):
                The prompt or prompts not to guide the image generation. Ignored when not using guidance (i.e., ignored
                if `guidance_scale` is less than `1`).
            num_images_per_prompt (`int`, *optional*, defaults to 1):
                The number of images to generate per prompt.
            eta (`float`, *optional*, defaults to 0.0):
                Corresponds to parameter eta (η) in the DDIM paper: https://arxiv.org/abs/2010.02502. Only applies to
                [`schedulers.DDIMScheduler`], will be ignored for others.
            generator (`torch.Generator`, *optional*):
                A [torch generator](https://pytorch.org/docs/stable/generated/torch.Generator.html) to make generation
                deterministic.
            latents (`torch.FloatTensor`, *optional*):
                Pre-generated noisy latents, sampled from a Gaussian distribution, to be used as inputs for image
                generation. Can be used to tweak the same generation with different prompts. If not provided, a latents
                tensor will ge generated by sampling using the supplied random `generator`.
            output_type (`str`, *optional*, defaults to `"pil"`):
                The output format of the generate image. Choose between
                [PIL](https://pillow.readthedocs.io/en/stable/): `PIL.Image.Image` or `np.array`.
            return_dict (`bool`, *optional*, defaults to `True`):
                Whether or not to return a [`~pipelines.stable_diffusion.StableDiffusionPipelineOutput`] instead of a
                plain tuple.
            callback (`Callable`, *optional*):
                A function that will be called every `callback_steps` steps during inference. The function will be
                called with the following arguments: `callback(step: int, timestep: int, latents: torch.FloatTensor)`.
            callback_steps (`int`, *optional*, defaults to 1):
                The frequency at which the `callback` function will be called. If not specified, the callback will be
                called at every step.

        Returns:
            [`~pipelines.stable_diffusion.StableDiffusionPipelineOutput`] or `tuple`:
            [`~pipelines.stable_diffusion.StableDiffusionPipelineOutput`] if `return_dict` is True, otherwise a `tuple.
            When returning a tuple, the first element is a list with the generated images, and the second element is a
            list of `bool`s denoting whether the corresponding generated image likely represents "not-safe-for-work"
            (nsfw) content, according to the `safety_checker`.
        """

        if isinstance(prompt, str):
            batch_size = 1
        elif isinstance(prompt, list):
            batch_size = len(prompt)
        else:
            raise ValueError(f"`prompt` has to be of type `str` or `list` but is {type(prompt)}")

        if height % 8 != 0 or width % 8 != 0:
            raise ValueError(f"`height` and `width` have to be divisible by 8 but are {height} and {width}.")

        if (callback_steps is None) or (
            callback_steps is not None and (not isinstance(callback_steps, int) or callback_steps <= 0)
        ):
            raise ValueError(
                f"`callback_steps` has to be a positive integer but is {callback_steps} of type"
                f" {type(callback_steps)}."
            )

        # get prompt text embeddings
        text_inputs = self.tokenizer(
            prompt,
            padding="max_length",
            max_length=self.tokenizer.model_max_length,
            return_tensors="pt",
        )
        text_input_ids = text_inputs.input_ids

        if text_input_ids.shape[-1] > self.tokenizer.model_max_length:
            removed_text = self.tokenizer.batch_decode(text_input_ids[:, self.tokenizer.model_max_length :])
            logger.warning(
                "The following part of your input was truncated because CLIP can only handle sequences up to"
                f" {self.tokenizer.model_max_length} tokens: {removed_text}"
            )
            text_input_ids = text_input_ids[:, : self.tokenizer.model_max_length]
        text_embeddings = self.text_encoder(text_input_ids.to(self.device))[0]

        # duplicate text embeddings for each generation per prompt, using mps friendly method
        bs_embed, seq_len, _ = text_embeddings.shape
        text_embeddings = text_embeddings.repeat(1, num_images_per_prompt, 1)
        text_embeddings = text_embeddings.view(bs_embed * num_images_per_prompt, seq_len, -1)

        # here `guidance_scale` is defined analog to the guidance weight `w` of equation (2)
        # of the Imagen paper: https://arxiv.org/pdf/2205.11487.pdf . `guidance_scale = 1`
        # corresponds to doing no classifier free guidance.
        do_classifier_free_guidance = guidance_scale > 1.0
        # get unconditional embeddings for classifier free guidance
        if do_classifier_free_guidance:
            uncond_tokens: List[str]
            if negative_prompt is None:
                uncond_tokens = [""]
            elif type(prompt) is not type(negative_prompt):
                raise TypeError(
                    f"`negative_prompt` should be the same type to `prompt`, but got {type(negative_prompt)} !="
                    f" {type(prompt)}."
                )
            elif isinstance(negative_prompt, str):
                uncond_tokens = [negative_prompt]
            elif batch_size != len(negative_prompt):
                raise ValueError(
                    f"`negative_prompt`: {negative_prompt} has batch size {len(negative_prompt)}, but `prompt`:"
                    f" {prompt} has batch size {batch_size}. Please make sure that passed `negative_prompt` matches"
                    " the batch size of `prompt`."
                )
            else:
                uncond_tokens = negative_prompt

            max_length = text_input_ids.shape[-1]
            uncond_input = self.tokenizer(
                uncond_tokens,
                padding="max_length",
                max_length=max_length,
                truncation=True,
                return_tensors="pt",
            )
            uncond_embeddings = self.text_encoder(uncond_input.input_ids.to(self.device))[0]

            # duplicate unconditional embeddings for each generation per prompt, using mps friendly method
            seq_len = uncond_embeddings.shape[1]
            uncond_embeddings = uncond_embeddings.repeat(batch_size, num_images_per_prompt, 1)
            uncond_embeddings = uncond_embeddings.view(batch_size * num_images_per_prompt, seq_len, -1)

            # For classifier free guidance, we need to do two forward passes.
            # Here we concatenate the unconditional and text embeddings into a single batch
            # to avoid doing two forward passes
            text_embeddings = torch.cat([uncond_embeddings, text_embeddings])

        # get the initial random noise unless the user supplied it

        # Unlike in other pipelines, latents need to be generated in the target device
        # for 1-to-1 results reproducibility with the CompVis implementation.
        # However this currently doesn't work in `mps`.
        latents_shape = (batch_size * num_images_per_prompt, self.unet.in_channels, height // 8, width // 8)
        latents_dtype = text_embeddings.dtype
        if latents is None:
            if self.device.type == "mps":
                # randn does not exist on mps
                latents = torch.randn(latents_shape, generator=generator, device="cpu", dtype=latents_dtype).to(
                    self.device
                )
            else:
                latents = torch.randn(latents_shape, generator=generator, device=self.device, dtype=latents_dtype)
        else:
            if latents.shape != latents_shape:
                raise ValueError(f"Unexpected latents shape, got {latents.shape}, expected {latents_shape}")
            latents = latents.to(self.device)

        # set timesteps
        self.scheduler.set_timesteps(num_inference_steps)

        # Some schedulers like PNDM have timesteps as arrays
        # It's more optimized to move all timesteps to correct device beforehand
        timesteps_tensor = self.scheduler.timesteps.to(self.device)

        # scale the initial noise by the standard deviation required by the scheduler
        latents = latents * self.scheduler.init_noise_sigma

        # prepare extra kwargs for the scheduler step, since not all schedulers have the same signature
        # eta (η) is only used with the DDIMScheduler, it will be ignored for other schedulers.
        # eta corresponds to η in DDIM paper: https://arxiv.org/abs/2010.02502
        # and should be between [0, 1]
        accepts_eta = "eta" in set(inspect.signature(self.scheduler.step).parameters.keys())
        extra_step_kwargs = {}
        if accepts_eta:
            extra_step_kwargs["eta"] = eta

        for i, t in enumerate(self.progress_bar(timesteps_tensor)):
            # expand the latents if we are doing classifier free guidance
            latent_model_input = torch.cat([latents] * 2) if do_classifier_free_guidance else latents
            latent_model_input = self.scheduler.scale_model_input(latent_model_input, t)

            # predict the noise residual
            noise_pred = self.unet(latent_model_input, t, encoder_hidden_states=text_embeddings).sample

            # perform guidance
            if do_classifier_free_guidance:
                noise_pred_uncond, noise_pred_text = noise_pred.chunk(2)
                noise_pred = noise_pred_uncond + guidance_scale * (noise_pred_text - noise_pred_uncond)

            # compute the previous noisy sample x_t -> x_t-1
            latents = self.scheduler.step(noise_pred, t, latents, **extra_step_kwargs).prev_sample

            # call the callback, if provided
            if callback is not None and i % callback_steps == 0:
                callback(i, t, latents)

        latents = 1 / 0.18215 * latents
        image = self.vae.decode(latents).sample

        image = (image / 2 + 0.5).clamp(0, 1)

<<<<<<< HEAD
        # run safety checker
        #safety_checker_input = self.feature_extractor(self.numpy_to_pil(image), return_tensors="pt").to(self.device)
        #image, has_nsfw_concept = self.safety_checker(
        #    images=image, clip_input=safety_checker_input.pixel_values.to(text_embeddings.dtype)
        #)
        has_nsfw_concept = False
=======
        # we always cast to float32 as this does not cause significant overhead and is compatible with bfloa16
        image = image.cpu().permute(0, 2, 3, 1).float().numpy()

        if self.safety_checker is not None:
            safety_checker_input = self.feature_extractor(self.numpy_to_pil(image), return_tensors="pt").to(
                self.device
            )
            image, has_nsfw_concept = self.safety_checker(
                images=image, clip_input=safety_checker_input.pixel_values.to(text_embeddings.dtype)
            )
        else:
            has_nsfw_concept = None
>>>>>>> e48ca0f0

        if output_type == "pil":
            image = self.numpy_to_pil(image)

        if not return_dict:
            return (image, has_nsfw_concept)

        return StableDiffusionPipelineOutput(images=image, nsfw_content_detected=has_nsfw_concept)
     
    def get_text_latent_space(self, prompt, guidance_scale = 7.5):
        # get prompt text embeddings
        text_input = self.tokenizer(
            prompt,
            padding="max_length",
            max_length=self.tokenizer.model_max_length,
            truncation=True,
            return_tensors="pt",
        )
        text_embeddings = self.text_encoder(text_input.input_ids.to(self.device))[0]

        # here `guidance_scale` is defined analog to the guidance weight `w` of equation (2)
        # of the Imagen paper: https://arxiv.org/pdf/2205.11487.pdf . `guidance_scale = 1`
        # corresponds to doing no classifier free guidance.
        do_classifier_free_guidance = guidance_scale > 1.0
        # get unconditional embeddings for classifier free guidance
        if do_classifier_free_guidance:
            max_length = text_input.input_ids.shape[-1]
            uncond_input = self.tokenizer(
                [""], padding="max_length", max_length=max_length, return_tensors="pt"
            )
            uncond_embeddings = self.text_encoder(uncond_input.input_ids.to(self.device))[0]

            # For classifier free guidance, we need to do two forward passes.
            # Here we concatenate the unconditional and text embeddings into a single batch
            # to avoid doing two forward passes
            text_embeddings = torch.cat([uncond_embeddings, text_embeddings])

        return text_embeddings

    def slerp(self, t, v0, v1, DOT_THRESHOLD=0.9995):
        """ helper function to spherically interpolate two arrays v1 v2 
        from https://gist.github.com/karpathy/00103b0037c5aaea32fe1da1af553355 
        this should be better than lerping for moving between noise spaces """

        if not isinstance(v0, np.ndarray):
            inputs_are_torch = True
            input_device = v0.device
            v0 = v0.cpu().numpy()
            v1 = v1.cpu().numpy()

        dot = np.sum(v0 * v1 / (np.linalg.norm(v0) * np.linalg.norm(v1)))
        if np.abs(dot) > DOT_THRESHOLD:
            v2 = (1 - t) * v0 + t * v1
        else:
            theta_0 = np.arccos(dot)
            sin_theta_0 = np.sin(theta_0)
            theta_t = theta_0 * t
            sin_theta_t = np.sin(theta_t)
            s0 = np.sin(theta_0 - theta_t) / sin_theta_0
            s1 = sin_theta_t / sin_theta_0
            v2 = s0 * v0 + s1 * v1

        if inputs_are_torch:
            v2 = torch.from_numpy(v2).to(input_device)

        return v2

    def lerp_between_prompts(self, first_prompt, second_prompt, seed = None, length = 10, save=False, guidance_scale: Optional[float] = 7.5, **kwargs):
        first_embedding = self.get_text_latent_space(first_prompt)
        second_embedding = self.get_text_latent_space(second_prompt)
        if not seed:
            seed = random.randint(0, sys.maxsize)
        generator = torch.Generator(self.device)
        generator.manual_seed(seed)
        generator_state = generator.get_state()
        lerp_embed_points = []
        for i in range(length):
            weight = i / length
            tensor_lerp = torch.lerp(first_embedding, second_embedding, weight)
            lerp_embed_points.append(tensor_lerp)
        images = []
        for idx, latent_point in enumerate(lerp_embed_points):
            generator.set_state(generator_state)
            image = self.diffuse_from_inits(latent_point, **kwargs)["image"][0]
            images.append(image)
            if save:
                image.save(f"{first_prompt}-{second_prompt}-{idx:02d}.png", "PNG")
        return {"images": images, "latent_points": lerp_embed_points,"generator_state": generator_state}

    def slerp_through_seeds(self,
        prompt,
        height: Optional[int] = 512,
        width: Optional[int] = 512,
        save = False,
        seed = None, steps = 10, **kwargs):

        if not seed:
            seed = random.randint(0, sys.maxsize)
        generator = torch.Generator(self.device)
        generator.manual_seed(seed)
        init_start = torch.randn(
            (1, self.unet.in_channels, height // 8, width // 8), 
            generator = generator, device = self.device)
        init_end = torch.randn(
            (1, self.unet.in_channels, height // 8, width // 8), 
            generator = generator, device = self.device)
        generator_state = generator.get_state()
        slerp_embed_points = []
        # weight from 0 to 1/(steps - 1), add init_end specifically so that we 
        # have len(images) = steps
        for i in range(steps - 1):
            weight = i / steps
            tensor_slerp = self.slerp(weight, init_start, init_end)
            slerp_embed_points.append(tensor_slerp)
        slerp_embed_points.append(init_end)
        images = []
        embed_point = self.get_text_latent_space(prompt)
        for idx, noise_point in enumerate(slerp_embed_points):
            generator.set_state(generator_state)
            image = self.diffuse_from_inits(embed_point, init = noise_point, **kwargs)["image"][0]
            images.append(image)
            if save:
                image.save(f"{seed}-{idx:02d}.png", "PNG")
        return {"images": images, "noise_samples": slerp_embed_points,"generator_state": generator_state}

    @torch.no_grad()
    def diffuse_from_inits(self, text_embeddings, 
        init = None,
        height: Optional[int] = 512,
        width: Optional[int] = 512,
        num_inference_steps: Optional[int] = 50,
        guidance_scale: Optional[float] = 7.5,
        eta: Optional[float] = 0.0,
        generator: Optional[torch.Generator] = None,
        output_type: Optional[str] = "pil",
        **kwargs,):

        batch_size = 1

        if generator == None:
            generator = torch.Generator("cuda")
        generator_state = generator.get_state()
        # here `guidance_scale` is defined analog to the guidance weight `w` of equation (2)
        # of the Imagen paper: https://arxiv.org/pdf/2205.11487.pdf . `guidance_scale = 1`
        # corresponds to doing no classifier free guidance.
        do_classifier_free_guidance = guidance_scale > 1.0
        # get the intial random noise
        latents = init if init is not None else torch.randn(
            (batch_size, self.unet.in_channels, height // 8, width // 8),
            generator=generator,
            device=self.device,)

        # set timesteps
        accepts_offset = "offset" in set(inspect.signature(self.scheduler.set_timesteps).parameters.keys())
        extra_set_kwargs = {}
        if accepts_offset:
            extra_set_kwargs["offset"] = 1

        self.scheduler.set_timesteps(num_inference_steps, **extra_set_kwargs)

        # if we use LMSDiscreteScheduler, let's make sure latents are mulitplied by sigmas
        if isinstance(self.scheduler, LMSDiscreteScheduler):
            latents = latents * self.scheduler.sigmas[0]

        # prepare extra kwargs for the scheduler step, since not all schedulers have the same signature
        # eta (η) is only used with the DDIMScheduler, it will be ignored for other schedulers.
        # eta corresponds to η in DDIM paper: https://arxiv.org/abs/2010.02502
        # and should be between [0, 1]
        accepts_eta = "eta" in set(inspect.signature(self.scheduler.step).parameters.keys())
        extra_step_kwargs = {}
        if accepts_eta:
            extra_step_kwargs["eta"] = eta

        for i, t in tqdm(enumerate(self.scheduler.timesteps)):
            # expand the latents if we are doing classifier free guidance
            latent_model_input = torch.cat([latents] * 2) if do_classifier_free_guidance else latents
            if isinstance(self.scheduler, LMSDiscreteScheduler):
                sigma = self.scheduler.sigmas[i]
                latent_model_input = latent_model_input / ((sigma**2 + 1) ** 0.5)

            # predict the noise residual
            noise_pred = self.unet(latent_model_input, t, encoder_hidden_states=text_embeddings)["sample"]

            # perform guidance
            if do_classifier_free_guidance:
                noise_pred_uncond, noise_pred_text = noise_pred.chunk(2)
                noise_pred = noise_pred_uncond + guidance_scale * (noise_pred_text - noise_pred_uncond)

            # compute the previous noisy sample x_t -> x_t-1
            if isinstance(self.scheduler, LMSDiscreteScheduler):
                latents = self.scheduler.step(noise_pred, i, latents, **extra_step_kwargs)["prev_sample"]
            else:
                latents = self.scheduler.step(noise_pred, t, latents, **extra_step_kwargs)["prev_sample"]

        # scale and decode the image latents with vae
        latents = 1 / 0.18215 * latents
        image = self.vae.decode(latents)

        image = (image / 2 + 0.5).clamp(0, 1)
        image = image.cpu().permute(0, 2, 3, 1).numpy()

        if output_type == "pil":
            image = self.numpy_to_pil(image)

        return {"image": image, "generator_state": generator_state}

    def variation(self, text_embeddings, generator_state, variation_magnitude = 100, **kwargs):
        # random vector to move in latent space
        rand_t = (torch.rand(text_embeddings.shape, device = self.device) * 2) - 1
        rand_mag = torch.sum(torch.abs(rand_t)) / variation_magnitude
        scaled_rand_t = rand_t / rand_mag
        variation_embedding = text_embeddings + scaled_rand_t

        generator = torch.Generator("cuda")
        generator.set_state(generator_state)
        result = self.diffuse_from_inits(variation_embedding, generator=generator, **kwargs)
        result.update({"latent_point": variation_embedding})
        return result<|MERGE_RESOLUTION|>--- conflicted
+++ resolved
@@ -298,6 +298,8 @@
             else:
                 latents = torch.randn(latents_shape, generator=generator, device=self.device, dtype=latents_dtype)
         else:
+                latents = torch.randn(latents_shape, generator=generator, device=self.device, dtype=latents_dtype)
+        else:
             if latents.shape != latents_shape:
                 raise ValueError(f"Unexpected latents shape, got {latents.shape}, expected {latents_shape}")
             latents = latents.to(self.device)
@@ -346,14 +348,6 @@
 
         image = (image / 2 + 0.5).clamp(0, 1)
 
-<<<<<<< HEAD
-        # run safety checker
-        #safety_checker_input = self.feature_extractor(self.numpy_to_pil(image), return_tensors="pt").to(self.device)
-        #image, has_nsfw_concept = self.safety_checker(
-        #    images=image, clip_input=safety_checker_input.pixel_values.to(text_embeddings.dtype)
-        #)
-        has_nsfw_concept = False
-=======
         # we always cast to float32 as this does not cause significant overhead and is compatible with bfloa16
         image = image.cpu().permute(0, 2, 3, 1).float().numpy()
 
@@ -366,7 +360,6 @@
             )
         else:
             has_nsfw_concept = None
->>>>>>> e48ca0f0
 
         if output_type == "pil":
             image = self.numpy_to_pil(image)
