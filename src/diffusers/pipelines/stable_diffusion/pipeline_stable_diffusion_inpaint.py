--- conflicted
+++ resolved
@@ -24,11 +24,7 @@
 
 from ...configuration_utils import FrozenDict
 from ...models import AutoencoderKL, UNet2DConditionModel
-<<<<<<< HEAD
-from ...schedulers import DDIMScheduler, LMSDiscreteScheduler, PNDMScheduler, DPMSolverMultistepScheduler, EulerDiscreteScheduler, EulerAncestralDiscreteScheduler
-=======
 from ...schedulers import KarrasDiffusionSchedulers
->>>>>>> 37d113cc
 from ...utils import deprecate, is_accelerate_available, logging, randn_tensor
 from ..pipeline_utils import DiffusionPipeline
 from . import StableDiffusionPipelineOutput
@@ -177,11 +173,7 @@
         text_encoder: CLIPTextModel,
         tokenizer: CLIPTokenizer,
         unet: UNet2DConditionModel,
-<<<<<<< HEAD
-        scheduler: Union[DDIMScheduler, LMSDiscreteScheduler, PNDMScheduler, DPMSolverMultistepScheduler, EulerDiscreteScheduler, EulerAncestralDiscreteScheduler],
-=======
         scheduler: KarrasDiffusionSchedulers,
->>>>>>> 37d113cc
         safety_checker: StableDiffusionSafetyChecker,
         feature_extractor: CLIPFeatureExtractor,
         requires_safety_checker: bool = True,
