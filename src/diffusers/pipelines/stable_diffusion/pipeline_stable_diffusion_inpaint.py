--- conflicted
+++ resolved
@@ -90,10 +90,6 @@
             new_config["steps_offset"] = 1
             scheduler._internal_dict = FrozenDict(new_config)
 
-<<<<<<< HEAD
-        #if safety_checker is None:
-        if False:
-=======
         if hasattr(scheduler.config, "skip_prk_steps") and scheduler.config.skip_prk_steps is False:
             deprecation_message = (
                 f"The configuration file of this scheduler: {scheduler} has not set the configuration"
@@ -108,8 +104,8 @@
             new_config["skip_prk_steps"] = True
             scheduler._internal_dict = FrozenDict(new_config)
 
-        if safety_checker is None:
->>>>>>> 7fb4b882
+        #if safety_checker is None:
+        if False:
             logger.warn(
                 f"You have disabled the safety checker for {self.__class__} by passing `safety_checker=None`. Ensure"
                 " that you abide to the conditions of the Stable Diffusion license and do not expose unfiltered"
