--- conflicted
+++ resolved
@@ -31,11 +31,7 @@
     from .pipeline_stable_diffusion import StableDiffusionPipeline
     from .pipeline_stable_diffusion_img2img import StableDiffusionImg2ImgPipeline
     from .pipeline_stable_diffusion_inpaint import StableDiffusionInpaintPipeline
-<<<<<<< HEAD
-    from .unified_pipeline import UnifiedPipeline
-=======
     from .pipeline_stable_diffusion_inpaint_legacy import StableDiffusionInpaintPipelineLegacy
->>>>>>> 2a0c8235
     from .safety_checker import StableDiffusionSafetyChecker
 
 if is_transformers_available() and is_onnx_available():
