--- conflicted
+++ resolved
@@ -222,15 +222,11 @@
         "EasyAnimateControlPipeline",
     ]
     _import_structure["hunyuandit"] = ["HunyuanDiTPipeline"]
-<<<<<<< HEAD
-    _import_structure["hunyuan_video"] = ["HunyuanVideoPipeline", "HunyuanSkyreelsImageToVideoPipeline"]
-=======
     _import_structure["hunyuan_video"] = [
         "HunyuanVideoPipeline",
         "HunyuanSkyreelsImageToVideoPipeline",
         "HunyuanVideoImageToVideoPipeline",
     ]
->>>>>>> 1fddee21
     _import_structure["kandinsky"] = [
         "KandinskyCombinedPipeline",
         "KandinskyImg2ImgCombinedPipeline",
@@ -578,15 +574,11 @@
             FluxPriorReduxPipeline,
             ReduxImageEncoder,
         )
-<<<<<<< HEAD
-        from .hunyuan_video import HunyuanSkyreelsImageToVideoPipeline, HunyuanVideoPipeline
-=======
         from .hunyuan_video import (
             HunyuanSkyreelsImageToVideoPipeline,
             HunyuanVideoImageToVideoPipeline,
             HunyuanVideoPipeline,
         )
->>>>>>> 1fddee21
         from .hunyuandit import HunyuanDiTPipeline
         from .i2vgen_xl import I2VGenXLPipeline
         from .kandinsky import (
