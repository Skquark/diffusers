from ..utils import is_flax_available, is_onnx_available, is_torch_available, is_transformers_available


if is_torch_available():
    from .dance_diffusion import DanceDiffusionPipeline
    from .ddim import DDIMPipeline
    from .ddpm import DDPMPipeline
    from .latent_diffusion import LDMSuperResolutionPipeline
    from .latent_diffusion_uncond import LDMPipeline
    from .pndm import PNDMPipeline
    from .repaint import RePaintPipeline
    from .score_sde_ve import ScoreSdeVePipeline
    from .stochastic_karras_ve import KarrasVePipeline
else:
    from ..utils.dummy_pt_objects import *  # noqa F403

if is_torch_available() and is_transformers_available():
    from .alt_diffusion import AltDiffusionImg2ImgPipeline, AltDiffusionPipeline
    from .latent_diffusion import LDMTextToImagePipeline
    from .stable_diffusion import (
        CycleDiffusionPipeline,
        StableDiffusionImageVariationPipeline,
        StableDiffusionImg2ImgPipeline,
        StableDiffusionInpaintPipeline,
        StableDiffusionInpaintPipelineLegacy,
        StableDiffusionPipeline,
<<<<<<< HEAD
        #UnifiedPipeline,
=======
        StableDiffusionUpscalePipeline,
>>>>>>> 6b02323a
    )
    from .stable_diffusion_safe import StableDiffusionPipelineSafe
    from .versatile_diffusion import (
        VersatileDiffusionDualGuidedPipeline,
        VersatileDiffusionImageVariationPipeline,
        VersatileDiffusionPipeline,
        VersatileDiffusionTextToImagePipeline,
    )
    from .vq_diffusion import VQDiffusionPipeline

if is_transformers_available() and is_onnx_available():
    from .stable_diffusion import (
        OnnxStableDiffusionImg2ImgPipeline,
        OnnxStableDiffusionInpaintPipeline,
        OnnxStableDiffusionInpaintPipelineLegacy,
        OnnxStableDiffusionPipeline,
        StableDiffusionOnnxPipeline,
    )

if is_transformers_available() and is_flax_available():
    from .stable_diffusion import FlaxStableDiffusionPipeline<|MERGE_RESOLUTION|>--- conflicted
+++ resolved
@@ -24,11 +24,7 @@
         StableDiffusionInpaintPipeline,
         StableDiffusionInpaintPipelineLegacy,
         StableDiffusionPipeline,
-<<<<<<< HEAD
-        #UnifiedPipeline,
-=======
         StableDiffusionUpscalePipeline,
->>>>>>> 6b02323a
     )
     from .stable_diffusion_safe import StableDiffusionPipelineSafe
     from .versatile_diffusion import (
