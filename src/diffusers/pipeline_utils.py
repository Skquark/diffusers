# coding=utf-8
# Copyright 2022 The HuggingFace Inc. team.
# Copyright (c) 2022, NVIDIA CORPORATION.  All rights reserved.
#
# Licensed under the Apache License, Version 2.0 (the "License");
# you may not use this file except in compliance with the License.
# You may obtain a copy of the License at
#
#     http://www.apache.org/licenses/LICENSE-2.0
#
# Unless required by applicable law or agreed to in writing, software
# distributed under the License is distributed on an "AS IS" BASIS,
# WITHOUT WARRANTIES OR CONDITIONS OF ANY KIND, either express or implied.
# See the License for the specific language governing permissions and
# limitations under the License.

import importlib
import inspect
import os
from dataclasses import dataclass
from pathlib import Path
from typing import Any, Dict, List, Optional, Union

import numpy as np
import torch

import diffusers
import PIL
from huggingface_hub import snapshot_download
from packaging import version
from PIL import Image
from tqdm.auto import tqdm

from .configuration_utils import ConfigMixin
from .dynamic_modules_utils import get_class_from_dynamic_module
from .hub_utils import http_user_agent
from .modeling_utils import _LOW_CPU_MEM_USAGE_DEFAULT
from .schedulers.scheduling_utils import SCHEDULER_CONFIG_NAME
from .utils import (
    CONFIG_NAME,
    DIFFUSERS_CACHE,
    ONNX_WEIGHTS_NAME,
    WEIGHTS_NAME,
    BaseOutput,
    deprecate,
    is_accelerate_available,
    is_torch_version,
    is_transformers_available,
    logging,
)


if is_transformers_available():
    import transformers
    from transformers import PreTrainedModel


INDEX_FILE = "diffusion_pytorch_model.bin"
CUSTOM_PIPELINE_FILE_NAME = "pipeline.py"
DUMMY_MODULES_FOLDER = "diffusers.utils"
TRANSFORMERS_DUMMY_MODULES_FOLDER = "transformers.utils"


logger = logging.get_logger(__name__)


LOADABLE_CLASSES = {
    "diffusers": {
        "ModelMixin": ["save_pretrained", "from_pretrained"],
        "SchedulerMixin": ["save_pretrained", "from_pretrained"],
        "DiffusionPipeline": ["save_pretrained", "from_pretrained"],
        "OnnxRuntimeModel": ["save_pretrained", "from_pretrained"],
    },
    "transformers": {
        "PreTrainedTokenizer": ["save_pretrained", "from_pretrained"],
        "PreTrainedTokenizerFast": ["save_pretrained", "from_pretrained"],
        "PreTrainedModel": ["save_pretrained", "from_pretrained"],
        "FeatureExtractionMixin": ["save_pretrained", "from_pretrained"],
        "ProcessorMixin": ["save_pretrained", "from_pretrained"],
        "ImageProcessingMixin": ["save_pretrained", "from_pretrained"],
    },
    "onnxruntime.training": {
        "ORTModule": ["save_pretrained", "from_pretrained"],
    },
}

ALL_IMPORTABLE_CLASSES = {}
for library in LOADABLE_CLASSES:
    ALL_IMPORTABLE_CLASSES.update(LOADABLE_CLASSES[library])


@dataclass
class ImagePipelineOutput(BaseOutput):
    """
    Output class for image pipelines.

    Args:
        images (`List[PIL.Image.Image]` or `np.ndarray`)
            List of denoised PIL images of length `batch_size` or numpy array of shape `(batch_size, height, width,
            num_channels)`. PIL images or numpy array present the denoised images of the diffusion pipeline.
    """

    images: Union[List[PIL.Image.Image], np.ndarray]


@dataclass
class AudioPipelineOutput(BaseOutput):
    """
    Output class for audio pipelines.

    Args:
        audios (`np.ndarray`)
            List of denoised samples of shape `(batch_size, num_channels, sample_rate)`. Numpy array present the
            denoised audio samples of the diffusion pipeline.
    """

    audios: np.ndarray


class DiffusionPipeline(ConfigMixin):
    r"""
    Base class for all models.

    [`DiffusionPipeline`] takes care of storing all components (models, schedulers, processors) for diffusion pipelines
    and handles methods for loading, downloading and saving models as well as a few methods common to all pipelines to:

        - move all PyTorch modules to the device of your choice
        - enabling/disabling the progress bar for the denoising iteration

    Class attributes:

        - **config_name** (`str`) -- name of the config file that will store the class and module names of all
          components of the diffusion pipeline.
        - **_optional_components** (List[`str`]) -- list of all components that are optional so they don't have to be
          passed for the pipeline to function (should be overridden by subclasses).
    """
    config_name = "model_index.json"
    _optional_components = []

    def register_modules(self, **kwargs):
        # import it here to avoid circular import
        from diffusers import pipelines

        for name, module in kwargs.items():
            # retrieve library
            if module is None:
                register_dict = {name: (None, None)}
            else:
                library = module.__module__.split(".")[0]

                # check if the module is a pipeline module
                pipeline_dir = module.__module__.split(".")[-2] if len(module.__module__.split(".")) > 2 else None
                path = module.__module__.split(".")
                is_pipeline_module = pipeline_dir in path and hasattr(pipelines, pipeline_dir)

                # if library is not in LOADABLE_CLASSES, then it is a custom module.
                # Or if it's a pipeline module, then the module is inside the pipeline
                # folder so we set the library to module name.
                if library not in LOADABLE_CLASSES or is_pipeline_module:
                    library = pipeline_dir

                # retrieve class_name
                class_name = module.__class__.__name__

                register_dict = {name: (library, class_name)}

            # save model index config
            self.register_to_config(**register_dict)

            # set models
            setattr(self, name, module)

    def save_pretrained(self, save_directory: Union[str, os.PathLike]):
        """
        Save all variables of the pipeline that can be saved and loaded as well as the pipelines configuration file to
        a directory. A pipeline variable can be saved and loaded if its class implements both a save and loading
        method. The pipeline can easily be re-loaded using the `[`~DiffusionPipeline.from_pretrained`]` class method.

        Arguments:
            save_directory (`str` or `os.PathLike`):
                Directory to which to save. Will be created if it doesn't exist.
        """
        self.save_config(save_directory)

        model_index_dict = dict(self.config)
        model_index_dict.pop("_class_name")
        model_index_dict.pop("_diffusers_version")
        model_index_dict.pop("_module", None)

        expected_modules, optional_kwargs = self._get_signature_keys(self)

        def is_saveable_module(name, value):
            if name not in expected_modules:
                return False
            if name in self._optional_components and value[0] is None:
                return False
            return True

        model_index_dict = {k: v for k, v in model_index_dict.items() if is_saveable_module(k, v)}

        for pipeline_component_name in model_index_dict.keys():
            sub_model = getattr(self, pipeline_component_name)
            model_cls = sub_model.__class__

            save_method_name = None
            # search for the model's base class in LOADABLE_CLASSES
            for library_name, library_classes in LOADABLE_CLASSES.items():
                library = importlib.import_module(library_name)
                for base_class, save_load_methods in library_classes.items():
                    class_candidate = getattr(library, base_class, None)
                    if class_candidate is not None and issubclass(model_cls, class_candidate):
                        # if we found a suitable base class in LOADABLE_CLASSES then grab its save method
                        save_method_name = save_load_methods[0]
                        break
                if save_method_name is not None:
                    break

            save_method = getattr(sub_model, save_method_name)
            save_method(os.path.join(save_directory, pipeline_component_name))

    def to(self, torch_device: Optional[Union[str, torch.device]] = None):
        if torch_device is None:
            return self

        module_names, _, _ = self.extract_init_dict(dict(self.config))
        for name in module_names.keys():
            module = getattr(self, name)
            if isinstance(module, torch.nn.Module):
                if module.dtype == torch.float16 and str(torch_device) in ["cpu"]:
                    logger.warning(
                        "Pipelines loaded with `torch_dtype=torch.float16` cannot run with `cpu` device. It"
                        " is not recommended to move them to `cpu` as running them will fail. Please make"
                        " sure to use an accelerator to run the pipeline in inference, due to the lack of"
                        " support for`float16` operations on this device in PyTorch. Please, remove the"
                        " `torch_dtype=torch.float16` argument, or use another device for inference."
                    )
                module.to(torch_device)
        return self

    @property
    def device(self) -> torch.device:
        r"""
        Returns:
            `torch.device`: The torch device on which the pipeline is located.
        """
        module_names, _, _ = self.extract_init_dict(dict(self.config))
        for name in module_names.keys():
            module = getattr(self, name)
            if isinstance(module, torch.nn.Module):
                return module.device
        return torch.device("cpu")

    @classmethod
    def from_pretrained(cls, pretrained_model_name_or_path: Optional[Union[str, os.PathLike]], **kwargs):
        r"""
        Instantiate a PyTorch diffusion pipeline from pre-trained pipeline weights.

        The pipeline is set in evaluation mode by default using `model.eval()` (Dropout modules are deactivated).

        The warning *Weights from XXX not initialized from pretrained model* means that the weights of XXX do not come
        pretrained with the rest of the model. It is up to you to train those weights with a downstream fine-tuning
        task.

        The warning *Weights from XXX not used in YYY* means that the layer XXX is not used by YYY, therefore those
        weights are discarded.

        Parameters:
            pretrained_model_name_or_path (`str` or `os.PathLike`, *optional*):
                Can be either:

                    - A string, the *repo id* of a pretrained pipeline hosted inside a model repo on
                      https://huggingface.co/ Valid repo ids have to be located under a user or organization name, like
                      `CompVis/ldm-text2im-large-256`.
                    - A path to a *directory* containing pipeline weights saved using
                      [`~DiffusionPipeline.save_pretrained`], e.g., `./my_pipeline_directory/`.
            torch_dtype (`str` or `torch.dtype`, *optional*):
                Override the default `torch.dtype` and load the model under this dtype. If `"auto"` is passed the dtype
                will be automatically derived from the model's weights.
            custom_pipeline (`str`, *optional*):

                <Tip warning={true}>

                    This is an experimental feature and is likely to change in the future.

                </Tip>

                Can be either:

                    - A string, the *repo id* of a custom pipeline hosted inside a model repo on
                      https://huggingface.co/. Valid repo ids have to be located under a user or organization name,
                      like `hf-internal-testing/diffusers-dummy-pipeline`.

                        <Tip>

                         It is required that the model repo has a file, called `pipeline.py` that defines the custom
                         pipeline.

                        </Tip>

                    - A string, the *file name* of a community pipeline hosted on GitHub under
                      https://github.com/huggingface/diffusers/tree/main/examples/community. Valid file names have to
                      match exactly the file name without `.py` located under the above link, *e.g.*
                      `clip_guided_stable_diffusion`.

                        <Tip>

                         Community pipelines are always loaded from the current `main` branch of GitHub.

                        </Tip>

                    - A path to a *directory* containing a custom pipeline, e.g., `./my_pipeline_directory/`.

                        <Tip>

                         It is required that the directory has a file, called `pipeline.py` that defines the custom
                         pipeline.

                        </Tip>

                For more information on how to load and create custom pipelines, please have a look at [Loading and
                Adding Custom
                Pipelines](https://huggingface.co/docs/diffusers/using-diffusers/custom_pipeline_overview)

            torch_dtype (`str` or `torch.dtype`, *optional*):
            force_download (`bool`, *optional*, defaults to `False`):
                Whether or not to force the (re-)download of the model weights and configuration files, overriding the
                cached versions if they exist.
            resume_download (`bool`, *optional*, defaults to `False`):
                Whether or not to delete incompletely received files. Will attempt to resume the download if such a
                file exists.
            proxies (`Dict[str, str]`, *optional*):
                A dictionary of proxy servers to use by protocol or endpoint, e.g., `{'http': 'foo.bar:3128',
                'http://hostname': 'foo.bar:4012'}`. The proxies are used on each request.
            output_loading_info(`bool`, *optional*, defaults to `False`):
                Whether or not to also return a dictionary containing missing keys, unexpected keys and error messages.
            local_files_only(`bool`, *optional*, defaults to `False`):
                Whether or not to only look at local files (i.e., do not try to download the model).
            use_auth_token (`str` or *bool*, *optional*):
                The token to use as HTTP bearer authorization for remote files. If `True`, will use the token generated
                when running `huggingface-cli login` (stored in `~/.huggingface`).
            revision (`str`, *optional*, defaults to `"main"`):
                The specific model version to use. It can be a branch name, a tag name, or a commit id, since we use a
                git-based system for storing models and other artifacts on huggingface.co, so `revision` can be any
                identifier allowed by git.
            mirror (`str`, *optional*):
                Mirror source to accelerate downloads in China. If you are from China and have an accessibility
                problem, you can set this option to resolve it. Note that we do not guarantee the timeliness or safety.
                Please refer to the mirror site for more information. specify the folder name here.
            device_map (`str` or `Dict[str, Union[int, str, torch.device]]`, *optional*):
                A map that specifies where each submodule should go. It doesn't need to be refined to each
                parameter/buffer name, once a given module name is inside, every submodule of it will be sent to the
                same device.

                To have Accelerate compute the most optimized `device_map` automatically, set `device_map="auto"`. For
                more information about each option see [designing a device
                map](https://hf.co/docs/accelerate/main/en/usage_guides/big_modeling#designing-a-device-map).
            low_cpu_mem_usage (`bool`, *optional*, defaults to `True` if torch version >= 1.9.0 else `False`):
                Speed up model loading by not initializing the weights and only loading the pre-trained weights. This
                also tries to not use more than 1x model size in CPU memory (including peak memory) while loading the
                model. This is only supported when torch version >= 1.9.0. If you are using an older version of torch,
                setting this argument to `True` will raise an error.

            kwargs (remaining dictionary of keyword arguments, *optional*):
                Can be used to overwrite load - and saveable variables - *i.e.* the pipeline components - of the
                specific pipeline class. The overwritten components are then directly passed to the pipelines
                `__init__` method. See example below for more information.

        <Tip>

         It is required to be logged in (`huggingface-cli login`) when you want to use private or [gated
         models](https://huggingface.co/docs/hub/models-gated#gated-models), *e.g.* `"runwayml/stable-diffusion-v1-5"`

        </Tip>

        <Tip>

        Activate the special ["offline-mode"](https://huggingface.co/diffusers/installation.html#offline-mode) to use
        this method in a firewalled environment.

        </Tip>

        Examples:

        ```py
        >>> from diffusers import DiffusionPipeline

        >>> # Download pipeline from huggingface.co and cache.
        >>> pipeline = DiffusionPipeline.from_pretrained("CompVis/ldm-text2im-large-256")

        >>> # Download pipeline that requires an authorization token
        >>> # For more information on access tokens, please refer to this section
        >>> # of the documentation](https://huggingface.co/docs/hub/security-tokens)
        >>> pipeline = DiffusionPipeline.from_pretrained("runwayml/stable-diffusion-v1-5")

        >>> # Use a different scheduler
        >>> from diffusers import LMSDiscreteScheduler

        >>> scheduler = LMSDiscreteScheduler.from_config(pipeline.scheduler.config)
        >>> pipeline.scheduler = scheduler
        ```
        """
        cache_dir = kwargs.pop("cache_dir", DIFFUSERS_CACHE)
        resume_download = kwargs.pop("resume_download", False)
        force_download = kwargs.pop("force_download", False)
        proxies = kwargs.pop("proxies", None)
        local_files_only = kwargs.pop("local_files_only", False)
        use_auth_token = kwargs.pop("use_auth_token", None)
        revision = kwargs.pop("revision", None)
        torch_dtype = kwargs.pop("torch_dtype", None)
        custom_pipeline = kwargs.pop("custom_pipeline", None)
        provider = kwargs.pop("provider", None)
        sess_options = kwargs.pop("sess_options", None)
        device_map = kwargs.pop("device_map", None)
        low_cpu_mem_usage = kwargs.pop("low_cpu_mem_usage", _LOW_CPU_MEM_USAGE_DEFAULT)

        if low_cpu_mem_usage and not is_accelerate_available():
            low_cpu_mem_usage = False
            logger.warning(
                "Cannot initialize model with low cpu memory usage because `accelerate` was not found in the"
                " environment. Defaulting to `low_cpu_mem_usage=False`. It is strongly recommended to install"
                " `accelerate` for faster and less memory-intense model loading. You can do so with: \n```\npip"
                " install accelerate\n```\n."
            )

        if device_map is not None and not is_torch_version(">=", "1.9.0"):
            raise NotImplementedError(
                "Loading and dispatching requires torch >= 1.9.0. Please either update your PyTorch version or set"
                " `device_map=None`."
            )

        if low_cpu_mem_usage is True and not is_torch_version(">=", "1.9.0"):
            raise NotImplementedError(
                "Low memory initialization requires torch >= 1.9.0. Please either update your PyTorch version or set"
                " `low_cpu_mem_usage=False`."
            )

        if low_cpu_mem_usage is False and device_map is not None:
            raise ValueError(
                f"You cannot set `low_cpu_mem_usage` to False while using device_map={device_map} for loading and"
                " dispatching. Please make sure to set `low_cpu_mem_usage=True`."
            )

        # 1. Download the checkpoints and configs
        # use snapshot download here to get it working from from_pretrained
        if not os.path.isdir(pretrained_model_name_or_path):
            config_dict = cls.load_config(
                pretrained_model_name_or_path,
                cache_dir=cache_dir,
                resume_download=resume_download,
                force_download=force_download,
                proxies=proxies,
                local_files_only=local_files_only,
                use_auth_token=use_auth_token,
                revision=revision,
            )
            # make sure we only download sub-folders and `diffusers` filenames
            folder_names = [k for k in config_dict.keys() if not k.startswith("_")]
            allow_patterns = [os.path.join(k, "*") for k in folder_names]
            allow_patterns += [WEIGHTS_NAME, SCHEDULER_CONFIG_NAME, CONFIG_NAME, ONNX_WEIGHTS_NAME, cls.config_name]

            # make sure we don't download flax weights
            ignore_patterns = "*.msgpack"

            if custom_pipeline is not None:
                allow_patterns += [CUSTOM_PIPELINE_FILE_NAME]

            if cls != DiffusionPipeline:
                requested_pipeline_class = cls.__name__
            else:
                requested_pipeline_class = config_dict.get("_class_name", cls.__name__)
            user_agent = {"pipeline_class": requested_pipeline_class}
            if custom_pipeline is not None:
                user_agent["custom_pipeline"] = custom_pipeline
            user_agent = http_user_agent(user_agent)

            # download all allow_patterns
            cached_folder = snapshot_download(
                pretrained_model_name_or_path,
                cache_dir=cache_dir,
                resume_download=resume_download,
                proxies=proxies,
                local_files_only=local_files_only,
                use_auth_token=use_auth_token,
                revision=revision,
                allow_patterns=allow_patterns,
                ignore_patterns=ignore_patterns,
                user_agent=user_agent,
            )
        else:
            cached_folder = pretrained_model_name_or_path

        config_dict = cls.load_config(cached_folder)

        # 2. Load the pipeline class, if using custom module then load it from the hub
        # if we load from explicit class, let's use it
        if custom_pipeline is not None:
            if custom_pipeline.endswith(".py"):
                path = Path(custom_pipeline)
                # decompose into folder & file
                file_name = path.name
                custom_pipeline = path.parent.absolute()
            else:
                file_name = CUSTOM_PIPELINE_FILE_NAME

            pipeline_class = get_class_from_dynamic_module(
                custom_pipeline, module_file=file_name, cache_dir=custom_pipeline
            )
        elif cls != DiffusionPipeline:
            pipeline_class = cls
        else:
            diffusers_module = importlib.import_module(cls.__module__.split(".")[0])
            pipeline_class = getattr(diffusers_module, config_dict["_class_name"])

        # To be removed in 1.0.0
        if pipeline_class.__name__ == "StableDiffusionInpaintPipeline" and version.parse(
            version.parse(config_dict["_diffusers_version"]).base_version
        ) <= version.parse("0.5.1"):
            from diffusers import StableDiffusionInpaintPipeline, StableDiffusionInpaintPipelineLegacy

            pipeline_class = StableDiffusionInpaintPipelineLegacy

            deprecation_message = (
                "You are using a legacy checkpoint for inpainting with Stable Diffusion, therefore we are loading the"
                f" {StableDiffusionInpaintPipelineLegacy} class instead of {StableDiffusionInpaintPipeline}. For"
                " better inpainting results, we strongly suggest using Stable Diffusion's official inpainting"
                " checkpoint: https://huggingface.co/runwayml/stable-diffusion-inpainting instead or adapting your"
                f" checkpoint {pretrained_model_name_or_path} to the format of"
                " https://huggingface.co/runwayml/stable-diffusion-inpainting. Note that we do not actively maintain"
                " the {StableDiffusionInpaintPipelineLegacy} class and will likely remove it in version 1.0.0."
            )
            deprecate("StableDiffusionInpaintPipelineLegacy", "1.0.0", deprecation_message, standard_warn=False)

        # some modules can be passed directly to the init
        # in this case they are already instantiated in `kwargs`
        # extract them here
        expected_modules, optional_kwargs = cls._get_signature_keys(pipeline_class)
        passed_class_obj = {k: kwargs.pop(k) for k in expected_modules if k in kwargs}
        passed_pipe_kwargs = {k: kwargs.pop(k) for k in optional_kwargs if k in kwargs}

        init_dict, unused_kwargs, _ = pipeline_class.extract_init_dict(config_dict, **kwargs)

        # define init kwargs
        init_kwargs = {k: init_dict.pop(k) for k in optional_kwargs if k in init_dict}
        init_kwargs = {**init_kwargs, **passed_pipe_kwargs}

        # remove `null` components
        def load_module(name, value):
            if value[0] is None:
                return False
            if name in passed_class_obj and passed_class_obj[name] is None:
                return False
            return True

        init_dict = {k: v for k, v in init_dict.items() if load_module(k, v)}

        if len(unused_kwargs) > 0:
            logger.warning(f"Keyword arguments {unused_kwargs} not recognized.")

        # import it here to avoid circular import
        from diffusers import pipelines

        # 3. Load each module in the pipeline
        for name, (library_name, class_name) in init_dict.items():
            # 3.1 - now that JAX/Flax is an official framework of the library, we might load from Flax names
            if class_name.startswith("Flax"):
                class_name = class_name[4:]

            is_pipeline_module = hasattr(pipelines, library_name)
            loaded_sub_model = None

            # if the model is in a pipeline module, then we load it from the pipeline
            if name in passed_class_obj:
                # 1. check that passed_class_obj has correct parent class
                if not is_pipeline_module:
                    library = importlib.import_module(library_name)
                    class_obj = getattr(library, class_name)
                    importable_classes = LOADABLE_CLASSES[library_name]
                    class_candidates = {c: getattr(library, c, None) for c in importable_classes.keys()}

                    expected_class_obj = None
                    for class_name, class_candidate in class_candidates.items():
                        if class_candidate is not None and issubclass(class_obj, class_candidate):
                            expected_class_obj = class_candidate

                    if not issubclass(passed_class_obj[name].__class__, expected_class_obj):
                        raise ValueError(
                            f"{passed_class_obj[name]} is of type: {type(passed_class_obj[name])}, but should be"
                            f" {expected_class_obj}"
                        )
<<<<<<< HEAD
                elif passed_class_obj[name] is None:
                    if str(name) != "safety_checker":
                        logger.warn(
                            f"You have passed `None` for {name} to disable its functionality in {pipeline_class}. Note"
                            f" that this might lead to problems when using {pipeline_class} and is not recommended."
                        )
                    sub_model_should_be_defined = False
=======
>>>>>>> d50e3217
                else:
                    logger.warning(
                        f"You have passed a non-standard module {passed_class_obj[name]}. We cannot verify whether it"
                        " has the correct type"
                    )

                # set passed class object
                loaded_sub_model = passed_class_obj[name]
            elif is_pipeline_module:
                pipeline_module = getattr(pipelines, library_name)
                class_obj = getattr(pipeline_module, class_name)
                importable_classes = ALL_IMPORTABLE_CLASSES
                class_candidates = {c: class_obj for c in importable_classes.keys()}
            else:
                # else we just import it from the library.
                library = importlib.import_module(library_name)

                class_obj = getattr(library, class_name)
                importable_classes = LOADABLE_CLASSES[library_name]
                class_candidates = {c: getattr(library, c, None) for c in importable_classes.keys()}

            if loaded_sub_model is None:
                load_method_name = None
                for class_name, class_candidate in class_candidates.items():
                    if class_candidate is not None and issubclass(class_obj, class_candidate):
                        load_method_name = importable_classes[class_name][1]

                if load_method_name is None:
                    none_module = class_obj.__module__
                    is_dummy_path = none_module.startswith(DUMMY_MODULES_FOLDER) or none_module.startswith(
                        TRANSFORMERS_DUMMY_MODULES_FOLDER
                    )
                    if is_dummy_path and "dummy" in none_module:
                        # call class_obj for nice error message of missing requirements
                        class_obj()

                    raise ValueError(
                        f"The component {class_obj} of {pipeline_class} cannot be loaded as it does not seem to have"
                        f" any of the loading methods defined in {ALL_IMPORTABLE_CLASSES}."
                    )

                load_method = getattr(class_obj, load_method_name)
                loading_kwargs = {}

                if issubclass(class_obj, torch.nn.Module):
                    loading_kwargs["torch_dtype"] = torch_dtype
                if issubclass(class_obj, diffusers.OnnxRuntimeModel):
                    loading_kwargs["provider"] = provider
                    loading_kwargs["sess_options"] = sess_options

                is_diffusers_model = issubclass(class_obj, diffusers.ModelMixin)
                is_transformers_model = (
                    is_transformers_available()
                    and issubclass(class_obj, PreTrainedModel)
                    and version.parse(version.parse(transformers.__version__).base_version) >= version.parse("4.20.0")
                )

                # When loading a transformers model, if the device_map is None, the weights will be initialized as opposed to diffusers.
                # To make default loading faster we set the `low_cpu_mem_usage=low_cpu_mem_usage` flag which is `True` by default.
                # This makes sure that the weights won't be initialized which significantly speeds up loading.
                if is_diffusers_model or is_transformers_model:
                    loading_kwargs["device_map"] = device_map
                    loading_kwargs["low_cpu_mem_usage"] = low_cpu_mem_usage

                # check if the module is in a subdirectory
                if os.path.isdir(os.path.join(cached_folder, name)):
                    loaded_sub_model = load_method(os.path.join(cached_folder, name), **loading_kwargs)
                else:
                    # else load from the root directory
                    loaded_sub_model = load_method(cached_folder, **loading_kwargs)

            init_kwargs[name] = loaded_sub_model  # UNet(...), # DiffusionSchedule(...)

        # 4. Potentially add passed objects if expected
        missing_modules = set(expected_modules) - set(init_kwargs.keys())
        passed_modules = list(passed_class_obj.keys())
        optional_modules = pipeline_class._optional_components
        if len(missing_modules) > 0 and missing_modules <= set(passed_modules + optional_modules):
            for module in missing_modules:
                init_kwargs[module] = passed_class_obj.get(module, None)
        elif len(missing_modules) > 0:
            passed_modules = set(list(init_kwargs.keys()) + list(passed_class_obj.keys())) - optional_kwargs
            raise ValueError(
                f"Pipeline {pipeline_class} expected {expected_modules}, but only {passed_modules} were passed."
            )

        # 5. Instantiate the pipeline
        model = pipeline_class(**init_kwargs)
        return model

    @staticmethod
    def _get_signature_keys(obj):
        parameters = inspect.signature(obj.__init__).parameters
        required_parameters = {k: v for k, v in parameters.items() if v.default is not True}
        optional_parameters = set({k for k, v in parameters.items() if v.default is True})
        expected_modules = set(required_parameters.keys()) - set(["self"])
        return expected_modules, optional_parameters

    @property
    def components(self) -> Dict[str, Any]:
        r"""

        The `self.components` property can be useful to run different pipelines with the same weights and
        configurations to not have to re-allocate memory.

        Examples:

        ```py
        >>> from diffusers import (
        ...     StableDiffusionPipeline,
        ...     StableDiffusionImg2ImgPipeline,
        ...     StableDiffusionInpaintPipeline,
        ... )

        >>> text2img = StableDiffusionPipeline.from_pretrained("runwayml/stable-diffusion-v1-5")
        >>> img2img = StableDiffusionImg2ImgPipeline(**text2img.components)
        >>> inpaint = StableDiffusionInpaintPipeline(**text2img.components)
        ```

        Returns:
            A dictionaly containing all the modules needed to initialize the pipeline.
        """
        expected_modules, optional_parameters = self._get_signature_keys(self)
        components = {
            k: getattr(self, k) for k in self.config.keys() if not k.startswith("_") and k not in optional_parameters
        }

        if set(components.keys()) != expected_modules:
            raise ValueError(
                f"{self} has been incorrectly initialized or {self.__class__} is incorrectly implemented. Expected"
                f" {expected_modules} to be defined, but {components} are defined."
            )

        return components

    @staticmethod
    def numpy_to_pil(images):
        """
        Convert a numpy image or a batch of images to a PIL image.
        """
        if images.ndim == 3:
            images = images[None, ...]
        images = (images * 255).round().astype("uint8")
        if images.shape[-1] == 1:
            # special case for grayscale (single channel) images
            pil_images = [Image.fromarray(image.squeeze(), mode="L") for image in images]
        else:
            pil_images = [Image.fromarray(image) for image in images]

        return pil_images

    def progress_bar(self, iterable):
        if not hasattr(self, "_progress_bar_config"):
            self._progress_bar_config = {}
        elif not isinstance(self._progress_bar_config, dict):
            raise ValueError(
                f"`self._progress_bar_config` should be of type `dict`, but is {type(self._progress_bar_config)}."
            )

        return tqdm(iterable, **self._progress_bar_config)

    def set_progress_bar_config(self, **kwargs):
        self._progress_bar_config = kwargs<|MERGE_RESOLUTION|>--- conflicted
+++ resolved
@@ -587,16 +587,6 @@
                             f"{passed_class_obj[name]} is of type: {type(passed_class_obj[name])}, but should be"
                             f" {expected_class_obj}"
                         )
-<<<<<<< HEAD
-                elif passed_class_obj[name] is None:
-                    if str(name) != "safety_checker":
-                        logger.warn(
-                            f"You have passed `None` for {name} to disable its functionality in {pipeline_class}. Note"
-                            f" that this might lead to problems when using {pipeline_class} and is not recommended."
-                        )
-                    sub_model_should_be_defined = False
-=======
->>>>>>> d50e3217
                 else:
                     logger.warning(
                         f"You have passed a non-standard module {passed_class_obj[name]}. We cannot verify whether it"
