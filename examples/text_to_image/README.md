--- conflicted
+++ resolved
@@ -23,12 +23,7 @@
 
 Then cd in the example folder  and run
 ```bash
-<<<<<<< HEAD
-pip install "git+https://github.com/huggingface/diffusers.git#egg=diffusers[training]"
-pip install -U -r requirements.txt
-=======
 pip install -r requirements.txt
->>>>>>> 02d83c9f
 ```
 
 And initialize an [🤗Accelerate](https://github.com/huggingface/accelerate/) environment with:
