# Copyright 2024 The HuggingFace Team. All rights reserved.
#
# Licensed under the Apache License, Version 2.0 (the "License");
# you may not use this file except in compliance with the License.
# You may obtain a copy of the License at
#
#     http://www.apache.org/licenses/LICENSE-2.0
#
# Unless required by applicable law or agreed to in writing, software
# distributed under the License is distributed on an "AS IS" BASIS,
# WITHOUT WARRANTIES OR CONDITIONS OF ANY KIND, either express or implied.
# See the License for the specific language governing permissions and
# limitations under the License.
#
# Note:
# This pipeline relies on a "hack" discovered by the community that allows
# the generation of videos given an input image with AnimateDiff. It works
# by creating a copy of the image `num_frames` times and progressively adding
# more noise to the image based on the strength and latent interpolation method.

import inspect
from types import FunctionType
from typing import Any, Callable, Dict, List, Optional, Union

import numpy as np
import torch
from transformers import CLIPImageProcessor, CLIPTextModel, CLIPTokenizer, CLIPVisionModelWithProjection

from diffusers.image_processor import PipelineImageInput, VaeImageProcessor
from diffusers.loaders import IPAdapterMixin, LoraLoaderMixin, TextualInversionLoaderMixin
from diffusers.models import AutoencoderKL, ImageProjection, UNet2DConditionModel, UNetMotionModel
from diffusers.models.lora import adjust_lora_scale_text_encoder
from diffusers.models.unets.unet_motion_model import MotionAdapter
<<<<<<< HEAD
=======
from diffusers.pipelines.animatediff.pipeline_output import AnimateDiffPipelineOutput
>>>>>>> d603ccb6
from diffusers.pipelines.pipeline_utils import DiffusionPipeline
from diffusers.schedulers import (
    DDIMScheduler,
    DPMSolverMultistepScheduler,
    EulerAncestralDiscreteScheduler,
    EulerDiscreteScheduler,
    LMSDiscreteScheduler,
    PNDMScheduler,
)
from diffusers.utils import USE_PEFT_BACKEND, logging, scale_lora_layers, unscale_lora_layers
from diffusers.utils.torch_utils import randn_tensor


logger = logging.get_logger(__name__)  # pylint: disable=invalid-name

EXAMPLE_DOC_STRING = """
    Examples:
        ```py
        >>> import torch
        >>> from diffusers import MotionAdapter, DiffusionPipeline, DDIMScheduler
        >>> from diffusers.utils import export_to_gif, load_image

        >>> model_id = "SG161222/Realistic_Vision_V5.1_noVAE"
        >>> adapter = MotionAdapter.from_pretrained("guoyww/animatediff-motion-adapter-v1-5-2")
        >>> pipe = DiffusionPipeline.from_pretrained("SG161222/Realistic_Vision_V5.1_noVAE", motion_adapter=adapter, custom_pipeline="pipeline_animatediff_img2video").to("cuda")
<<<<<<< HEAD
        >>> pipe.scheduler = DDIMScheduler.from_pretrained(model_id, subfolder="scheduler", clip_sample=False, timestep_spacing="linspace", beta_schedule="linear", steps_offset=1)
=======
        >>> pipe.scheduler = pipe.scheduler = DDIMScheduler.from_pretrained(model_id, subfolder="scheduler", clip_sample=False, timestep_spacing="linspace", beta_schedule="linear", steps_offset=1)
>>>>>>> d603ccb6

        >>> image = load_image("snail.png")
        >>> output = pipe(image=image, prompt="A snail moving on the ground", strength=0.8, latent_interpolation_method="slerp")
        >>> frames = output.frames[0]
        >>> export_to_gif(frames, "animation.gif")
        ```
"""


def lerp(
    v0: torch.Tensor,
    v1: torch.Tensor,
    t: Union[float, torch.Tensor],
) -> torch.Tensor:
    r"""
    Linear Interpolation between two tensors.

    Args:
        v0 (`torch.Tensor`): First tensor.
        v1 (`torch.Tensor`): Second tensor.
        t: (`float` or `torch.Tensor`): Interpolation factor.
    """
    t_is_float = False
    input_device = v0.device
    v0 = v0.cpu().numpy()
    v1 = v1.cpu().numpy()

    if isinstance(t, torch.Tensor):
        t = t.cpu().numpy()
    else:
        t_is_float = True
        t = np.array([t], dtype=v0.dtype)

    t = t[..., None]
    v0 = v0[None, ...]
    v1 = v1[None, ...]
    v2 = (1 - t) * v0 + t * v1

    if t_is_float and v0.ndim > 1:
        assert v2.shape[0] == 1
        v2 = np.squeeze(v2, axis=0)

    v2 = torch.from_numpy(v2).to(input_device)
    return v2


def slerp(
    v0: torch.Tensor,
    v1: torch.Tensor,
    t: Union[float, torch.Tensor],
    DOT_THRESHOLD: float = 0.9995,
) -> torch.Tensor:
    r"""
    Spherical Linear Interpolation between two tensors.

    Args:
        v0 (`torch.Tensor`): First tensor.
        v1 (`torch.Tensor`): Second tensor.
        t: (`float` or `torch.Tensor`): Interpolation factor.
        DOT_THRESHOLD (`float`):
            Dot product threshold exceeding which linear interpolation will be used
            because input tensors are close to parallel.
    """
    t_is_float = False
    input_device = v0.device
    v0 = v0.cpu().numpy()
    v1 = v1.cpu().numpy()

    if isinstance(t, torch.Tensor):
        t = t.cpu().numpy()
    else:
        t_is_float = True
        t = np.array([t], dtype=v0.dtype)

    dot = np.sum(v0 * v1 / (np.linalg.norm(v0) * np.linalg.norm(v1)))

    if np.abs(dot) > DOT_THRESHOLD:
        # v0 and v1 are close to parallel, so use linear interpolation instead
        v2 = lerp(v0, v1, t)
    else:
        theta_0 = np.arccos(dot)
        sin_theta_0 = np.sin(theta_0)
        theta_t = theta_0 * t
        sin_theta_t = np.sin(theta_t)
        s0 = np.sin(theta_0 - theta_t) / sin_theta_0
        s1 = sin_theta_t / sin_theta_0
        s0 = s0[..., None]
        s1 = s1[..., None]
        v0 = v0[None, ...]
        v1 = v1[None, ...]
        v2 = s0 * v0 + s1 * v1

    if t_is_float and v0.ndim > 1:
        assert v2.shape[0] == 1
        v2 = np.squeeze(v2, axis=0)

    v2 = torch.from_numpy(v2).to(input_device)
    return v2


def tensor2vid(video: torch.Tensor, processor, output_type="np"):
    # Based on:
    # https://github.com/modelscope/modelscope/blob/1509fdb973e5871f37148a4b5e5964cafd43e64d/modelscope/pipelines/multi_modal/text_to_video_synthesis_pipeline.py#L78

    batch_size, channels, num_frames, height, width = video.shape
    outputs = []
    for batch_idx in range(batch_size):
        batch_vid = video[batch_idx].permute(1, 0, 2, 3)
        batch_output = processor.postprocess(batch_vid, output_type)

        outputs.append(batch_output)

    return outputs


# Copied from diffusers.pipelines.stable_diffusion.pipeline_stable_diffusion_img2img.retrieve_latents
def retrieve_latents(
    encoder_output: torch.Tensor, generator: Optional[torch.Generator] = None, sample_mode: str = "sample"
):
    if hasattr(encoder_output, "latent_dist") and sample_mode == "sample":
        return encoder_output.latent_dist.sample(generator)
    elif hasattr(encoder_output, "latent_dist") and sample_mode == "argmax":
        return encoder_output.latent_dist.mode()
    elif hasattr(encoder_output, "latents"):
        return encoder_output.latents
    else:
        raise AttributeError("Could not access latents of provided encoder_output")


# Copied from diffusers.pipelines.stable_diffusion.pipeline_stable_diffusion.retrieve_timesteps
def retrieve_timesteps(
    scheduler,
    num_inference_steps: Optional[int] = None,
    device: Optional[Union[str, torch.device]] = None,
    timesteps: Optional[List[int]] = None,
    **kwargs,
):
    """
    Calls the scheduler's `set_timesteps` method and retrieves timesteps from the scheduler after the call. Handles
    custom timesteps. Any kwargs will be supplied to `scheduler.set_timesteps`.

    Args:
        scheduler (`SchedulerMixin`):
            The scheduler to get timesteps from.
        num_inference_steps (`int`):
            The number of diffusion steps used when generating samples with a pre-trained model. If used,
            `timesteps` must be `None`.
        device (`str` or `torch.device`, *optional*):
            The device to which the timesteps should be moved to. If `None`, the timesteps are not moved.
        timesteps (`List[int]`, *optional*):
                Custom timesteps used to support arbitrary spacing between timesteps. If `None`, then the default
                timestep spacing strategy of the scheduler is used. If `timesteps` is passed, `num_inference_steps`
                must be `None`.

    Returns:
        `Tuple[torch.Tensor, int]`: A tuple where the first element is the timestep schedule from the scheduler and the
        second element is the number of inference steps.
    """
    if timesteps is not None:
        accepts_timesteps = "timesteps" in set(inspect.signature(scheduler.set_timesteps).parameters.keys())
        if not accepts_timesteps:
            raise ValueError(
                f"The current scheduler class {scheduler.__class__}'s `set_timesteps` does not support custom"
                f" timestep schedules. Please check whether you are using the correct scheduler."
            )
        scheduler.set_timesteps(timesteps=timesteps, device=device, **kwargs)
        timesteps = scheduler.timesteps
        num_inference_steps = len(timesteps)
    else:
        scheduler.set_timesteps(num_inference_steps, device=device, **kwargs)
        timesteps = scheduler.timesteps
    return timesteps, num_inference_steps


class AnimateDiffImgToVideoPipeline(DiffusionPipeline, TextualInversionLoaderMixin, IPAdapterMixin, LoraLoaderMixin):
    r"""
    Pipeline for image-to-video generation.

    This model inherits from [`DiffusionPipeline`]. Check the superclass documentation for the generic methods
    implemented for all pipelines (downloading, saving, running on a particular device, etc.).

    The pipeline also inherits the following loading methods:
        - [`~loaders.TextualInversionLoaderMixin.load_textual_inversion`] for loading textual inversion embeddings
        - [`~loaders.LoraLoaderMixin.load_lora_weights`] for loading LoRA weights
        - [`~loaders.LoraLoaderMixin.save_lora_weights`] for saving LoRA weights
        - [`~loaders.IPAdapterMixin.load_ip_adapter`] for loading IP Adapters

    Args:
        vae ([`AutoencoderKL`]):
            Variational Auto-Encoder (VAE) Model to encode and decode images to and from latent representations.
        text_encoder ([`CLIPTextModel`]):
            Frozen text-encoder ([clip-vit-large-patch14](https://huggingface.co/openai/clip-vit-large-patch14)).
        tokenizer (`CLIPTokenizer`):
            A [`~transformers.CLIPTokenizer`] to tokenize text.
        unet ([`UNet2DConditionModel`]):
            A [`UNet2DConditionModel`] used to create a UNetMotionModel to denoise the encoded video latents.
        motion_adapter ([`MotionAdapter`]):
            A [`MotionAdapter`] to be used in combination with `unet` to denoise the encoded video latents.
        scheduler ([`SchedulerMixin`]):
            A scheduler to be used in combination with `unet` to denoise the encoded image latents. Can be one of
            [`DDIMScheduler`], [`LMSDiscreteScheduler`], or [`PNDMScheduler`].
    """

    model_cpu_offload_seq = "text_encoder->image_encoder->unet->vae"
    _optional_components = ["feature_extractor", "image_encoder"]

    def __init__(
        self,
        vae: AutoencoderKL,
        text_encoder: CLIPTextModel,
        tokenizer: CLIPTokenizer,
        unet: UNet2DConditionModel,
        motion_adapter: MotionAdapter,
        scheduler: Union[
            DDIMScheduler,
            PNDMScheduler,
            LMSDiscreteScheduler,
            EulerDiscreteScheduler,
            EulerAncestralDiscreteScheduler,
            DPMSolverMultistepScheduler,
        ],
        feature_extractor: CLIPImageProcessor = None,
        image_encoder: CLIPVisionModelWithProjection = None,
    ):
        super().__init__()
        unet = UNetMotionModel.from_unet2d(unet, motion_adapter)

        self.register_modules(
            vae=vae,
            text_encoder=text_encoder,
            tokenizer=tokenizer,
            unet=unet,
            motion_adapter=motion_adapter,
            scheduler=scheduler,
            feature_extractor=feature_extractor,
            image_encoder=image_encoder,
        )
        self.vae_scale_factor = 2 ** (len(self.vae.config.block_out_channels) - 1)
        self.image_processor = VaeImageProcessor(vae_scale_factor=self.vae_scale_factor)

    # Copied from diffusers.pipelines.stable_diffusion.pipeline_stable_diffusion.StableDiffusionPipeline.encode_prompt with num_images_per_prompt -> num_videos_per_prompt
    def encode_prompt(
        self,
        prompt,
        device,
        num_images_per_prompt,
        do_classifier_free_guidance,
        negative_prompt=None,
        prompt_embeds: Optional[torch.FloatTensor] = None,
        negative_prompt_embeds: Optional[torch.FloatTensor] = None,
        lora_scale: Optional[float] = None,
        clip_skip: Optional[int] = None,
    ):
        r"""
        Encodes the prompt into text encoder hidden states.

        Args:
            prompt (`str` or `List[str]`, *optional*):
                prompt to be encoded
            device: (`torch.device`):
                torch device
            num_images_per_prompt (`int`):
                number of images that should be generated per prompt
            do_classifier_free_guidance (`bool`):
                whether to use classifier free guidance or not
            negative_prompt (`str` or `List[str]`, *optional*):
                The prompt or prompts not to guide the image generation. If not defined, one has to pass
                `negative_prompt_embeds` instead. Ignored when not using guidance (i.e., ignored if `guidance_scale` is
                less than `1`).
            prompt_embeds (`torch.FloatTensor`, *optional*):
                Pre-generated text embeddings. Can be used to easily tweak text inputs, *e.g.* prompt weighting. If not
                provided, text embeddings will be generated from `prompt` input argument.
            negative_prompt_embeds (`torch.FloatTensor`, *optional*):
                Pre-generated negative text embeddings. Can be used to easily tweak text inputs, *e.g.* prompt
                weighting. If not provided, negative_prompt_embeds will be generated from `negative_prompt` input
                argument.
            lora_scale (`float`, *optional*):
                A LoRA scale that will be applied to all LoRA layers of the text encoder if LoRA layers are loaded.
            clip_skip (`int`, *optional*):
                Number of layers to be skipped from CLIP while computing the prompt embeddings. A value of 1 means that
                the output of the pre-final layer will be used for computing the prompt embeddings.
        """
        # set lora scale so that monkey patched LoRA
        # function of text encoder can correctly access it
        if lora_scale is not None and isinstance(self, LoraLoaderMixin):
            self._lora_scale = lora_scale

            # dynamically adjust the LoRA scale
            if not USE_PEFT_BACKEND:
                adjust_lora_scale_text_encoder(self.text_encoder, lora_scale)
            else:
                scale_lora_layers(self.text_encoder, lora_scale)

        if prompt is not None and isinstance(prompt, str):
            batch_size = 1
        elif prompt is not None and isinstance(prompt, list):
            batch_size = len(prompt)
        else:
            batch_size = prompt_embeds.shape[0]

        if prompt_embeds is None:
            # textual inversion: procecss multi-vector tokens if necessary
            if isinstance(self, TextualInversionLoaderMixin):
                prompt = self.maybe_convert_prompt(prompt, self.tokenizer)

            text_inputs = self.tokenizer(
                prompt,
                padding="max_length",
                max_length=self.tokenizer.model_max_length,
                truncation=True,
                return_tensors="pt",
            )
            text_input_ids = text_inputs.input_ids
            untruncated_ids = self.tokenizer(prompt, padding="longest", return_tensors="pt").input_ids

            if untruncated_ids.shape[-1] >= text_input_ids.shape[-1] and not torch.equal(
                text_input_ids, untruncated_ids
            ):
                removed_text = self.tokenizer.batch_decode(
                    untruncated_ids[:, self.tokenizer.model_max_length - 1 : -1]
                )
                logger.warning(
                    "The following part of your input was truncated because CLIP can only handle sequences up to"
                    f" {self.tokenizer.model_max_length} tokens: {removed_text}"
                )

            if hasattr(self.text_encoder.config, "use_attention_mask") and self.text_encoder.config.use_attention_mask:
                attention_mask = text_inputs.attention_mask.to(device)
            else:
                attention_mask = None

            if clip_skip is None:
                prompt_embeds = self.text_encoder(text_input_ids.to(device), attention_mask=attention_mask)
                prompt_embeds = prompt_embeds[0]
            else:
                prompt_embeds = self.text_encoder(
                    text_input_ids.to(device), attention_mask=attention_mask, output_hidden_states=True
                )
                # Access the `hidden_states` first, that contains a tuple of
                # all the hidden states from the encoder layers. Then index into
                # the tuple to access the hidden states from the desired layer.
                prompt_embeds = prompt_embeds[-1][-(clip_skip + 1)]
                # We also need to apply the final LayerNorm here to not mess with the
                # representations. The `last_hidden_states` that we typically use for
                # obtaining the final prompt representations passes through the LayerNorm
                # layer.
                prompt_embeds = self.text_encoder.text_model.final_layer_norm(prompt_embeds)

        if self.text_encoder is not None:
            prompt_embeds_dtype = self.text_encoder.dtype
        elif self.unet is not None:
            prompt_embeds_dtype = self.unet.dtype
        else:
            prompt_embeds_dtype = prompt_embeds.dtype

        prompt_embeds = prompt_embeds.to(dtype=prompt_embeds_dtype, device=device)

        bs_embed, seq_len, _ = prompt_embeds.shape
        # duplicate text embeddings for each generation per prompt, using mps friendly method
        prompt_embeds = prompt_embeds.repeat(1, num_images_per_prompt, 1)
        prompt_embeds = prompt_embeds.view(bs_embed * num_images_per_prompt, seq_len, -1)

        # get unconditional embeddings for classifier free guidance
        if do_classifier_free_guidance and negative_prompt_embeds is None:
            uncond_tokens: List[str]
            if negative_prompt is None:
                uncond_tokens = [""] * batch_size
            elif prompt is not None and type(prompt) is not type(negative_prompt):
                raise TypeError(
                    f"`negative_prompt` should be the same type to `prompt`, but got {type(negative_prompt)} !="
                    f" {type(prompt)}."
                )
            elif isinstance(negative_prompt, str):
                uncond_tokens = [negative_prompt]
            elif batch_size != len(negative_prompt):
                raise ValueError(
                    f"`negative_prompt`: {negative_prompt} has batch size {len(negative_prompt)}, but `prompt`:"
                    f" {prompt} has batch size {batch_size}. Please make sure that passed `negative_prompt` matches"
                    " the batch size of `prompt`."
                )
            else:
                uncond_tokens = negative_prompt

            # textual inversion: procecss multi-vector tokens if necessary
            if isinstance(self, TextualInversionLoaderMixin):
                uncond_tokens = self.maybe_convert_prompt(uncond_tokens, self.tokenizer)

            max_length = prompt_embeds.shape[1]
            uncond_input = self.tokenizer(
                uncond_tokens,
                padding="max_length",
                max_length=max_length,
                truncation=True,
                return_tensors="pt",
            )

            if hasattr(self.text_encoder.config, "use_attention_mask") and self.text_encoder.config.use_attention_mask:
                attention_mask = uncond_input.attention_mask.to(device)
            else:
                attention_mask = None

            negative_prompt_embeds = self.text_encoder(
                uncond_input.input_ids.to(device),
                attention_mask=attention_mask,
            )
            negative_prompt_embeds = negative_prompt_embeds[0]

        if do_classifier_free_guidance:
            # duplicate unconditional embeddings for each generation per prompt, using mps friendly method
            seq_len = negative_prompt_embeds.shape[1]

            negative_prompt_embeds = negative_prompt_embeds.to(dtype=prompt_embeds_dtype, device=device)

            negative_prompt_embeds = negative_prompt_embeds.repeat(1, num_images_per_prompt, 1)
            negative_prompt_embeds = negative_prompt_embeds.view(batch_size * num_images_per_prompt, seq_len, -1)

        if isinstance(self, LoraLoaderMixin) and USE_PEFT_BACKEND:
            # Retrieve the original scale by scaling back the LoRA layers
            unscale_lora_layers(self.text_encoder, lora_scale)

        return prompt_embeds, negative_prompt_embeds

    # Copied from diffusers.pipelines.stable_diffusion.pipeline_stable_diffusion.StableDiffusionPipeline.encode_image
    def encode_image(self, image, device, num_images_per_prompt, output_hidden_states=None):
        dtype = next(self.image_encoder.parameters()).dtype

        if not isinstance(image, torch.Tensor):
            image = self.feature_extractor(image, return_tensors="pt").pixel_values

        image = image.to(device=device, dtype=dtype)
        if output_hidden_states:
            image_enc_hidden_states = self.image_encoder(image, output_hidden_states=True).hidden_states[-2]
            image_enc_hidden_states = image_enc_hidden_states.repeat_interleave(num_images_per_prompt, dim=0)
            uncond_image_enc_hidden_states = self.image_encoder(
                torch.zeros_like(image), output_hidden_states=True
            ).hidden_states[-2]
            uncond_image_enc_hidden_states = uncond_image_enc_hidden_states.repeat_interleave(
                num_images_per_prompt, dim=0
            )
            return image_enc_hidden_states, uncond_image_enc_hidden_states
        else:
            image_embeds = self.image_encoder(image).image_embeds
            image_embeds = image_embeds.repeat_interleave(num_images_per_prompt, dim=0)
            uncond_image_embeds = torch.zeros_like(image_embeds)

            return image_embeds, uncond_image_embeds

    # Copied from diffusers.pipelines.stable_diffusion.pipeline_stable_diffusion.StableDiffusionPipeline.prepare_ip_adapter_image_embeds
    def prepare_ip_adapter_image_embeds(
        self, ip_adapter_image, ip_adapter_image_embeds, device, num_images_per_prompt
    ):
        if ip_adapter_image_embeds is None:
            if not isinstance(ip_adapter_image, list):
                ip_adapter_image = [ip_adapter_image]

            if len(ip_adapter_image) != len(self.unet.encoder_hid_proj.image_projection_layers):
                raise ValueError(
                    f"`ip_adapter_image` must have same length as the number of IP Adapters. Got {len(ip_adapter_image)} images and {len(self.unet.encoder_hid_proj.image_projection_layers)} IP Adapters."
                )

            image_embeds = []
            for single_ip_adapter_image, image_proj_layer in zip(
                ip_adapter_image, self.unet.encoder_hid_proj.image_projection_layers
            ):
                output_hidden_state = not isinstance(image_proj_layer, ImageProjection)
                single_image_embeds, single_negative_image_embeds = self.encode_image(
                    single_ip_adapter_image, device, 1, output_hidden_state
                )
                single_image_embeds = torch.stack([single_image_embeds] * num_images_per_prompt, dim=0)
                single_negative_image_embeds = torch.stack(
                    [single_negative_image_embeds] * num_images_per_prompt, dim=0
                )

                if self.do_classifier_free_guidance:
                    single_image_embeds = torch.cat([single_negative_image_embeds, single_image_embeds])
                    single_image_embeds = single_image_embeds.to(device)

                image_embeds.append(single_image_embeds)
        else:
            image_embeds = ip_adapter_image_embeds
        return image_embeds

    # Copied from diffusers.pipelines.text_to_video_synthesis/pipeline_text_to_video_synth.TextToVideoSDPipeline.decode_latents
    def decode_latents(self, latents):
        latents = 1 / self.vae.config.scaling_factor * latents

        batch_size, channels, num_frames, height, width = latents.shape
        latents = latents.permute(0, 2, 1, 3, 4).reshape(batch_size * num_frames, channels, height, width)

        image = self.vae.decode(latents).sample
        video = (
            image[None, :]
            .reshape(
                (
                    batch_size,
                    num_frames,
                    -1,
                )
                + image.shape[2:]
            )
            .permute(0, 2, 1, 3, 4)
        )
        # we always cast to float32 as this does not cause significant overhead and is compatible with bfloat16
        video = video.float()
        return video

    # Copied from diffusers.pipelines.stable_diffusion.pipeline_stable_diffusion.StableDiffusionPipeline.enable_vae_slicing
    def enable_vae_slicing(self):
        r"""
        Enable sliced VAE decoding. When this option is enabled, the VAE will split the input tensor in slices to
        compute decoding in several steps. This is useful to save some memory and allow larger batch sizes.
        """
        self.vae.enable_slicing()

    # Copied from diffusers.pipelines.stable_diffusion.pipeline_stable_diffusion.StableDiffusionPipeline.disable_vae_slicing
    def disable_vae_slicing(self):
        r"""
        Disable sliced VAE decoding. If `enable_vae_slicing` was previously enabled, this method will go back to
        computing decoding in one step.
        """
        self.vae.disable_slicing()

    # Copied from diffusers.pipelines.stable_diffusion.pipeline_stable_diffusion.StableDiffusionPipeline.enable_vae_tiling
    def enable_vae_tiling(self):
        r"""
        Enable tiled VAE decoding. When this option is enabled, the VAE will split the input tensor into tiles to
        compute decoding and encoding in several steps. This is useful for saving a large amount of memory and to allow
        processing larger images.
        """
        self.vae.enable_tiling()

    # Copied from diffusers.pipelines.stable_diffusion.pipeline_stable_diffusion.StableDiffusionPipeline.disable_vae_tiling
    def disable_vae_tiling(self):
        r"""
        Disable tiled VAE decoding. If `enable_vae_tiling` was previously enabled, this method will go back to
        computing decoding in one step.
        """
        self.vae.disable_tiling()

    # Copied from diffusers.pipelines.stable_diffusion.pipeline_stable_diffusion.StableDiffusionPipeline.enable_freeu
    def enable_freeu(self, s1: float, s2: float, b1: float, b2: float):
        r"""Enables the FreeU mechanism as in https://arxiv.org/abs/2309.11497.

        The suffixes after the scaling factors represent the stages where they are being applied.

        Please refer to the [official repository](https://github.com/ChenyangSi/FreeU) for combinations of the values
        that are known to work well for different pipelines such as Stable Diffusion v1, v2, and Stable Diffusion XL.

        Args:
            s1 (`float`):
                Scaling factor for stage 1 to attenuate the contributions of the skip features. This is done to
                mitigate "oversmoothing effect" in the enhanced denoising process.
            s2 (`float`):
                Scaling factor for stage 2 to attenuate the contributions of the skip features. This is done to
                mitigate "oversmoothing effect" in the enhanced denoising process.
            b1 (`float`): Scaling factor for stage 1 to amplify the contributions of backbone features.
            b2 (`float`): Scaling factor for stage 2 to amplify the contributions of backbone features.
        """
        if not hasattr(self, "unet"):
            raise ValueError("The pipeline must have `unet` for using FreeU.")
        self.unet.enable_freeu(s1=s1, s2=s2, b1=b1, b2=b2)

    # Copied from diffusers.pipelines.stable_diffusion.pipeline_stable_diffusion.StableDiffusionPipeline.disable_freeu
    def disable_freeu(self):
        """Disables the FreeU mechanism if enabled."""
        self.unet.disable_freeu()

    # Copied from diffusers.pipelines.stable_diffusion.pipeline_stable_diffusion.StableDiffusionPipeline.prepare_extra_step_kwargs
    def prepare_extra_step_kwargs(self, generator, eta):
        # prepare extra kwargs for the scheduler step, since not all schedulers have the same signature
        # eta (η) is only used with the DDIMScheduler, it will be ignored for other schedulers.
        # eta corresponds to η in DDIM paper: https://arxiv.org/abs/2010.02502
        # and should be between [0, 1]

        accepts_eta = "eta" in set(inspect.signature(self.scheduler.step).parameters.keys())
        extra_step_kwargs = {}
        if accepts_eta:
            extra_step_kwargs["eta"] = eta

        # check if the scheduler accepts generator
        accepts_generator = "generator" in set(inspect.signature(self.scheduler.step).parameters.keys())
        if accepts_generator:
            extra_step_kwargs["generator"] = generator
        return extra_step_kwargs

    def check_inputs(
        self,
        prompt,
        height,
        width,
        callback_steps,
        negative_prompt=None,
        prompt_embeds=None,
        negative_prompt_embeds=None,
        callback_on_step_end_tensor_inputs=None,
        latent_interpolation_method=None,
    ):
        if height % 8 != 0 or width % 8 != 0:
            raise ValueError(f"`height` and `width` have to be divisible by 8 but are {height} and {width}.")

        if callback_steps is not None and (not isinstance(callback_steps, int) or callback_steps <= 0):
            raise ValueError(
                f"`callback_steps` has to be a positive integer but is {callback_steps} of type"
                f" {type(callback_steps)}."
            )
        if callback_on_step_end_tensor_inputs is not None and not all(
            k in self._callback_tensor_inputs for k in callback_on_step_end_tensor_inputs
        ):
            raise ValueError(
                f"`callback_on_step_end_tensor_inputs` has to be in {self._callback_tensor_inputs}, but found {[k for k in callback_on_step_end_tensor_inputs if k not in self._callback_tensor_inputs]}"
            )

        if prompt is not None and prompt_embeds is not None:
            raise ValueError(
                f"Cannot forward both `prompt`: {prompt} and `prompt_embeds`: {prompt_embeds}. Please make sure to"
                " only forward one of the two."
            )
        elif prompt is None and prompt_embeds is None:
            raise ValueError(
                "Provide either `prompt` or `prompt_embeds`. Cannot leave both `prompt` and `prompt_embeds` undefined."
            )
        elif prompt is not None and (not isinstance(prompt, str) and not isinstance(prompt, list)):
            raise ValueError(f"`prompt` has to be of type `str` or `list` but is {type(prompt)}")

        if negative_prompt is not None and negative_prompt_embeds is not None:
            raise ValueError(
                f"Cannot forward both `negative_prompt`: {negative_prompt} and `negative_prompt_embeds`:"
                f" {negative_prompt_embeds}. Please make sure to only forward one of the two."
            )

        if prompt_embeds is not None and negative_prompt_embeds is not None:
            if prompt_embeds.shape != negative_prompt_embeds.shape:
                raise ValueError(
                    "`prompt_embeds` and `negative_prompt_embeds` must have the same shape when passed directly, but"
                    f" got: `prompt_embeds` {prompt_embeds.shape} != `negative_prompt_embeds`"
                    f" {negative_prompt_embeds.shape}."
                )

        if latent_interpolation_method is not None:
            if latent_interpolation_method not in ["lerp", "slerp"] and not isinstance(
                latent_interpolation_method, FunctionType
            ):
                raise ValueError(
                    "`latent_interpolation_method` must be one of `lerp`, `slerp` or a Callable[[torch.Tensor, torch.Tensor, int], torch.Tensor]"
                )

    def prepare_latents(
        self,
        image,
        strength,
        batch_size,
        num_channels_latents,
        num_frames,
        height,
        width,
        dtype,
        device,
        generator,
        latents=None,
        latent_interpolation_method="slerp",
    ):
        shape = (
            batch_size,
            num_channels_latents,
            num_frames,
            height // self.vae_scale_factor,
            width // self.vae_scale_factor,
        )

        if latents is None:
            image = image.to(device=device, dtype=dtype)

            if image.shape[1] == 4:
                latents = image
            else:
                # make sure the VAE is in float32 mode, as it overflows in float16
                if self.vae.config.force_upcast:
                    image = image.float()
                    self.vae.to(dtype=torch.float32)

                if isinstance(generator, list):
                    if len(generator) != batch_size:
                        raise ValueError(
                            f"You have passed a list of generators of length {len(generator)}, but requested an effective batch"
                            f" size of {batch_size}. Make sure the batch size matches the length of the generators."
                        )

                    init_latents = [
                        retrieve_latents(self.vae.encode(image[i : i + 1]), generator=generator[i])
                        for i in range(batch_size)
                    ]
                    init_latents = torch.cat(init_latents, dim=0)
                else:
                    init_latents = retrieve_latents(self.vae.encode(image), generator=generator)

                if self.vae.config.force_upcast:
                    self.vae.to(dtype)

                init_latents = init_latents.to(dtype)
                init_latents = self.vae.config.scaling_factor * init_latents
                latents = randn_tensor(shape, generator=generator, device=device, dtype=dtype)
                latents = latents * self.scheduler.init_noise_sigma

                if latent_interpolation_method == "lerp":

                    def latent_cls(v0, v1, index):
                        return lerp(v0, v1, index / num_frames * (1 - strength))
                elif latent_interpolation_method == "slerp":

                    def latent_cls(v0, v1, index):
                        return slerp(v0, v1, index / num_frames * (1 - strength))
                else:
                    latent_cls = latent_interpolation_method

                for i in range(num_frames):
                    latents[:, :, i, :, :] = latent_cls(latents[:, :, i, :, :], init_latents, i)
        else:
            if shape != latents.shape:
                # [B, C, F, H, W]
                raise ValueError(f"`latents` expected to have {shape=}, but found {latents.shape=}")
            latents = latents.to(device, dtype=dtype)

        return latents

    @torch.no_grad()
    def __call__(
        self,
        image: PipelineImageInput,
        prompt: Optional[Union[str, List[str]]] = None,
        height: Optional[int] = None,
        width: Optional[int] = None,
        num_frames: int = 16,
        num_inference_steps: int = 50,
        timesteps: Optional[List[int]] = None,
        guidance_scale: float = 7.5,
        strength: float = 0.8,
        negative_prompt: Optional[Union[str, List[str]]] = None,
        num_videos_per_prompt: Optional[int] = 1,
        eta: float = 0.0,
        generator: Optional[Union[torch.Generator, List[torch.Generator]]] = None,
        latents: Optional[torch.FloatTensor] = None,
        prompt_embeds: Optional[torch.FloatTensor] = None,
        negative_prompt_embeds: Optional[torch.FloatTensor] = None,
        ip_adapter_image: Optional[PipelineImageInput] = None,
        ip_adapter_image_embeds: Optional[PipelineImageInput] = None,
        output_type: Optional[str] = "pil",
        return_dict: bool = True,
        callback: Optional[Callable[[int, int, torch.FloatTensor], None]] = None,
        callback_steps: Optional[int] = 1,
        cross_attention_kwargs: Optional[Dict[str, Any]] = None,
        clip_skip: Optional[int] = None,
        latent_interpolation_method: Union[str, Callable[[torch.Tensor, torch.Tensor, int], torch.Tensor]] = "slerp",
    ):
        r"""
        The call function to the pipeline for generation.

        Args:
            image (`PipelineImageInput`):
                The input image to condition the generation on.
            prompt (`str` or `List[str]`, *optional*):
                The prompt or prompts to guide image generation. If not defined, you need to pass `prompt_embeds`.
            height (`int`, *optional*, defaults to `self.unet.config.sample_size * self.vae_scale_factor`):
                The height in pixels of the generated video.
            width (`int`, *optional*, defaults to `self.unet.config.sample_size * self.vae_scale_factor`):
                The width in pixels of the generated video.
            num_frames (`int`, *optional*, defaults to 16):
                The number of video frames that are generated. Defaults to 16 frames which at 8 frames per seconds
                amounts to 2 seconds of video.
            num_inference_steps (`int`, *optional*, defaults to 50):
                The number of denoising steps. More denoising steps usually lead to a higher quality videos at the
                expense of slower inference.
            strength (`float`, *optional*, defaults to 0.8):
                Higher strength leads to more differences between original image and generated video.
            guidance_scale (`float`, *optional*, defaults to 7.5):
                A higher guidance scale value encourages the model to generate images closely linked to the text
                `prompt` at the expense of lower image quality. Guidance scale is enabled when `guidance_scale > 1`.
            negative_prompt (`str` or `List[str]`, *optional*):
                The prompt or prompts to guide what to not include in image generation. If not defined, you need to
                pass `negative_prompt_embeds` instead. Ignored when not using guidance (`guidance_scale < 1`).
            eta (`float`, *optional*, defaults to 0.0):
                Corresponds to parameter eta (η) from the [DDIM](https://arxiv.org/abs/2010.02502) paper. Only applies
                to the [`~schedulers.DDIMScheduler`], and is ignored in other schedulers.
            generator (`torch.Generator` or `List[torch.Generator]`, *optional*):
                A [`torch.Generator`](https://pytorch.org/docs/stable/generated/torch.Generator.html) to make
                generation deterministic.
            latents (`torch.FloatTensor`, *optional*):
                Pre-generated noisy latents sampled from a Gaussian distribution, to be used as inputs for video
                generation. Can be used to tweak the same generation with different prompts. If not provided, a latents
                tensor is generated by sampling using the supplied random `generator`. Latents should be of shape
                `(batch_size, num_channel, num_frames, height, width)`.
            prompt_embeds (`torch.FloatTensor`, *optional*):
                Pre-generated text embeddings. Can be used to easily tweak text inputs (prompt weighting). If not
                provided, text embeddings are generated from the `prompt` input argument.
            negative_prompt_embeds (`torch.FloatTensor`, *optional*):
                Pre-generated negative text embeddings. Can be used to easily tweak text inputs (prompt weighting). If
                not provided, `negative_prompt_embeds` are generated from the `negative_prompt` input argument.
            ip_adapter_image: (`PipelineImageInput`, *optional*):
                Optional image input to work with IP Adapters.
            ip_adapter_image_embeds (`List[torch.FloatTensor]`, *optional*):
                Pre-generated image embeddings for IP-Adapter. If not
                provided, embeddings are computed from the `ip_adapter_image` input argument.
            output_type (`str`, *optional*, defaults to `"pil"`):
                The output format of the generated video. Choose between `torch.FloatTensor`, `PIL.Image` or
                `np.array`.
            return_dict (`bool`, *optional*, defaults to `True`):
                Whether or not to return a [`AnimateDiffImgToVideoPipelineOutput`] instead
                of a plain tuple.
            callback (`Callable`, *optional*):
                A function that calls every `callback_steps` steps during inference. The function is called with the
                following arguments: `callback(step: int, timestep: int, latents: torch.FloatTensor)`.
            callback_steps (`int`, *optional*, defaults to 1):
                The frequency at which the `callback` function is called. If not specified, the callback is called at
                every step.
            cross_attention_kwargs (`dict`, *optional*):
                A kwargs dictionary that if specified is passed along to the [`AttentionProcessor`] as defined in
                [`self.processor`](https://github.com/huggingface/diffusers/blob/main/src/diffusers/models/attention_processor.py).
            clip_skip (`int`, *optional*):
                Number of layers to be skipped from CLIP while computing the prompt embeddings. A value of 1 means that
                the output of the pre-final layer will be used for computing the prompt embeddings.
            latent_interpolation_method (`str` or `Callable[[torch.Tensor, torch.Tensor, int], torch.Tensor]]`, *optional*):
                Must be one of "lerp", "slerp" or a callable that takes in a random noisy latent, image latent and a frame index
                as input and returns an initial latent for sampling.
        Examples:

        Returns:
            [`AnimateDiffPipelineOutput`] or `tuple`:
                If `return_dict` is `True`, [`AnimateDiffPipelineOutput`] is
                returned, otherwise a `tuple` is returned where the first element is a list with the generated frames.
        """
        # 0. Default height and width to unet
        height = height or self.unet.config.sample_size * self.vae_scale_factor
        width = width or self.unet.config.sample_size * self.vae_scale_factor

        num_videos_per_prompt = 1

        # 1. Check inputs. Raise error if not correct
        self.check_inputs(
            prompt=prompt,
            height=height,
            width=width,
            callback_steps=callback_steps,
            negative_prompt=negative_prompt,
            prompt_embeds=prompt_embeds,
            negative_prompt_embeds=negative_prompt_embeds,
            latent_interpolation_method=latent_interpolation_method,
        )

        # 2. Define call parameters
        if prompt is not None and isinstance(prompt, str):
            batch_size = 1
        elif prompt is not None and isinstance(prompt, list):
            batch_size = len(prompt)
        else:
            batch_size = prompt_embeds.shape[0]

        device = self._execution_device

        # here `guidance_scale` is defined analog to the guidance weight `w` of equation (2)
        # of the Imagen paper: https://arxiv.org/pdf/2205.11487.pdf . `guidance_scale = 1`
        # corresponds to doing no classifier free guidance.
        do_classifier_free_guidance = guidance_scale > 1.0

        # 3. Encode input prompt
        text_encoder_lora_scale = (
            cross_attention_kwargs.get("scale", None) if cross_attention_kwargs is not None else None
        )
        prompt_embeds, negative_prompt_embeds = self.encode_prompt(
            prompt,
            device,
            num_videos_per_prompt,
            do_classifier_free_guidance,
            negative_prompt,
            prompt_embeds=prompt_embeds,
            negative_prompt_embeds=negative_prompt_embeds,
            lora_scale=text_encoder_lora_scale,
            clip_skip=clip_skip,
        )

        # For classifier free guidance, we need to do two forward passes.
        # Here we concatenate the unconditional and text embeddings into a single batch
        # to avoid doing two forward passes
        if do_classifier_free_guidance:
            prompt_embeds = torch.cat([negative_prompt_embeds, prompt_embeds])

        if ip_adapter_image is not None:
            image_embeds = self.prepare_ip_adapter_image_embeds(
                ip_adapter_image, ip_adapter_image_embeds, device, batch_size * num_videos_per_prompt
            )

        # 4. Preprocess image
        image = self.image_processor.preprocess(image, height=height, width=width)

        # 5. Prepare timesteps
        timesteps, num_inference_steps = retrieve_timesteps(self.scheduler, num_inference_steps, device, timesteps)

        # 6. Prepare latent variables
        num_channels_latents = self.unet.config.in_channels
        latents = self.prepare_latents(
            image=image,
            strength=strength,
            batch_size=batch_size * num_videos_per_prompt,
            num_channels_latents=num_channels_latents,
            num_frames=num_frames,
            height=height,
            width=width,
            dtype=prompt_embeds.dtype,
            device=device,
            generator=generator,
            latents=latents,
            latent_interpolation_method=latent_interpolation_method,
        )

        # 7. Prepare extra step kwargs. TODO: Logic should ideally just be moved out of the pipeline
        extra_step_kwargs = self.prepare_extra_step_kwargs(generator, eta)

        # 8. Add image embeds for IP-Adapter
        added_cond_kwargs = (
            {"image_embeds": image_embeds}
            if ip_adapter_image is not None or ip_adapter_image_embeds is not None
            else None
        )

        # 9. Denoising loop
        num_warmup_steps = len(timesteps) - num_inference_steps * self.scheduler.order
        with self.progress_bar(total=num_inference_steps) as progress_bar:
            for i, t in enumerate(timesteps):
                # expand the latents if we are doing classifier free guidance
                latent_model_input = torch.cat([latents] * 2) if do_classifier_free_guidance else latents
                latent_model_input = self.scheduler.scale_model_input(latent_model_input, t)

                # predict the noise residual
                noise_pred = self.unet(
                    latent_model_input,
                    t,
                    encoder_hidden_states=prompt_embeds,
                    cross_attention_kwargs=cross_attention_kwargs,
                    added_cond_kwargs=added_cond_kwargs,
                ).sample

                # perform guidance
                if do_classifier_free_guidance:
                    noise_pred_uncond, noise_pred_text = noise_pred.chunk(2)
                    noise_pred = noise_pred_uncond + guidance_scale * (noise_pred_text - noise_pred_uncond)

                # compute the previous noisy sample x_t -> x_t-1
                latents = self.scheduler.step(noise_pred, t, latents, **extra_step_kwargs).prev_sample

                # call the callback, if provided
                if i == len(timesteps) - 1 or ((i + 1) > num_warmup_steps and (i + 1) % self.scheduler.order == 0):
                    progress_bar.update()
                    if callback is not None and i % callback_steps == 0:
                        callback(i, t, latents)

        if output_type == "latent":
            return AnimateDiffPipelineOutput(frames=latents)

        # 10. Post-processing
        video_tensor = self.decode_latents(latents)

        if output_type == "pt":
            video = video_tensor
        else:
            video = tensor2vid(video_tensor, self.image_processor, output_type=output_type)

        # 11. Offload all models
        self.maybe_free_model_hooks()

        if not return_dict:
            return (video,)

        return AnimateDiffPipelineOutput(frames=video)<|MERGE_RESOLUTION|>--- conflicted
+++ resolved
@@ -31,10 +31,7 @@
 from diffusers.models import AutoencoderKL, ImageProjection, UNet2DConditionModel, UNetMotionModel
 from diffusers.models.lora import adjust_lora_scale_text_encoder
 from diffusers.models.unets.unet_motion_model import MotionAdapter
-<<<<<<< HEAD
-=======
 from diffusers.pipelines.animatediff.pipeline_output import AnimateDiffPipelineOutput
->>>>>>> d603ccb6
 from diffusers.pipelines.pipeline_utils import DiffusionPipeline
 from diffusers.schedulers import (
     DDIMScheduler,
@@ -60,11 +57,7 @@
         >>> model_id = "SG161222/Realistic_Vision_V5.1_noVAE"
         >>> adapter = MotionAdapter.from_pretrained("guoyww/animatediff-motion-adapter-v1-5-2")
         >>> pipe = DiffusionPipeline.from_pretrained("SG161222/Realistic_Vision_V5.1_noVAE", motion_adapter=adapter, custom_pipeline="pipeline_animatediff_img2video").to("cuda")
-<<<<<<< HEAD
-        >>> pipe.scheduler = DDIMScheduler.from_pretrained(model_id, subfolder="scheduler", clip_sample=False, timestep_spacing="linspace", beta_schedule="linear", steps_offset=1)
-=======
         >>> pipe.scheduler = pipe.scheduler = DDIMScheduler.from_pretrained(model_id, subfolder="scheduler", clip_sample=False, timestep_spacing="linspace", beta_schedule="linear", steps_offset=1)
->>>>>>> d603ccb6
 
         >>> image = load_image("snail.png")
         >>> output = pipe(image=image, prompt="A snail moving on the ground", strength=0.8, latent_interpolation_method="slerp")
