# Community Pipeline Examples

> **For more information about community pipelines, please have a look at [this issue](https://github.com/huggingface/diffusers/issues/841).**

**Community pipeline** examples consist pipelines that have been added by the community.
Please have a look at the following tables to get an overview of all community examples. Click on the **Code Example** to get a copy-and-paste ready code example that you can try out.
If a community pipeline doesn't work as expected, please open an issue and ping the author on it.

Please also check out our [Community Scripts](https://github.com/huggingface/diffusers/blob/main/examples/community/README_community_scripts.md) examples for tips and tricks that you can use with diffusers without having to run a community pipeline.

| Example                                                                                                                               | Description                                                                                                                                                                                                                                                                                                                                                                                                                                                                                              | Code Example                                                                              | Colab                                                                                                                                                                                                              |                                                        Author |
|:--------------------------------------------------------------------------------------------------------------------------------------|:---------------------------------------------------------------------------------------------------------------------------------------------------------------------------------------------------------------------------------------------------------------------------------------------------------------------------------------------------------------------------------------------------------------------------------------------------------------------------------------------------------|:------------------------------------------------------------------------------------------|:-------------------------------------------------------------------------------------------------------------------------------------------------------------------------------------------------------------------|--------------------------------------------------------------:|
|Spatiotemporal Skip Guidance (STG)|[Spatiotemporal Skip Guidance for Enhanced Video Diffusion Sampling](https://arxiv.org/abs/2411.18664) (CVPR 2025) enhances video diffusion models by generating a weaker model through layer skipping and using it as guidance, improving fidelity in models like HunyuanVideo, LTXVideo, and Mochi.|[Spatiotemporal Skip Guidance](#spatiotemporal-skip-guidance)|-|[Junha Hyung](https://junhahyung.github.io/), [Kinam Kim](https://kinam0252.github.io/)|
|Adaptive Mask Inpainting|Adaptive Mask Inpainting algorithm from [Beyond the Contact: Discovering Comprehensive Affordance for 3D Objects from Pre-trained 2D Diffusion Models](https://github.com/snuvclab/coma) (ECCV '24, Oral) provides a way to insert human inside the scene image without altering the background, by inpainting with adapting mask.|[Adaptive Mask Inpainting](#adaptive-mask-inpainting)|-|[Hyeonwoo Kim](https://sshowbiz.xyz),[Sookwan Han](https://jellyheadandrew.github.io)|
|Flux with CFG|[Flux with CFG](https://github.com/ToTheBeginning/PuLID/blob/main/docs/pulid_for_flux.md) provides an implementation of using CFG in [Flux](https://blackforestlabs.ai/announcing-black-forest-labs/).|[Flux with CFG](#flux-with-cfg)|[Notebook](https://github.com/huggingface/notebooks/blob/main/diffusers/flux_with_cfg.ipynb)|[Linoy Tsaban](https://github.com/linoytsaban), [Apolinário](https://github.com/apolinario), and [Sayak Paul](https://github.com/sayakpaul)|
|Differential Diffusion|[Differential Diffusion](https://github.com/exx8/differential-diffusion) modifies an image according to a text prompt, and according to a map that specifies the amount of change in each region.|[Differential Diffusion](#differential-diffusion)|[![Hugging Face Space](https://img.shields.io/badge/🤗%20Hugging%20Face-Space-yellow)](https://huggingface.co/spaces/exx8/differential-diffusion) [![Open In Colab](https://colab.research.google.com/assets/colab-badge.svg)](https://colab.research.google.com/github/exx8/differential-diffusion/blob/main/examples/SD2.ipynb)|[Eran Levin](https://github.com/exx8) and [Ohad Fried](https://www.ohadf.com/)|
| HD-Painter                                                                                                                            | [HD-Painter](https://github.com/Picsart-AI-Research/HD-Painter) enables prompt-faithfull and high resolution (up to 2k) image inpainting upon any diffusion-based image inpainting method.                                                                                                                                                                                                                                                                                                               | [HD-Painter](#hd-painter)                                                                 | [![Hugging Face Space](https://img.shields.io/badge/🤗%20Hugging%20Face-Space-yellow)](https://huggingface.co/spaces/PAIR/HD-Painter)                                                                              | [Manukyan Hayk](https://github.com/haikmanukyan) and [Sargsyan Andranik](https://github.com/AndranikSargsyan) |
| Marigold Monocular Depth Estimation                                                                                                   | A universal monocular depth estimator, utilizing Stable Diffusion, delivering sharp predictions in the wild. (See the [project page](https://marigoldmonodepth.github.io) and [full codebase](https://github.com/prs-eth/marigold) for more details.)                                                                                                                                                                                                                                                        | [Marigold Depth Estimation](#marigold-depth-estimation)                                   | [![Hugging Face Space](https://img.shields.io/badge/🤗%20Hugging%20Face-Space-yellow)](https://huggingface.co/spaces/toshas/marigold) [![Open In Colab](https://colab.research.google.com/assets/colab-badge.svg)](https://colab.research.google.com/drive/12G8reD13DdpMie5ZQlaFNo2WCGeNUH-u?usp=sharing) | [Bingxin Ke](https://github.com/markkua) and [Anton Obukhov](https://github.com/toshas) |
| LLM-grounded Diffusion (LMD+)                                                                                                         | LMD greatly improves the prompt following ability of text-to-image generation models by introducing an LLM as a front-end prompt parser and layout planner. [Project page.](https://llm-grounded-diffusion.github.io/) [See our full codebase (also with diffusers).](https://github.com/TonyLianLong/LLM-groundedDiffusion)                                                                                                                                                                                                                                                                                                                                                                                                                                   | [LLM-grounded Diffusion (LMD+)](#llm-grounded-diffusion)                             | [Huggingface Demo](https://huggingface.co/spaces/longlian/llm-grounded-diffusion) [![Open In Colab](https://colab.research.google.com/assets/colab-badge.svg)](https://colab.research.google.com/drive/1SXzMSeAB-LJYISb2yrUOdypLz4OYWUKj) |                [Long (Tony) Lian](https://tonylian.com/) |
| CLIP Guided Stable Diffusion                                                                                                          | Doing CLIP guidance for text to image generation with Stable Diffusion                                                                                                                                                                                                                                                                                                                                                                                                                                   | [CLIP Guided Stable Diffusion](#clip-guided-stable-diffusion)                             | [![Open In Colab](https://colab.research.google.com/assets/colab-badge.svg)](https://colab.research.google.com/github/huggingface/notebooks/blob/main/diffusers/CLIP_Guided_Stable_diffusion_with_diffusers.ipynb) |                [Suraj Patil](https://github.com/patil-suraj/) |
| One Step U-Net (Dummy)                                                                                                                | Example showcasing of how to use Community Pipelines (see <https://github.com/huggingface/diffusers/issues/841>)                                                                                                                                                                                                                                                                                                                                                                                           | [One Step U-Net](#one-step-unet)                                                          | -                                                                                                                                                                                                                  |    [Patrick von Platen](https://github.com/patrickvonplaten/) |
| Stable Diffusion Interpolation                                                                                                        | Interpolate the latent space of Stable Diffusion between different prompts/seeds                                                                                                                                                                                                                                                                                                                                                                                                                         | [Stable Diffusion Interpolation](#stable-diffusion-interpolation)                         | [Notebook](https://github.com/huggingface/notebooks/blob/main/diffusers/stable_diffusion_interpolation.ipynb)                                                                                                                                                           |                       [Nate Raw](https://github.com/nateraw/) |
| Stable Diffusion Mega                                                                                                                 | **One** Stable Diffusion Pipeline with all functionalities of [Text2Image](https://github.com/huggingface/diffusers/blob/main/src/diffusers/pipelines/stable_diffusion/pipeline_stable_diffusion.py), [Image2Image](https://github.com/huggingface/diffusers/blob/main/src/diffusers/pipelines/stable_diffusion/pipeline_stable_diffusion_img2img.py) and [Inpainting](https://github.com/huggingface/diffusers/blob/main/src/diffusers/pipelines/stable_diffusion/pipeline_stable_diffusion_inpaint.py) | [Stable Diffusion Mega](#stable-diffusion-mega)                                           | [Notebook](https://github.com/huggingface/notebooks/blob/main/diffusers/stable_diffusion_mega.ipynb)                                                                                                                                                                             |    [Patrick von Platen](https://github.com/patrickvonplaten/) |
| Long Prompt Weighting Stable Diffusion                                                                                                | **One** Stable Diffusion Pipeline without tokens length limit, and support parsing weighting in prompt.                                                                                                                                                                                                                                                                                                                                                                                                  | [Long Prompt Weighting Stable Diffusion](#long-prompt-weighting-stable-diffusion)         | [Notebook](https://github.com/huggingface/notebooks/blob/main/diffusers/long_prompt_weighting_stable_diffusion.ipynb)                                                                                        |                           [SkyTNT](https://github.com/SkyTNT) |
| Speech to Image                                                                                                                       | Using automatic-speech-recognition to transcribe text and Stable Diffusion to generate images                                                                                                                                                                                                                                                                                                                                                                                                            | [Speech to Image](#speech-to-image)                                                       |[Notebook](https://github.com/huggingface/notebooks/blob/main/diffusers/speech_to_image.ipynb)                                                                                                                                                                                                   |             [Mikail Duzenli](https://github.com/MikailINTech)
| Wild Card Stable Diffusion                                                                                                            | Stable Diffusion Pipeline that supports prompts that contain wildcard terms (indicated by surrounding double underscores), with values instantiated randomly from a corresponding txt file or a dictionary of possible values                                                                                                                                                                                                                                                                            | [Wildcard Stable Diffusion](#wildcard-stable-diffusion)                                   | [Notebook](https://github.com/huggingface/notebooks/blob/main/diffusers/wildcard_stable_diffusion.ipynb)                                                                                                                                                                                 |              [Shyam Sudhakaran](https://github.com/shyamsn97) |
| [Composable Stable Diffusion](https://energy-based-model.github.io/Compositional-Visual-Generation-with-Composable-Diffusion-Models/) | Stable Diffusion Pipeline that supports prompts that contain "&#124;" in prompts (as an AND condition) and weights (separated by "&#124;" as well) to positively / negatively weight prompts.                                                                                                                                                                                                                                                                                                            | [Composable Stable Diffusion](#composable-stable-diffusion)                               | -                                                                                                                                                                                                                  |                      [Mark Rich](https://github.com/MarkRich) |
| Seed Resizing Stable Diffusion                                                                                                        | Stable Diffusion Pipeline that supports resizing an image and retaining the concepts of the 512 by 512 generation.                                                                                                                                                                                                                                                                                                                                                                                       | [Seed Resizing](#seed-resizing)                                                           | [Notebook](https://github.com/huggingface/notebooks/blob/main/diffusers/seed_resizing.ipynb)                                                                                                                                                                                                                  |                      [Mark Rich](https://github.com/MarkRich) |
| Imagic Stable Diffusion                                                                                                               | Stable Diffusion Pipeline that enables writing a text prompt to edit an existing image                                                                                                                                                                                                                                                                                                                                                                                                                   | [Imagic Stable Diffusion](#imagic-stable-diffusion)                                       | [Notebook](https://github.com/huggingface/notebooks/blob/main/diffusers/imagic_stable_diffusion.ipynb)                                                                                                                                                                                                  |                      [Mark Rich](https://github.com/MarkRich) |
| Multilingual Stable Diffusion                                                                                                         | Stable Diffusion Pipeline that supports prompts in 50 different languages.                                                                                                                                                                                                                                                                                                                                                                                                                               | [Multilingual Stable Diffusion](#multilingual-stable-diffusion-pipeline)                  | [Notebook](https://github.com/huggingface/notebooks/blob/main/diffusers/multilingual_stable_diffusion.ipynb)                                                                                                                                                                             |          [Juan Carlos Piñeros](https://github.com/juancopi81) |
| GlueGen Stable Diffusion                                                                                                         | Stable Diffusion Pipeline that supports prompts in different languages using GlueGen adapter.                                                                                                                                                                                                                                                                                                                                                                                                                               | [GlueGen Stable Diffusion](#gluegen-stable-diffusion-pipeline)                  | [Notebook](https://github.com/huggingface/notebooks/blob/main/diffusers/gluegen_stable_diffusion.ipynb)                                                                                                                                                                                                                  |          [Phạm Hồng Vinh](https://github.com/rootonchair) |
| Image to Image Inpainting Stable Diffusion                                                                                            | Stable Diffusion Pipeline that enables the overlaying of two images and subsequent inpainting                                                                                                                                                                                                                                                                                                                                                                                                            | [Image to Image Inpainting Stable Diffusion](#image-to-image-inpainting-stable-diffusion) | -                                                                                                                                                                                                                  |                    [Alex McKinney](https://github.com/vvvm23) |
| Text Based Inpainting Stable Diffusion                                                                                                | Stable Diffusion Inpainting Pipeline that enables passing a text prompt to generate the mask for inpainting                                                                                                                                                                                                                                                                                                                                                                                              | [Text Based Inpainting Stable Diffusion](#text-based-inpainting-stable-diffusion)     | [Notebook](https://github.com/huggingface/notebooks/blob/main/diffusers/text_based_inpainting_stable_dffusion.ipynb)                                                                                                                                                                                                    |                   [Dhruv Karan](https://github.com/unography) |
| Bit Diffusion                                                                                                                         | Diffusion on discrete data                                                                                                                                                                                                                                                                                                                                                                                                                                                                               | [Bit Diffusion](#bit-diffusion)                                                           | -  |                       [Stuti R.](https://github.com/kingstut) |
| K-Diffusion Stable Diffusion                                                                                                          | Run Stable Diffusion with any of [K-Diffusion's samplers](https://github.com/crowsonkb/k-diffusion/blob/master/k_diffusion/sampling.py)                                                                                                                                                                                                                                                                                                                                                                  | [Stable Diffusion with K Diffusion](#stable-diffusion-with-k-diffusion)                   | -  |    [Patrick von Platen](https://github.com/patrickvonplaten/) |
| Checkpoint Merger Pipeline                                                                                                            | Diffusion Pipeline that enables merging of saved model checkpoints                                                                                                                                                                                                                                                                                                                                                                                                                                       | [Checkpoint Merger Pipeline](#checkpoint-merger-pipeline)                                 | -                                                                                                                                                                                                                  | [Naga Sai Abhinay Devarinti](https://github.com/Abhinay1997/) |
| Stable Diffusion v1.1-1.4 Comparison                                                                                                  | Run all 4 model checkpoints for Stable Diffusion and compare their results together                                                                                                                                                                                                                                                                                                                                                                                                                      | [Stable Diffusion Comparison](#stable-diffusion-comparisons)                              | [Notebook](https://github.com/huggingface/notebooks/blob/main/diffusers/stable_diffusion_comparison.ipynb) |        [Suvaditya Mukherjee](https://github.com/suvadityamuk) |
| MagicMix                                                                                                                              | Diffusion Pipeline for semantic mixing of an image and a text prompt                                                                                                                                                                                                                                                                                                                                                                                                                                     | [MagicMix](#magic-mix)                                                                    | [Notebook](https://github.com/huggingface/notebooks/blob/main/diffusers/magic_mix.ipynb) |                    [Partho Das](https://github.com/daspartho) |
| Stable UnCLIP                                                                                                                         | Diffusion Pipeline for combining prior model (generate clip image embedding from text, UnCLIPPipeline `"kakaobrain/karlo-v1-alpha"`) and decoder pipeline (decode clip image embedding to image, StableDiffusionImageVariationPipeline `"lambdalabs/sd-image-variations-diffusers"` ).                                                                                                                                                                                                                   | [Stable UnCLIP](#stable-unclip)                                                           | [Notebook](https://github.com/huggingface/notebooks/blob/main/diffusers/stable_unclip.ipynb)  |                                [Ray Wang](https://wrong.wang) |
| UnCLIP Text Interpolation Pipeline                                                                                                    | Diffusion Pipeline that allows passing two prompts and produces images while interpolating between the text-embeddings of the two prompts                                                                                                                                                                                                                                                                                                                                                                | [UnCLIP Text Interpolation Pipeline](#unclip-text-interpolation-pipeline)                 | [Notebook](https://github.com/huggingface/notebooks/blob/main/diffusers/unclip_text_interpolation.ipynb)| [Naga Sai Abhinay Devarinti](https://github.com/Abhinay1997/) |
| UnCLIP Image Interpolation Pipeline                                                                                                   | Diffusion Pipeline that allows passing two images/image_embeddings and produces images while interpolating between their image-embeddings                                                                                                                                                                                                                                                                                                                                                                | [UnCLIP Image Interpolation Pipeline](#unclip-image-interpolation-pipeline)               | [Notebook](https://github.com/huggingface/notebooks/blob/main/diffusers/unclip_image_interpolation.ipynb)| [Naga Sai Abhinay Devarinti](https://github.com/Abhinay1997/) |
| DDIM Noise Comparative Analysis Pipeline                                                                                              | Investigating how the diffusion models learn visual concepts from each noise level (which is a contribution of [P2 weighting (CVPR 2022)](https://arxiv.org/abs/2204.00227))                                                                                                                                                                                                                                                                                                                             | [DDIM Noise Comparative Analysis Pipeline](#ddim-noise-comparative-analysis-pipeline)     | [Notebook](https://github.com/huggingface/notebooks/blob/main/diffusers/ddim_noise_comparative_analysis.ipynb)|              [Aengus (Duc-Anh)](https://github.com/aengusng8) |
| CLIP Guided Img2Img Stable Diffusion Pipeline                                                                                         | Doing CLIP guidance for image to image generation with Stable Diffusion                                                                                                                                                                                                                                                                                                                                                                                                                                  | [CLIP Guided Img2Img Stable Diffusion](#clip-guided-img2img-stable-diffusion)             | [Notebook](https://github.com/huggingface/notebooks/blob/main/diffusers/clip_guided_img2img_stable_diffusion.ipynb) |               [Nipun Jindal](https://github.com/nipunjindal/) |
| TensorRT Stable Diffusion Text to Image Pipeline                                                                                                    | Accelerates the Stable Diffusion Text2Image Pipeline using TensorRT                                                                                                                                                                                                                                                                                                                                                                                                                                      | [TensorRT Stable Diffusion Text to Image Pipeline](#tensorrt-text2image-stable-diffusion-pipeline)      | - |              [Asfiya Baig](https://github.com/asfiyab-nvidia) |
| EDICT Image Editing Pipeline                                                                                                          | Diffusion pipeline for text-guided image editing                                                                                                                                                                                                                                                                                                                                                                                                                                                         | [EDICT Image Editing Pipeline](#edict-image-editing-pipeline)                             | [Notebook](https://github.com/huggingface/notebooks/blob/main/diffusers/edict_image_pipeline.ipynb) |                    [Joqsan Azocar](https://github.com/Joqsan) |
| Stable Diffusion RePaint                                                                                                              | Stable Diffusion pipeline using [RePaint](https://arxiv.org/abs/2201.09865) for inpainting.                                                                                                                                                                                                                                                                                                                                                                                                               | [Stable Diffusion RePaint](#stable-diffusion-repaint )|[Notebook](https://github.com/huggingface/notebooks/blob/main/diffusers/stable_diffusion_repaint.ipynb)|                  [Markus Pobitzer](https://github.com/Markus-Pobitzer) |
| TensorRT Stable Diffusion Image to Image Pipeline                                                                                                    | Accelerates the Stable Diffusion Image2Image Pipeline using TensorRT                                                                                                                                                                                                                                                                                                                                                                                                                                      | [TensorRT Stable Diffusion Image to Image Pipeline](#tensorrt-image2image-stable-diffusion-pipeline)      | - |              [Asfiya Baig](https://github.com/asfiyab-nvidia) |
| Stable Diffusion IPEX Pipeline | Accelerate Stable Diffusion inference pipeline with BF16/FP32 precision on Intel Xeon CPUs with [IPEX](https://github.com/intel/intel-extension-for-pytorch) | [Stable Diffusion on IPEX](#stable-diffusion-on-ipex) | - | [Yingjie Han](https://github.com/yingjie-han/) |
| CLIP Guided Images Mixing Stable Diffusion Pipeline | Сombine images using usual diffusion models. | [CLIP Guided Images Mixing Using Stable Diffusion](#clip-guided-images-mixing-with-stable-diffusion) | [Notebook](https://github.com/huggingface/notebooks/blob/main/diffusers/clip_guided_images_mixing_with_stable_diffusion.ipynb) | [Karachev Denis](https://github.com/TheDenk) |
| TensorRT Stable Diffusion Inpainting Pipeline                                                                                                    | Accelerates the Stable Diffusion Inpainting Pipeline using TensorRT                                                                                                                                                                                                                                                                                                                                                                                                                                      | [TensorRT Stable Diffusion Inpainting Pipeline](#tensorrt-inpainting-stable-diffusion-pipeline)      | - |              [Asfiya Baig](https://github.com/asfiyab-nvidia) |
|   IADB Pipeline                                                                                                    | Implementation of [Iterative α-(de)Blending: a Minimalist Deterministic Diffusion Model](https://arxiv.org/abs/2305.03486)                                                                                                                                                                                                                                                                                                                                                                                                                                      | [IADB Pipeline](#iadb-pipeline)      | - |              [Thomas Chambon](https://github.com/tchambon)
|   Zero1to3 Pipeline                                                                                                    | Implementation of [Zero-1-to-3: Zero-shot One Image to 3D Object](https://arxiv.org/abs/2303.11328)                                                                                                                                                                                                                                                                                                                                                                                                                                      | [Zero1to3 Pipeline](#zero1to3-pipeline)      | - |              [Xin Kong](https://github.com/kxhit) |
| Stable Diffusion XL Long Weighted Prompt Pipeline | A pipeline support unlimited length of prompt and negative prompt, use A1111 style of prompt weighting | [Stable Diffusion XL Long Weighted Prompt Pipeline](#stable-diffusion-xl-long-weighted-prompt-pipeline) | [![Open In Colab](https://colab.research.google.com/assets/colab-badge.svg)](https://colab.research.google.com/drive/1LsqilswLR40XLLcp6XFOl5nKb_wOe26W?usp=sharing) | [Andrew Zhu](https://xhinker.medium.com/) |
| Stable Diffusion Mixture Tiling Pipeline SD 1.5 | A pipeline generates cohesive images by integrating multiple diffusion processes, each focused on a specific image region and considering boundary effects for smooth blending | [Stable Diffusion Mixture Tiling Pipeline SD 1.5](#stable-diffusion-mixture-tiling-pipeline-sd-15) | [![Hugging Face Space](https://img.shields.io/badge/🤗%20Hugging%20Face-Space-yellow)](https://huggingface.co/spaces/albarji/mixture-of-diffusers) | [Álvaro B Jiménez](https://github.com/albarji/) |
| Stable Diffusion Mixture Canvas Pipeline SD 1.5 | A pipeline generates cohesive images by integrating multiple diffusion processes, each focused on a specific image region and considering boundary effects for smooth blending. Works by defining a list of Text2Image region objects that detail the region of influence of each diffuser. | [Stable Diffusion Mixture Canvas Pipeline SD 1.5](#stable-diffusion-mixture-canvas-pipeline-sd-15) | [![Hugging Face Space](https://img.shields.io/badge/🤗%20Hugging%20Face-Space-yellow)](https://huggingface.co/spaces/albarji/mixture-of-diffusers) | [Álvaro B Jiménez](https://github.com/albarji/) |
| Stable Diffusion Mixture Tiling Pipeline SDXL | A pipeline generates cohesive images by integrating multiple diffusion processes, each focused on a specific image region and considering boundary effects for smooth blending | [Stable Diffusion Mixture Tiling Pipeline SDXL](#stable-diffusion-mixture-tiling-pipeline-sdxl) | [![Hugging Face Space](https://img.shields.io/badge/🤗%20Hugging%20Face-Space-yellow)](https://huggingface.co/spaces/elismasilva/mixture-of-diffusers-sdxl-tiling) | [Eliseu Silva](https://github.com/DEVAIEXP/) |
| Stable Diffusion MoD ControlNet Tile SR Pipeline SDXL | This is an advanced pipeline that leverages ControlNet Tile and Mixture-of-Diffusers techniques, integrating tile diffusion directly into the latent space denoising process. Designed to overcome the limitations of conventional pixel-space tile processing, this pipeline delivers Super Resolution (SR) upscaling for higher-quality images, reduced processing time, and greater adaptability. | [Stable Diffusion MoD ControlNet Tile SR Pipeline SDXL](#stable-diffusion-mod-controlnet-tile-sr-pipeline-sdxl) | [![Hugging Face Space](https://img.shields.io/badge/🤗%20Hugging%20Face-Space-yellow)](https://huggingface.co/spaces/elismasilva/mod-control-tile-upscaler-sdxl) | [Eliseu Silva](https://github.com/DEVAIEXP/) |
| FABRIC - Stable Diffusion with feedback Pipeline | pipeline supports feedback from liked and disliked images | [Stable Diffusion Fabric Pipeline](#stable-diffusion-fabric-pipeline) | [Notebook](https://github.com/huggingface/notebooks/blob/main/diffusers/stable_diffusion_fabric.ipynb)| [Shauray Singh](https://shauray8.github.io/about_shauray/) |
| sketch inpaint - Inpainting with non-inpaint Stable Diffusion | sketch inpaint much like in automatic1111 | [Masked Im2Im Stable Diffusion Pipeline](#stable-diffusion-masked-im2im) | - | [Anatoly Belikov](https://github.com/noskill) |
| sketch inpaint xl - Inpainting with non-inpaint Stable Diffusion | sketch inpaint much like in automatic1111 | [Masked Im2Im Stable Diffusion XL Pipeline](#stable-diffusion-xl-masked-im2im) | - | [Anatoly Belikov](https://github.com/noskill) |
| prompt-to-prompt | change parts of a prompt and retain image structure (see [paper page](https://prompt-to-prompt.github.io/)) | [Prompt2Prompt Pipeline](#prompt2prompt-pipeline) | - | [Umer H. Adil](https://twitter.com/UmerHAdil) |
|   Latent Consistency Pipeline                                                                                                    | Implementation of [Latent Consistency Models: Synthesizing High-Resolution Images with Few-Step Inference](https://arxiv.org/abs/2310.04378)                                                                                                                                                                                                                                                                                                                                                                                                                                      | [Latent Consistency Pipeline](#latent-consistency-pipeline)      | - |              [Simian Luo](https://github.com/luosiallen) |
|   Latent Consistency Img2img Pipeline                                                                                                    | Img2img pipeline for Latent Consistency Models                                                                                                                                                                                                                                                                                                                                                                                                                                    | [Latent Consistency Img2Img Pipeline](#latent-consistency-img2img-pipeline)      | - |              [Logan Zoellner](https://github.com/nagolinc) |
|   Latent Consistency Interpolation Pipeline                                                                                                    | Interpolate the latent space of Latent Consistency Models with multiple prompts                                                                                                                                                                                                                                                                                                                                                                                                                                    | [Latent Consistency Interpolation Pipeline](#latent-consistency-interpolation-pipeline) | [![Open In Colab](https://colab.research.google.com/assets/colab-badge.svg)](https://colab.research.google.com/drive/1pK3NrLWJSiJsBynLns1K1-IDTW9zbPvl?usp=sharing) | [Aryan V S](https://github.com/a-r-r-o-w) |
| SDE Drag Pipeline                                                                                                                         | The pipeline supports drag editing of images using stochastic differential equations                                                                                                                                                                                                                                                                                                                                                                                                                | [SDE Drag Pipeline](#sde-drag-pipeline)                                                     | [Notebook](https://github.com/huggingface/notebooks/blob/main/diffusers/sde_drag.ipynb) | [NieShen](https://github.com/NieShenRuc) [Fengqi Zhu](https://github.com/Monohydroxides) |
|   Regional Prompting Pipeline                                                                                               | Assign multiple prompts for different regions                                                                                                                                                                                                                                                                                                                                                    |  [Regional Prompting Pipeline](#regional-prompting-pipeline) | - | [hako-mikan](https://github.com/hako-mikan) |
| LDM3D-sr (LDM3D upscaler)                                                                                                             | Upscale low resolution RGB and depth inputs to high resolution                                                                                                                                                                                                                                                                                                                                                                                                                              | [StableDiffusionUpscaleLDM3D Pipeline](https://github.com/estelleafl/diffusers/tree/ldm3d_upscaler_community/examples/community#stablediffusionupscaleldm3d-pipeline)                                                                             | -                                                                                                                                                                                                             |                                                        [Estelle Aflalo](https://github.com/estelleafl) |
| AnimateDiff ControlNet Pipeline                                                                                                    | Combines AnimateDiff with precise motion control using ControlNets                                                                                                                                                                                                                                                                                                                                                                                                                                    | [AnimateDiff ControlNet Pipeline](#animatediff-controlnet-pipeline) | [![Open In Colab](https://colab.research.google.com/assets/colab-badge.svg)](https://colab.research.google.com/drive/1SKboYeGjEQmQPWoFC0aLYpBlYdHXkvAu?usp=sharing) | [Aryan V S](https://github.com/a-r-r-o-w) and [Edoardo Botta](https://github.com/EdoardoBotta) |
|   DemoFusion Pipeline                                                                                                    | Implementation of [DemoFusion: Democratising High-Resolution Image Generation With No $$$](https://arxiv.org/abs/2311.16973)                                                                                                                                                                                                                                                                                                                                                                                                                                      | [DemoFusion Pipeline](#demofusion)      | [Notebook](https://github.com/huggingface/notebooks/blob/main/diffusers/demo_fusion.ipynb) |              [Ruoyi Du](https://github.com/RuoyiDu) |
|   Instaflow Pipeline                                                                                                    | Implementation of [InstaFlow! One-Step Stable Diffusion with Rectified Flow](https://arxiv.org/abs/2309.06380)                                                                                                                                                                                                                                                                                                                                                                                                                                      | [Instaflow Pipeline](#instaflow-pipeline)      | [Notebook](https://github.com/huggingface/notebooks/blob/main/diffusers/insta_flow.ipynb) |              [Ayush Mangal](https://github.com/ayushtues) |
|   Null-Text Inversion Pipeline  | Implement [Null-text Inversion for Editing Real Images using Guided Diffusion Models](https://arxiv.org/abs/2211.09794) as a pipeline.                                                                                                                                                                                                                                                                                                                                                                                                                                      | [Null-Text Inversion](https://github.com/google/prompt-to-prompt/)      | - |              [Junsheng Luan](https://github.com/Junsheng121) |
|   Rerender A Video Pipeline                                                                                                    | Implementation of [[SIGGRAPH Asia 2023] Rerender A Video: Zero-Shot Text-Guided Video-to-Video Translation](https://arxiv.org/abs/2306.07954)                                                                                                                                                                                                                                                                                                                                                                                                                                      | [Rerender A Video Pipeline](#rerender-a-video)      | - |              [Yifan Zhou](https://github.com/SingleZombie) |
| StyleAligned Pipeline                                                                                                    | Implementation of [Style Aligned Image Generation via Shared Attention](https://arxiv.org/abs/2312.02133)                                                                                                                                                                                                                                                                                                                                                                                                                                   | [StyleAligned Pipeline](#stylealigned-pipeline) | [![Open In Colab](https://colab.research.google.com/assets/colab-badge.svg)](https://drive.google.com/file/d/15X2E0jFPTajUIjS0FzX50OaHsCbP2lQ0/view?usp=sharing) | [Aryan V S](https://github.com/a-r-r-o-w) |
| AnimateDiff Image-To-Video Pipeline | Experimental Image-To-Video support for AnimateDiff (open to improvements) | [AnimateDiff Image To Video Pipeline](#animatediff-image-to-video-pipeline) | [![Open In Colab](https://colab.research.google.com/assets/colab-badge.svg)](https://drive.google.com/file/d/1TvzCDPHhfFtdcJZe4RLloAwyoLKuttWK/view?usp=sharing) | [Aryan V S](https://github.com/a-r-r-o-w) |
|   IP Adapter FaceID Stable Diffusion                                                                                               | Stable Diffusion Pipeline that supports IP Adapter Face ID                                                                                                                                                                                                                                                                                                                                                  |  [IP Adapter Face ID](#ip-adapter-face-id) |[Notebook](https://github.com/huggingface/notebooks/blob/main/diffusers/ip_adapter_face_id.ipynb)| [Fabio Rigano](https://github.com/fabiorigano) |
|   InstantID Pipeline                                                                                               | Stable Diffusion XL Pipeline that supports InstantID                                                                                                                                                                                                                                                                                                                                                 |  [InstantID Pipeline](#instantid-pipeline) | [![Hugging Face Space](https://img.shields.io/badge/🤗%20Hugging%20Face-Space-yellow)](https://huggingface.co/spaces/InstantX/InstantID) | [Haofan Wang](https://github.com/haofanwang) |
|   UFOGen Scheduler                                                                                               | Scheduler for UFOGen Model (compatible with Stable Diffusion pipelines)                                                                                                                                                                                                                                                                                                                                                 |  [UFOGen Scheduler](#ufogen-scheduler) | - | [dg845](https://github.com/dg845) |
| Stable Diffusion XL IPEX Pipeline | Accelerate Stable Diffusion XL inference pipeline with BF16/FP32 precision on Intel Xeon CPUs with [IPEX](https://github.com/intel/intel-extension-for-pytorch) | [Stable Diffusion XL on IPEX](#stable-diffusion-xl-on-ipex) | - | [Dan Li](https://github.com/ustcuna/) |
| Stable Diffusion BoxDiff Pipeline | Training-free controlled generation with bounding boxes using [BoxDiff](https://github.com/showlab/BoxDiff) | [Stable Diffusion BoxDiff Pipeline](#stable-diffusion-boxdiff) | - | [Jingyang Zhang](https://github.com/zjysteven/) |
|   FRESCO V2V Pipeline                                                                                                    | Implementation of [[CVPR 2024] FRESCO: Spatial-Temporal Correspondence for Zero-Shot Video Translation](https://arxiv.org/abs/2403.12962)                                                                                                                                                                                                                                                                                                                                                                                                                                      | [FRESCO V2V Pipeline](#fresco)      | - |              [Yifan Zhou](https://github.com/SingleZombie) |
| AnimateDiff IPEX Pipeline | Accelerate AnimateDiff inference pipeline with BF16/FP32 precision on Intel Xeon CPUs with [IPEX](https://github.com/intel/intel-extension-for-pytorch) | [AnimateDiff on IPEX](#animatediff-on-ipex) | - | [Dan Li](https://github.com/ustcuna/) |
PIXART-α Controlnet pipeline | Implementation of the controlnet model for pixart alpha and its diffusers pipeline | [PIXART-α Controlnet pipeline](#pixart-α-controlnet-pipeline) | - | [Raul Ciotescu](https://github.com/raulc0399/) |
| HunyuanDiT Differential Diffusion Pipeline | Applies [Differential Diffusion](https://github.com/exx8/differential-diffusion) to [HunyuanDiT](https://github.com/huggingface/diffusers/pull/8240). | [HunyuanDiT with Differential Diffusion](#hunyuandit-with-differential-diffusion) | [![Open In Colab](https://colab.research.google.com/assets/colab-badge.svg)](https://colab.research.google.com/drive/1v44a5fpzyr4Ffr4v2XBQ7BajzG874N4P?usp=sharing) | [Monjoy Choudhury](https://github.com/MnCSSJ4x) |
| [🪆Matryoshka Diffusion Models](https://huggingface.co/papers/2310.15111) | A diffusion process that denoises inputs at multiple resolutions jointly and uses a NestedUNet architecture where features and parameters for small scale inputs are nested within those of the large scales. See [original codebase](https://github.com/apple/ml-mdm). | [🪆Matryoshka Diffusion Models](#matryoshka-diffusion-models) | [![Hugging Face Space](https://img.shields.io/badge/🤗%20Hugging%20Face-Space-yellow)](https://huggingface.co/spaces/pcuenq/mdm) [![Open In Colab](https://colab.research.google.com/assets/colab-badge.svg)](https://colab.research.google.com/gist/tolgacangoz/1f54875fc7aeaabcf284ebde64820966/matryoshka_hf.ipynb) | [M. Tolga Cangöz](https://github.com/tolgacangoz) |
| Stable Diffusion XL Attentive Eraser Pipeline |[[AAAI2025 Oral] Attentive Eraser](https://github.com/Anonym0u3/AttentiveEraser) is a novel tuning-free method that enhances object removal capabilities in pre-trained diffusion models.|[Stable Diffusion XL Attentive Eraser Pipeline](#stable-diffusion-xl-attentive-eraser-pipeline)|-|[Wenhao Sun](https://github.com/Anonym0u3) and [Benlei Cui](https://github.com/Benny079)|
| Perturbed-Attention Guidance |StableDiffusionPAGPipeline is a modification of StableDiffusionPipeline to support Perturbed-Attention Guidance (PAG).|[Perturbed-Attention Guidance](#perturbed-attention-guidance)|[Notebook](https://github.com/huggingface/notebooks/blob/main/diffusers/perturbed_attention_guidance.ipynb)|[Hyoungwon Cho](https://github.com/HyoungwonCho)|
<<<<<<< HEAD
=======
| CogVideoX DDIM Inversion Pipeline | Implementation of DDIM inversion and guided attention-based editing denoising process on CogVideoX. | [CogVideoX DDIM Inversion Pipeline](#cogvideox-ddim-inversion-pipeline) | - | [LittleNyima](https://github.com/LittleNyima) |
>>>>>>> 1fddee21

To load a custom pipeline you just need to pass the `custom_pipeline` argument to `DiffusionPipeline`, as one of the files in `diffusers/examples/community`. Feel free to send a PR with your own pipelines, we will merge them quickly.

```py
pipe = DiffusionPipeline.from_pretrained("stable-diffusion-v1-5/stable-diffusion-v1-5", custom_pipeline="filename_in_the_community_folder")
```

## Example usages

### Spatiotemporal Skip Guidance

**Junha Hyung\*, Kinam Kim\*, Susung Hong, Min-Jung Kim, Jaegul Choo**

**KAIST AI, University of Washington**

[*Spatiotemporal Skip Guidance (STG) for Enhanced Video Diffusion Sampling*](https://arxiv.org/abs/2411.18664) (CVPR 2025) is a simple training-free sampling guidance method for enhancing transformer-based video diffusion models. STG employs an implicit weak model via self-perturbation, avoiding the need for external models or additional training. By selectively skipping spatiotemporal layers, STG produces an aligned, degraded version of the original model to boost sample quality without compromising diversity or dynamic degree.

Following is the example video of STG applied to Mochi.


https://github.com/user-attachments/assets/148adb59-da61-4c50-9dfa-425dcb5c23b3

More examples and information can be found on the [GitHub repository](https://github.com/junhahyung/STGuidance) and the [Project website](https://junhahyung.github.io/STGuidance/).

#### Usage example
```python
import torch
from pipeline_stg_mochi import MochiSTGPipeline
from diffusers.utils import export_to_video

# Load the pipeline
pipe = MochiSTGPipeline.from_pretrained("genmo/mochi-1-preview", variant="bf16", torch_dtype=torch.bfloat16)

# Enable memory savings
pipe = pipe.to("cuda")

#--------Option--------#
prompt = "A close-up of a beautiful woman's face with colored powder exploding around her, creating an abstract splash of vibrant hues, realistic style."
stg_applied_layers_idx = [34]
stg_mode = "STG"
stg_scale = 1.0 # 0.0 for CFG
#----------------------#

# Generate video frames
frames = pipe(
    prompt, 
    height=480,
    width=480,
    num_frames=81,
    stg_applied_layers_idx=stg_applied_layers_idx,
    stg_scale=stg_scale,
    generator = torch.Generator().manual_seed(42),
    do_rescaling=do_rescaling,
).frames[0]

export_to_video(frames, "output.mp4", fps=30)
```

### Adaptive Mask Inpainting

**Hyeonwoo Kim\*, Sookwan Han\*, Patrick Kwon, Hanbyul Joo**

**Seoul National University, Naver Webtoon**

Adaptive Mask Inpainting, presented in the ECCV'24 oral paper [*Beyond the Contact: Discovering Comprehensive Affordance for 3D Objects from Pre-trained 2D Diffusion Models*](https://snuvclab.github.io/coma), is an algorithm designed to insert humans into scene images without altering the background. Traditional inpainting methods often fail to preserve object geometry and details within the masked region, leading to false affordances. Adaptive Mask Inpainting addresses this issue by progressively specifying the inpainting region over diffusion timesteps, ensuring that the inserted human integrates seamlessly with the existing scene.

Here is the demonstration of Adaptive Mask Inpainting:

<video controls>
  <source src="https://snuvclab.github.io/coma/static/videos/adaptive_mask_inpainting_vis.mp4" type="video/mp4">
  Your browser does not support the video tag.
</video>

![teaser-img](https://snuvclab.github.io/coma/static/images/example_result_adaptive_mask_inpainting.png)


You can find additional information about Adaptive Mask Inpainting in the [paper](https://arxiv.org/pdf/2401.12978) or in the [project website](https://snuvclab.github.io/coma).

#### Usage example
First, clone the diffusers github repository, and run the following command to set environment.
```Shell
git clone https://github.com/huggingface/diffusers.git
cd diffusers

conda create --name ami python=3.9 -y
conda activate ami

conda install pytorch==1.10.1 torchvision==0.11.2 torchaudio==0.10.1 cudatoolkit=11.3 -c pytorch -c conda-forge -y
python -m pip install detectron2==0.6 -f https://dl.fbaipublicfiles.com/detectron2/wheels/cu113/torch1.10/index.html
pip install easydict
pip install diffusers==0.20.2 accelerate safetensors transformers
pip install setuptools==59.5.0
pip install opencv-python
pip install numpy==1.24.1
```
Then, run the below code under 'diffusers' directory.
```python
import numpy as np
import torch
from PIL import Image

from diffusers import DDIMScheduler
from diffusers import DiffusionPipeline
from diffusers.utils import load_image

from examples.community.adaptive_mask_inpainting import download_file, AdaptiveMaskInpaintPipeline, AMI_INSTALL_MESSAGE

print(AMI_INSTALL_MESSAGE)

from easydict import EasyDict



if __name__ == "__main__":    
    """
    Download Necessary Files
    """
    download_file(
        url = "https://huggingface.co/datasets/jellyheadnadrew/adaptive-mask-inpainting-test-images/resolve/main/model_final_edd263.pkl?download=true",
        output_file = "model_final_edd263.pkl",
        exist_ok=True,
    )
    download_file(
        url = "https://huggingface.co/datasets/jellyheadnadrew/adaptive-mask-inpainting-test-images/resolve/main/pointrend_rcnn_R_50_FPN_3x_coco.yaml?download=true",
        output_file = "pointrend_rcnn_R_50_FPN_3x_coco.yaml",
        exist_ok=True,
    )
    download_file(
        url = "https://huggingface.co/datasets/jellyheadnadrew/adaptive-mask-inpainting-test-images/resolve/main/input_img.png?download=true",
        output_file = "input_img.png",
        exist_ok=True,
    )
    download_file(
        url = "https://huggingface.co/datasets/jellyheadnadrew/adaptive-mask-inpainting-test-images/resolve/main/input_mask.png?download=true",
        output_file = "input_mask.png",
        exist_ok=True,
    )
    download_file(
        url = "https://huggingface.co/datasets/jellyheadnadrew/adaptive-mask-inpainting-test-images/resolve/main/Base-PointRend-RCNN-FPN.yaml?download=true",
        output_file = "Base-PointRend-RCNN-FPN.yaml",
        exist_ok=True,
    )
    download_file(
        url = "https://huggingface.co/datasets/jellyheadnadrew/adaptive-mask-inpainting-test-images/resolve/main/Base-RCNN-FPN.yaml?download=true",
        output_file = "Base-RCNN-FPN.yaml",
        exist_ok=True,
    )
    
    """ 
    Prepare Adaptive Mask Inpainting Pipeline
    """
    # device
    device = torch.device("cuda") if torch.cuda.is_available() else torch.device("cpu")
    num_steps = 50
    
    # Scheduler
    scheduler = DDIMScheduler(
        beta_start=0.00085, 
        beta_end=0.012, 
        beta_schedule="scaled_linear", 
        clip_sample=False, 
        set_alpha_to_one=False
    )
    scheduler.set_timesteps(num_inference_steps=num_steps)

    ## load models as pipelines
    pipeline = AdaptiveMaskInpaintPipeline.from_pretrained(
        "Uminosachi/realisticVisionV51_v51VAE-inpainting", 
        scheduler=scheduler, 
        torch_dtype=torch.float16, 
        requires_safety_checker=False
    ).to(device)

    ## disable safety checker
    enable_safety_checker = False
    if not enable_safety_checker:
        pipeline.safety_checker = None
    
    """ 
    Run Adaptive Mask Inpainting 
    """
    default_mask_image = Image.open("./input_mask.png").convert("L")
    init_image = Image.open("./input_img.png").convert("RGB")
    
    
    seed = 59
    generator = torch.Generator(device=device)
    generator.manual_seed(seed)
    
    image = pipeline(
        prompt="a man sitting on a couch",
        negative_prompt="worst quality, normal quality, low quality, bad anatomy, artifacts, blurry, cropped, watermark, greyscale, nsfw",
        image=init_image,
        default_mask_image=default_mask_image,
        guidance_scale=11.0,
        strength=0.98,
        use_adaptive_mask=True,
        generator=generator,
        enforce_full_mask_ratio=0.0,
        visualization_save_dir="./ECCV2024_adaptive_mask_inpainting_demo", # DON'T CHANGE THIS!!!
        human_detection_thres=0.015,
    ).images[0]

    
    image.save(f'final_img.png')
```
#### [Troubleshooting]

If you run into an error `cannot import name 'cached_download' from 'huggingface_hub'` (issue [1851](https://github.com/easydiffusion/easydiffusion/issues/1851)), remove `cached_download` from the import line in the file `diffusers/utils/dynamic_modules_utils.py`. 

For example, change the import line from `.../env/lib/python3.8/site-packages/diffusers/utils/dynamic_modules_utils.py`.


### Flux with CFG

Know more about Flux [here](https://blackforestlabs.ai/announcing-black-forest-labs/). Since Flux doesn't use CFG, this implementation provides one, inspired by the [PuLID Flux adaptation](https://github.com/ToTheBeginning/PuLID/blob/main/docs/pulid_for_flux.md).

Example usage:

```py
from diffusers import DiffusionPipeline
import torch

model_name = "black-forest-labs/FLUX.1-dev"
prompt = "a watercolor painting of a unicorn"
negative_prompt = "pink"

# Load the diffusion pipeline
pipeline = DiffusionPipeline.from_pretrained(
    model_name,
    torch_dtype=torch.bfloat16,
    custom_pipeline="pipeline_flux_with_cfg"
)
pipeline.enable_model_cpu_offload()

# Generate the image
img = pipeline(
    prompt=prompt,
    negative_prompt=negative_prompt,
    true_cfg=1.5,
    guidance_scale=3.5,
    generator=torch.manual_seed(0)
).images[0]

# Save the generated image
img.save("cfg_flux.png")
print("Image generated and saved successfully.")
```

### Differential Diffusion

**Eran Levin, Ohad Fried**

**Tel Aviv University, Reichman University**

Diffusion models have revolutionized image generation and editing, producing state-of-the-art results in conditioned and unconditioned image synthesis. While current techniques enable user control over the degree of change in an image edit, the controllability is limited to global changes over an entire edited region. This paper introduces a novel framework that enables customization of the amount of change per pixel or per image region. Our framework can be integrated into any existing diffusion model, enhancing it with this capability. Such granular control on the quantity of change opens up a diverse array of new editing capabilities, such as control of the extent to which individual objects are modified, or the ability to introduce gradual spatial changes. Furthermore, we showcase the framework's effectiveness in soft-inpainting---the completion of portions of an image while subtly adjusting the surrounding areas to ensure seamless integration. Additionally, we introduce a new tool for exploring the effects of different change quantities. Our framework operates solely during inference, requiring no model training or fine-tuning. We demonstrate our method with the current open state-of-the-art models, and validate it via both quantitative and qualitative comparisons, and a user study.

![teaser-img](https://github.com/exx8/differential-diffusion/raw/main/assets/teaser.png)

You can find additional information about Differential Diffusion in the [paper](https://differential-diffusion.github.io/paper.pdf) or in the [project website](https://differential-diffusion.github.io/).

#### Usage example

```python
import torch
from torchvision import transforms

from diffusers import DPMSolverMultistepScheduler
from diffusers.utils import load_image
from examples.community.pipeline_stable_diffusion_xl_differential_img2img import (
    StableDiffusionXLDifferentialImg2ImgPipeline,
)


pipeline = StableDiffusionXLDifferentialImg2ImgPipeline.from_pretrained(
    "SG161222/RealVisXL_V4.0", torch_dtype=torch.float16, variant="fp16"
).to("cuda")
pipeline.scheduler = DPMSolverMultistepScheduler.from_config(pipeline.scheduler.config, use_karras_sigmas=True)


def preprocess_image(image):
    image = image.convert("RGB")
    image = transforms.CenterCrop((image.size[1] // 64 * 64, image.size[0] // 64 * 64))(image)
    image = transforms.ToTensor()(image)
    image = image * 2 - 1
    image = image.unsqueeze(0).to("cuda")
    return image


def preprocess_map(map):
    map = map.convert("L")
    map = transforms.CenterCrop((map.size[1] // 64 * 64, map.size[0] // 64 * 64))(map)
    map = transforms.ToTensor()(map)
    map = map.to("cuda")
    return map


image = preprocess_image(
    load_image(
        "https://huggingface.co/datasets/OzzyGT/testing-resources/resolve/main/differential/20240329211129_4024911930.png?download=true"
    )
)

mask = preprocess_map(
    load_image(
        "https://huggingface.co/datasets/OzzyGT/testing-resources/resolve/main/differential/gradient_mask.png?download=true"
    )
)

prompt = "a green pear"
negative_prompt = "blurry"

image = pipeline(
    prompt=prompt,
    negative_prompt=negative_prompt,
    guidance_scale=7.5,
    num_inference_steps=25,
    original_image=image,
    image=image,
    strength=1.0,
    map=mask,
).images[0]

image.save("result.png")
```

### HD-Painter

Implementation of [HD-Painter: High-Resolution and Prompt-Faithful Text-Guided Image Inpainting with Diffusion Models](https://arxiv.org/abs/2312.14091).

![teaser-img](https://raw.githubusercontent.com/Picsart-AI-Research/HD-Painter/main/__assets__/github/teaser.jpg)

The abstract from the paper is:

Recent progress in text-guided image inpainting, based on the unprecedented success of text-to-image diffusion models, has led to exceptionally realistic and visually plausible results.
However, there is still significant potential for improvement in current text-to-image inpainting models, particularly in better aligning the inpainted area with user prompts and performing high-resolution inpainting.
Therefore, in this paper we introduce _HD-Painter_, a completely **training-free** approach that **accurately follows to prompts** and coherently **scales to high-resolution** image inpainting.
To this end, we design the _Prompt-Aware Introverted Attention (PAIntA)_ layer enhancing self-attention scores by prompt information and resulting in better text alignment generations.
To further improve the prompt coherence we introduce the _Reweighting Attention Score Guidance (RASG)_ mechanism seamlessly integrating a post-hoc sampling strategy into general form of DDIM to prevent out-of-distribution latent shifts.
Moreover, HD-Painter allows extension to larger scales by introducing a specialized super-resolution technique customized for inpainting, enabling the completion of missing regions in images of up to 2K resolution.
Our experiments demonstrate that HD-Painter surpasses existing state-of-the-art approaches qualitatively and quantitatively, achieving an impressive generation accuracy improvement of **61.4** vs **51.9**.
We will make the codes publicly available.

You can find additional information about Text2Video-Zero in the [paper](https://arxiv.org/abs/2312.14091) or the [original codebase](https://github.com/Picsart-AI-Research/HD-Painter).

#### Usage example

```python
import torch
from diffusers import DiffusionPipeline, DDIMScheduler
from diffusers.utils import load_image, make_image_grid

pipe = DiffusionPipeline.from_pretrained(
    "stabilityai/stable-diffusion-2-inpainting",
    custom_pipeline="hd_painter"
)
pipe.scheduler = DDIMScheduler.from_config(pipe.scheduler.config)

prompt = "wooden boat"
init_image = load_image("https://raw.githubusercontent.com/Picsart-AI-Research/HD-Painter/main/__assets__/samples/images/2.jpg")
mask_image = load_image("https://raw.githubusercontent.com/Picsart-AI-Research/HD-Painter/main/__assets__/samples/masks/2.png")

image = pipe(prompt, init_image, mask_image, use_rasg=True, use_painta=True, generator=torch.manual_seed(12345)).images[0]

make_image_grid([init_image, mask_image, image], rows=1, cols=3)
```

### Marigold Depth Estimation

Marigold is a universal monocular depth estimator that delivers accurate and sharp predictions in the wild. Based on Stable Diffusion, it is trained exclusively with synthetic depth data and excels in zero-shot adaptation to real-world imagery. This pipeline is an official implementation of the inference process. More details can be found on our [project page](https://marigoldmonodepth.github.io) and [full codebase](https://github.com/prs-eth/marigold) (also implemented with diffusers).

![Marigold Teaser](https://marigoldmonodepth.github.io/images/teaser_collage_compressed.jpg)

This depth estimation pipeline processes a single input image through multiple diffusion denoising stages to estimate depth maps. These maps are subsequently merged to produce the final output. Below is an example code snippet, including optional arguments:

```python
import numpy as np
import torch
from PIL import Image
from diffusers import DiffusionPipeline
from diffusers.utils import load_image

# Original DDIM version (higher quality)
pipe = DiffusionPipeline.from_pretrained(
    "prs-eth/marigold-v1-0",
    custom_pipeline="marigold_depth_estimation"
    # torch_dtype=torch.float16,                # (optional) Run with half-precision (16-bit float).
    # variant="fp16",                           # (optional) Use with `torch_dtype=torch.float16`, to directly load fp16 checkpoint
)

# (New) LCM version (faster speed)
pipe = DiffusionPipeline.from_pretrained(
    "prs-eth/marigold-depth-lcm-v1-0",
    custom_pipeline="marigold_depth_estimation"
    # torch_dtype=torch.float16,                # (optional) Run with half-precision (16-bit float).
    # variant="fp16",                           # (optional) Use with `torch_dtype=torch.float16`, to directly load fp16 checkpoint
)

pipe.to("cuda")

img_path_or_url = "https://share.phys.ethz.ch/~pf/bingkedata/marigold/pipeline_example.jpg"
image: Image.Image = load_image(img_path_or_url)

pipeline_output = pipe(
    image,                    # Input image.
    # ----- recommended setting for DDIM version -----
    # denoising_steps=10,     # (optional) Number of denoising steps of each inference pass. Default: 10.
    # ensemble_size=10,       # (optional) Number of inference passes in the ensemble. Default: 10.
    # ------------------------------------------------

    # ----- recommended setting for LCM version ------
    # denoising_steps=4,
    # ensemble_size=5,
    # -------------------------------------------------

    # processing_res=768,     # (optional) Maximum resolution of processing. If set to 0: will not resize at all. Defaults to 768.
    # match_input_res=True,   # (optional) Resize depth prediction to match input resolution.
    # batch_size=0,           # (optional) Inference batch size, no bigger than `num_ensemble`. If set to 0, the script will automatically decide the proper batch size. Defaults to 0.
    # seed=2024,              # (optional) Random seed can be set to ensure additional reproducibility. Default: None (unseeded). Note: forcing --batch_size 1 helps to increase reproducibility. To ensure full reproducibility, deterministic mode needs to be used.
    # color_map="Spectral",   # (optional) Colormap used to colorize the depth map. Defaults to "Spectral". Set to `None` to skip colormap generation.
    # show_progress_bar=True, # (optional) If true, will show progress bars of the inference progress.
)

depth: np.ndarray = pipeline_output.depth_np                    # Predicted depth map
depth_colored: Image.Image = pipeline_output.depth_colored      # Colorized prediction

# Save as uint16 PNG
depth_uint16 = (depth * 65535.0).astype(np.uint16)
Image.fromarray(depth_uint16).save("./depth_map.png", mode="I;16")

# Save colorized depth map
depth_colored.save("./depth_colored.png")
```

### LLM-grounded Diffusion

LMD and LMD+ greatly improves the prompt understanding ability of text-to-image generation models by introducing an LLM as a front-end prompt parser and layout planner. It improves spatial reasoning, the understanding of negation, attribute binding, generative numeracy, etc. in a unified manner without explicitly aiming for each. LMD is completely training-free (i.e., uses SD model off-the-shelf). LMD+ takes in additional adapters for better control. This is a reproduction of LMD+ model used in our work. [Project page.](https://llm-grounded-diffusion.github.io/) [See our full codebase (also with diffusers).](https://github.com/TonyLianLong/LLM-groundedDiffusion)

![Main Image](https://llm-grounded-diffusion.github.io/main_figure.jpg)
![Visualizations: Enhanced Prompt Understanding](https://llm-grounded-diffusion.github.io/visualizations.jpg)

This pipeline can be used with an LLM or on its own. We provide a parser that parses LLM outputs to the layouts. You can obtain the prompt to input to the LLM for layout generation [here](https://github.com/TonyLianLong/LLM-groundedDiffusion/blob/main/prompt.py). After feeding the prompt to an LLM (e.g., GPT-4 on ChatGPT website), you can feed the LLM response into our pipeline.

The following code has been tested on 1x RTX 4090, but it should also support GPUs with lower GPU memory.

#### Use this pipeline with an LLM

```python
import torch
from diffusers import DiffusionPipeline

pipe = DiffusionPipeline.from_pretrained(
    "longlian/lmd_plus",
    custom_pipeline="llm_grounded_diffusion",
    custom_revision="main",
    variant="fp16", torch_dtype=torch.float16
)
pipe.enable_model_cpu_offload()

# Generate directly from a text prompt and an LLM response
prompt = "a waterfall and a modern high speed train in a beautiful forest with fall foliage"
phrases, boxes, bg_prompt, neg_prompt = pipe.parse_llm_response("""
[('a waterfall', [71, 105, 148, 258]), ('a modern high speed train', [255, 223, 181, 149])]
Background prompt: A beautiful forest with fall foliage
Negative prompt:
""")

images = pipe(
    prompt=prompt,
    negative_prompt=neg_prompt,
    phrases=phrases,
    boxes=boxes,
    gligen_scheduled_sampling_beta=0.4,
    output_type="pil",
    num_inference_steps=50,
    lmd_guidance_kwargs={}
).images

images[0].save("./lmd_plus_generation.jpg")
```

#### Use this pipeline on its own for layout generation

```python
import torch
from diffusers import DiffusionPipeline

pipe = DiffusionPipeline.from_pretrained(
    "longlian/lmd_plus",
    custom_pipeline="llm_grounded_diffusion",
    variant="fp16", torch_dtype=torch.float16
)
pipe.enable_model_cpu_offload()

# Generate an image described by the prompt and
# insert objects described by text at the region defined by bounding boxes
prompt = "a waterfall and a modern high speed train in a beautiful forest with fall foliage"
boxes = [[0.1387, 0.2051, 0.4277, 0.7090], [0.4980, 0.4355, 0.8516, 0.7266]]
phrases = ["a waterfall", "a modern high speed train"]

images = pipe(
    prompt=prompt,
    phrases=phrases,
    boxes=boxes,
    gligen_scheduled_sampling_beta=0.4,
    output_type="pil",
    num_inference_steps=50,
    lmd_guidance_kwargs={}
).images

images[0].save("./lmd_plus_generation.jpg")
```

### CLIP Guided Stable Diffusion

CLIP guided stable diffusion can help to generate more realistic images
by guiding stable diffusion at every denoising step with an additional CLIP model.

The following code requires roughly 12GB of GPU RAM.

```python
from diffusers import DiffusionPipeline
from transformers import CLIPImageProcessor, CLIPModel
import torch


feature_extractor = CLIPImageProcessor.from_pretrained("laion/CLIP-ViT-B-32-laion2B-s34B-b79K")
clip_model = CLIPModel.from_pretrained("laion/CLIP-ViT-B-32-laion2B-s34B-b79K", torch_dtype=torch.float16)


guided_pipeline = DiffusionPipeline.from_pretrained(
    "stable-diffusion-v1-5/stable-diffusion-v1-5",
    custom_pipeline="clip_guided_stable_diffusion",
    clip_model=clip_model,
    feature_extractor=feature_extractor,
    torch_dtype=torch.float16,
)
guided_pipeline.enable_attention_slicing()
guided_pipeline = guided_pipeline.to("cuda")

prompt = "fantasy book cover, full moon, fantasy forest landscape, golden vector elements, fantasy magic, dark light night, intricate, elegant, sharp focus, illustration, highly detailed, digital painting, concept art, matte, art by WLOP and Artgerm and Albert Bierstadt, masterpiece"

generator = torch.Generator(device="cuda").manual_seed(0)
images = []
for i in range(4):
    image = guided_pipeline(
        prompt,
        num_inference_steps=50,
        guidance_scale=7.5,
        clip_guidance_scale=100,
        num_cutouts=4,
        use_cutouts=False,
        generator=generator,
    ).images[0]
    images.append(image)

# save images locally
for i, img in enumerate(images):
    img.save(f"./clip_guided_sd/image_{i}.png")
```

The `images` list contains a list of PIL images that can be saved locally or displayed directly in a google colab.
Generated images tend to be of higher quality than natively using stable diffusion. E.g. the above script generates the following images:

![clip_guidance](https://huggingface.co/datasets/patrickvonplaten/images/resolve/main/clip_guidance/merged_clip_guidance.jpg).

### One Step Unet

The dummy "one-step-unet" can be run as follows:

```python
from diffusers import DiffusionPipeline

pipe = DiffusionPipeline.from_pretrained("google/ddpm-cifar10-32", custom_pipeline="one_step_unet")
pipe()
```

**Note**: This community pipeline is not useful as a feature, but rather just serves as an example of how community pipelines can be added (see <https://github.com/huggingface/diffusers/issues/841>).

### Stable Diffusion Interpolation

The following code can be run on a GPU of at least 8GB VRAM and should take approximately 5 minutes.

```python
from diffusers import DiffusionPipeline
import torch

pipe = DiffusionPipeline.from_pretrained(
    "CompVis/stable-diffusion-v1-4",
    variant='fp16',
    torch_dtype=torch.float16,
    safety_checker=None,  # Very important for videos...lots of false positives while interpolating
    custom_pipeline="interpolate_stable_diffusion",
).to('cuda')
pipe.enable_attention_slicing()

frame_filepaths = pipe.walk(
    prompts=['a dog', 'a cat', 'a horse'],
    seeds=[42, 1337, 1234],
    num_interpolation_steps=16,
    output_dir='./dreams',
    batch_size=4,
    height=512,
    width=512,
    guidance_scale=8.5,
    num_inference_steps=50,
)
```

The output of the `walk(...)` function returns a list of images saved under the folder as defined in `output_dir`. You can use these images to create videos of stable diffusion.

> **Please have a look at <https://github.com/nateraw/stable-diffusion-videos> for more in-detail information on how to create videos using stable diffusion as well as more feature-complete functionality.**

### Stable Diffusion Mega

The Stable Diffusion Mega Pipeline lets you use the main use cases of the stable diffusion pipeline in a single class.

```python
#!/usr/bin/env python3
from diffusers import DiffusionPipeline
import PIL
import requests
from io import BytesIO
import torch


def download_image(url):
    response = requests.get(url)
    return PIL.Image.open(BytesIO(response.content)).convert("RGB")

pipe = DiffusionPipeline.from_pretrained("stable-diffusion-v1-5/stable-diffusion-v1-5", custom_pipeline="stable_diffusion_mega", torch_dtype=torch.float16, variant="fp16")
pipe.to("cuda")
pipe.enable_attention_slicing()


### Text-to-Image
images = pipe.text2img("An astronaut riding a horse").images

### Image-to-Image
init_image = download_image("https://raw.githubusercontent.com/CompVis/stable-diffusion/main/assets/stable-samples/img2img/sketch-mountains-input.jpg")

prompt = "A fantasy landscape, trending on artstation"

images = pipe.img2img(prompt=prompt, image=init_image, strength=0.75, guidance_scale=7.5).images

### Inpainting
img_url = "https://raw.githubusercontent.com/CompVis/latent-diffusion/main/data/inpainting_examples/overture-creations-5sI6fQgYIuo.png"
mask_url = "https://raw.githubusercontent.com/CompVis/latent-diffusion/main/data/inpainting_examples/overture-creations-5sI6fQgYIuo_mask.png"
init_image = download_image(img_url).resize((512, 512))
mask_image = download_image(mask_url).resize((512, 512))

prompt = "a cat sitting on a bench"
images = pipe.inpaint(prompt=prompt, image=init_image, mask_image=mask_image, strength=0.75).images
```

As shown above this one pipeline can run all both "text-to-image", "image-to-image", and "inpainting" in one pipeline.

### Long Prompt Weighting Stable Diffusion

Features of this custom pipeline:

- Input a prompt without the 77 token length limit.
- Includes tx2img, img2img, and inpainting pipelines.
- Emphasize/weigh part of your prompt with parentheses as so: `a baby deer with (big eyes)`
- De-emphasize part of your prompt as so: `a [baby] deer with big eyes`
- Precisely weigh part of your prompt as so: `a baby deer with (big eyes:1.3)`

Prompt weighting equivalents:

- `a baby deer with` == `(a baby deer with:1.0)`
- `(big eyes)` == `(big eyes:1.1)`
- `((big eyes))` == `(big eyes:1.21)`
- `[big eyes]` == `(big eyes:0.91)`

You can run this custom pipeline as so:

#### PyTorch

```python
from diffusers import DiffusionPipeline
import torch

pipe = DiffusionPipeline.from_pretrained(
    'hakurei/waifu-diffusion',
    custom_pipeline="lpw_stable_diffusion",
    torch_dtype=torch.float16
)
pipe = pipe.to("cuda")

prompt = "best_quality (1girl:1.3) bow bride brown_hair closed_mouth frilled_bow frilled_hair_tubes frills (full_body:1.3) fox_ear hair_bow hair_tubes happy hood japanese_clothes kimono long_sleeves red_bow smile solo tabi uchikake white_kimono wide_sleeves cherry_blossoms"
neg_prompt = "lowres, bad_anatomy, error_body, error_hair, error_arm, error_hands, bad_hands, error_fingers, bad_fingers, missing_fingers, error_legs, bad_legs, multiple_legs, missing_legs, error_lighting, error_shadow, error_reflection, text, error, extra_digit, fewer_digits, cropped, worst_quality, low_quality, normal_quality, jpeg_artifacts, signature, watermark, username, blurry"

pipe.text2img(prompt, negative_prompt=neg_prompt, width=512, height=512, max_embeddings_multiples=3).images[0]
```

#### onnxruntime

```python
from diffusers import DiffusionPipeline
import torch

pipe = DiffusionPipeline.from_pretrained(
    'CompVis/stable-diffusion-v1-4',
    custom_pipeline="lpw_stable_diffusion_onnx",
    revision="onnx",
    provider="CUDAExecutionProvider"
)

prompt = "a photo of an astronaut riding a horse on mars, best quality"
neg_prompt = "lowres, bad anatomy, error body, error hair, error arm, error hands, bad hands, error fingers, bad fingers, missing fingers, error legs, bad legs, multiple legs, missing legs, error lighting, error shadow, error reflection, text, error, extra digit, fewer digits, cropped, worst quality, low quality, normal quality, jpeg artifacts, signature, watermark, username, blurry"

pipe.text2img(prompt, negative_prompt=neg_prompt, width=512, height=512, max_embeddings_multiples=3).images[0]
```

If you see `Token indices sequence length is longer than the specified maximum sequence length for this model ( *** > 77 ) . Running this sequence through the model will result in indexing errors`. Do not worry, it is normal.

### Speech to Image

The following code can generate an image from an audio sample using pre-trained OpenAI whisper-small and Stable Diffusion.

```Python
import torch

import matplotlib.pyplot as plt
from datasets import load_dataset
from diffusers import DiffusionPipeline
from transformers import (
    WhisperForConditionalGeneration,
    WhisperProcessor,
)


device = "cuda" if torch.cuda.is_available() else "cpu"

ds = load_dataset("hf-internal-testing/librispeech_asr_dummy", "clean", split="validation")

audio_sample = ds[3]

text = audio_sample["text"].lower()
speech_data = audio_sample["audio"]["array"]

model = WhisperForConditionalGeneration.from_pretrained("openai/whisper-small").to(device)
processor = WhisperProcessor.from_pretrained("openai/whisper-small")

diffuser_pipeline = DiffusionPipeline.from_pretrained(
    "CompVis/stable-diffusion-v1-4",
    custom_pipeline="speech_to_image_diffusion",
    speech_model=model,
    speech_processor=processor,
    torch_dtype=torch.float16,
)

diffuser_pipeline.enable_attention_slicing()
diffuser_pipeline = diffuser_pipeline.to(device)

output = diffuser_pipeline(speech_data)
plt.imshow(output.images[0])
```

This example produces the following image:

![image](https://user-images.githubusercontent.com/45072645/196901736-77d9c6fc-63ee-4072-90b0-dc8b903d63e3.png)

### Wildcard Stable Diffusion

Following the great examples from <https://github.com/jtkelm2/stable-diffusion-webui-1/blob/master/scripts/wildcards.py> and <https://github.com/AUTOMATIC1111/stable-diffusion-webui/wiki/Custom-Scripts#wildcards>, here's a minimal implementation that allows for users to add "wildcards", denoted by `__wildcard__` to prompts that are used as placeholders for randomly sampled values given by either a dictionary or a `.txt` file. For example:

Say we have a prompt:

```
prompt = "__animal__ sitting on a __object__ wearing a __clothing__"
```

We can then define possible values to be sampled for `animal`, `object`, and `clothing`. These can either be from a `.txt` with the same name as the category.

The possible values can also be defined / combined by using a dictionary like: `{"animal":["dog", "cat", mouse"]}`.

The actual pipeline works just like `StableDiffusionPipeline`, except the `__call__` method takes in:

`wildcard_files`: list of file paths for wild card replacement
`wildcard_option_dict`: dict with key as `wildcard` and values as a list of possible replacements
`num_prompt_samples`: number of prompts to sample, uniformly sampling wildcards

A full example:

create `animal.txt`, with contents like:

```
dog
cat
mouse
```

create `object.txt`, with contents like:

```
chair
sofa
bench
```

```python
from diffusers import DiffusionPipeline
import torch

pipe = DiffusionPipeline.from_pretrained(
    "CompVis/stable-diffusion-v1-4",
    custom_pipeline="wildcard_stable_diffusion",
    torch_dtype=torch.float16,
)
prompt = "__animal__ sitting on a __object__ wearing a __clothing__"
out = pipe(
    prompt,
    wildcard_option_dict={
        "clothing":["hat", "shirt", "scarf", "beret"]
    },
    wildcard_files=["object.txt", "animal.txt"],
    num_prompt_samples=1
)
out.images[0].save("image.png")
torch.cuda.empty_cache()
```

### Composable Stable diffusion

[Composable Stable Diffusion](https://energy-based-model.github.io/Compositional-Visual-Generation-with-Composable-Diffusion-Models/) proposes conjunction and negation (negative prompts) operators for compositional generation with conditional diffusion models.

```python
import torch as th
import numpy as np
import torchvision.utils as tvu

from diffusers import DiffusionPipeline

import argparse

parser = argparse.ArgumentParser()
parser.add_argument("--prompt", type=str, default="mystical trees | A magical pond | dark",
                    help="use '|' as the delimiter to compose separate sentences.")
parser.add_argument("--steps", type=int, default=50)
parser.add_argument("--scale", type=float, default=7.5)
parser.add_argument("--weights", type=str, default="7.5 | 7.5 | -7.5")
parser.add_argument("--seed", type=int, default=2)
parser.add_argument("--model_path", type=str, default="CompVis/stable-diffusion-v1-4")
parser.add_argument("--num_images", type=int, default=1)
args = parser.parse_args()

has_cuda = th.cuda.is_available()
device = th.device('cpu' if not has_cuda else 'cuda')

prompt = args.prompt
scale = args.scale
steps = args.steps

pipe = DiffusionPipeline.from_pretrained(
    args.model_path,
    custom_pipeline="composable_stable_diffusion",
).to(device)

pipe.safety_checker = None

images = []
generator = th.Generator("cuda").manual_seed(args.seed)
for i in range(args.num_images):
    image = pipe(prompt, guidance_scale=scale, num_inference_steps=steps,
                 weights=args.weights, generator=generator).images[0]
    images.append(th.from_numpy(np.array(image)).permute(2, 0, 1) / 255.)
grid = tvu.make_grid(th.stack(images, dim=0), nrow=4, padding=0)
tvu.save_image(grid, f'{prompt}_{args.weights}' + '.png')
```

### Imagic Stable Diffusion

Allows you to edit an image using stable diffusion.

```python
import requests
from PIL import Image
from io import BytesIO
import torch
import os
from diffusers import DiffusionPipeline, DDIMScheduler

has_cuda = torch.cuda.is_available()
device = torch.device('cpu' if not has_cuda else 'cuda')
pipe = DiffusionPipeline.from_pretrained(
    "CompVis/stable-diffusion-v1-4",
    safety_checker=None,
    custom_pipeline="imagic_stable_diffusion",
    scheduler=DDIMScheduler(beta_start=0.00085, beta_end=0.012, beta_schedule="scaled_linear", clip_sample=False, set_alpha_to_one=False)
).to(device)
generator = torch.Generator("cuda").manual_seed(0)
seed = 0
prompt = "A photo of Barack Obama smiling with a big grin"
url = 'https://www.dropbox.com/s/6tlwzr73jd1r9yk/obama.png?dl=1'
response = requests.get(url)
init_image = Image.open(BytesIO(response.content)).convert("RGB")
init_image = init_image.resize((512, 512))
res = pipe.train(
    prompt,
    image=init_image,
    generator=generator)
res = pipe(alpha=1, guidance_scale=7.5, num_inference_steps=50)
os.makedirs("imagic", exist_ok=True)
image = res.images[0]
image.save('./imagic/imagic_image_alpha_1.png')
res = pipe(alpha=1.5, guidance_scale=7.5, num_inference_steps=50)
image = res.images[0]
image.save('./imagic/imagic_image_alpha_1_5.png')
res = pipe(alpha=2, guidance_scale=7.5, num_inference_steps=50)
image = res.images[0]
image.save('./imagic/imagic_image_alpha_2.png')
```

### Seed Resizing

Test seed resizing. Originally generate an image in 512 by 512, then generate image with same seed at 512 by 592 using seed resizing. Finally, generate 512 by 592 using original stable diffusion pipeline.

```python
import os
import torch as th
import numpy as np
from diffusers import DiffusionPipeline

# Ensure the save directory exists or create it
save_dir = './seed_resize/'
os.makedirs(save_dir, exist_ok=True)

has_cuda = th.cuda.is_available()
device = th.device('cpu' if not has_cuda else 'cuda')

pipe = DiffusionPipeline.from_pretrained(
    "CompVis/stable-diffusion-v1-4",
    custom_pipeline="seed_resize_stable_diffusion"
).to(device)

def dummy(images, **kwargs):
    return images, False

pipe.safety_checker = dummy

images = []
th.manual_seed(0)
generator = th.Generator("cuda").manual_seed(0)

seed = 0
prompt = "A painting of a futuristic cop"

width = 512
height = 512

res = pipe(
    prompt,
    guidance_scale=7.5,
    num_inference_steps=50,
    height=height,
    width=width,
    generator=generator)
image = res.images[0]
image.save(os.path.join(save_dir, 'seed_resize_{w}_{h}_image.png'.format(w=width, h=height)))

th.manual_seed(0)
generator = th.Generator("cuda").manual_seed(0)

pipe = DiffusionPipeline.from_pretrained(
    "CompVis/stable-diffusion-v1-4",
    custom_pipeline="seed_resize_stable_diffusion"
).to(device)

width = 512
height = 592

res = pipe(
    prompt,
    guidance_scale=7.5,
    num_inference_steps=50,
    height=height,
    width=width,
    generator=generator)
image = res.images[0]
image.save(os.path.join(save_dir, 'seed_resize_{w}_{h}_image.png'.format(w=width, h=height)))

pipe_compare = DiffusionPipeline.from_pretrained(
    "CompVis/stable-diffusion-v1-4",
    custom_pipeline="seed_resize_stable_diffusion"
).to(device)

res = pipe_compare(
    prompt,
    guidance_scale=7.5,
    num_inference_steps=50,
    height=height,
    width=width,
    generator=generator
)

image = res.images[0]
image.save(os.path.join(save_dir, 'seed_resize_{w}_{h}_image_compare.png'.format(w=width, h=height)))
```

### Multilingual Stable Diffusion Pipeline

The following code can generate images from texts in different languages using the pre-trained [mBART-50 many-to-one multilingual machine translation model](https://huggingface.co/facebook/mbart-large-50-many-to-one-mmt) and Stable Diffusion.

```python
from PIL import Image

import torch

from diffusers import DiffusionPipeline
from transformers import (
    pipeline,
    MBart50TokenizerFast,
    MBartForConditionalGeneration,
)
device = "cuda" if torch.cuda.is_available() else "cpu"
device_dict = {"cuda": 0, "cpu": -1}

# helper function taken from: https://huggingface.co/blog/stable_diffusion
def image_grid(imgs, rows, cols):
    assert len(imgs) == rows*cols

    w, h = imgs[0].size
    grid = Image.new('RGB', size=(cols*w, rows*h))
    grid_w, grid_h = grid.size

    for i, img in enumerate(imgs):
        grid.paste(img, box=(i%cols*w, i//cols*h))
    return grid

# Add language detection pipeline
language_detection_model_ckpt = "papluca/xlm-roberta-base-language-detection"
language_detection_pipeline = pipeline("text-classification",
                                       model=language_detection_model_ckpt,
                                       device=device_dict[device])

# Add model for language translation
trans_tokenizer = MBart50TokenizerFast.from_pretrained("facebook/mbart-large-50-many-to-one-mmt")
trans_model = MBartForConditionalGeneration.from_pretrained("facebook/mbart-large-50-many-to-one-mmt").to(device)

diffuser_pipeline = DiffusionPipeline.from_pretrained(
    "CompVis/stable-diffusion-v1-4",
    custom_pipeline="multilingual_stable_diffusion",
    detection_pipeline=language_detection_pipeline,
    translation_model=trans_model,
    translation_tokenizer=trans_tokenizer,
    torch_dtype=torch.float16,
)

diffuser_pipeline.enable_attention_slicing()
diffuser_pipeline = diffuser_pipeline.to(device)

prompt = ["a photograph of an astronaut riding a horse",
          "Una casa en la playa",
          "Ein Hund, der Orange isst",
          "Un restaurant parisien"]

output = diffuser_pipeline(prompt)

images = output.images

grid = image_grid(images, rows=2, cols=2)
```

This example produces the following images:
![image](https://user-images.githubusercontent.com/4313860/198328706-295824a4-9856-4ce5-8e66-278ceb42fd29.png)

### GlueGen Stable Diffusion Pipeline

GlueGen is a minimal adapter that allows alignment between any encoder (Text Encoder of different language, Multilingual Roberta, AudioClip) and CLIP text encoder used in standard Stable Diffusion model. This method allows easy language adaptation to available english Stable Diffusion checkpoints without the need of an image captioning dataset as well as long training hours.

Make sure you downloaded `gluenet_French_clip_overnorm_over3_noln.ckpt` for French (there are also pre-trained weights for Chinese, Italian, Japanese, Spanish or train your own) at [GlueGen's official repo](https://github.com/salesforce/GlueGen/tree/main).

```python
import os
import gc
import urllib.request
import torch
from transformers import XLMRobertaTokenizer, XLMRobertaForMaskedLM, CLIPTokenizer, CLIPTextModel
from diffusers import DiffusionPipeline

# Download checkpoints
CHECKPOINTS = [
    "https://storage.googleapis.com/sfr-gluegen-data-research/checkpoints_all/gluenet_checkpoint/gluenet_Chinese_clip_overnorm_over3_noln.ckpt",
    "https://storage.googleapis.com/sfr-gluegen-data-research/checkpoints_all/gluenet_checkpoint/gluenet_French_clip_overnorm_over3_noln.ckpt",
    "https://storage.googleapis.com/sfr-gluegen-data-research/checkpoints_all/gluenet_checkpoint/gluenet_Italian_clip_overnorm_over3_noln.ckpt",
    "https://storage.googleapis.com/sfr-gluegen-data-research/checkpoints_all/gluenet_checkpoint/gluenet_Japanese_clip_overnorm_over3_noln.ckpt",
    "https://storage.googleapis.com/sfr-gluegen-data-research/checkpoints_all/gluenet_checkpoint/gluenet_Spanish_clip_overnorm_over3_noln.ckpt",
    "https://storage.googleapis.com/sfr-gluegen-data-research/checkpoints_all/gluenet_checkpoint/gluenet_sound2img_audioclip_us8k.ckpt"
]

LANGUAGE_PROMPTS = {
    "French": "une voiture sur la plage",
    #"Chinese": "海滩上的一辆车",
    #"Italian": "una macchina sulla spiaggia",
    #"Japanese": "浜辺の車",
    #"Spanish": "un coche en la playa"
}

def download_checkpoints(checkpoint_dir):
    os.makedirs(checkpoint_dir, exist_ok=True)
    for url in CHECKPOINTS:
        filename = os.path.join(checkpoint_dir, os.path.basename(url))
        if not os.path.exists(filename):
            print(f"Downloading {filename}...")
            urllib.request.urlretrieve(url, filename)
            print(f"Downloaded {filename}")
        else:
            print(f"Checkpoint {filename} already exists, skipping download.")
    return checkpoint_dir

def load_checkpoint(pipeline, checkpoint_path, device):
    state_dict = torch.load(checkpoint_path, map_location=device)
    state_dict = state_dict.get("state_dict", state_dict)
    missing_keys, unexpected_keys = pipeline.unet.load_state_dict(state_dict, strict=False)
    return pipeline

def generate_image(pipeline, prompt, device, output_path):
    with torch.inference_mode():
        image = pipeline(
            prompt,
            generator=torch.Generator(device=device).manual_seed(42),
            num_inference_steps=50
        ).images[0]
        image.save(output_path)
        print(f"Image saved to {output_path}")

checkpoint_dir = download_checkpoints("./checkpoints_all/gluenet_checkpoint")
device = "cuda" if torch.cuda.is_available() else "cpu"
print(f"Using device: {device}")

tokenizer = XLMRobertaTokenizer.from_pretrained("xlm-roberta-base", use_fast=False)
model = XLMRobertaForMaskedLM.from_pretrained("xlm-roberta-base").to(device)
inputs = tokenizer("Ceci est une phrase incomplète avec un [MASK].", return_tensors="pt").to(device)
with torch.inference_mode():
    _ = model(**inputs)


clip_tokenizer = CLIPTokenizer.from_pretrained("openai/clip-vit-large-patch14")
clip_text_encoder = CLIPTextModel.from_pretrained("openai/clip-vit-large-patch14").to(device)

# Initialize pipeline
pipeline = DiffusionPipeline.from_pretrained(
    "stable-diffusion-v1-5/stable-diffusion-v1-5",
    text_encoder=clip_text_encoder,
    tokenizer=clip_tokenizer,
    custom_pipeline="gluegen",
    safety_checker=None
).to(device)
<<<<<<< HEAD

os.makedirs("outputs", exist_ok=True)

# Generate images
for language, prompt in LANGUAGE_PROMPTS.items():

=======

os.makedirs("outputs", exist_ok=True)

# Generate images
for language, prompt in LANGUAGE_PROMPTS.items():

>>>>>>> 1fddee21
    checkpoint_file = f"gluenet_{language}_clip_overnorm_over3_noln.ckpt"
    checkpoint_path = os.path.join(checkpoint_dir, checkpoint_file)
    try:
        pipeline = load_checkpoint(pipeline, checkpoint_path, device)
        output_path = f"outputs/gluegen_output_{language.lower()}.png"
        generate_image(pipeline, prompt, device, output_path)
    except Exception as e:
        print(f"Error processing {language} model: {e}")
        continue

    if torch.cuda.is_available():
        torch.cuda.empty_cache()
    gc.collect()
```

Which will produce:

![output_image](https://github.com/rootonchair/diffusers/assets/23548268/db43ffb6-8667-47c1-8872-26f85dc0a57f)

### Image to Image Inpainting Stable Diffusion

Similar to the standard stable diffusion inpainting example, except with the addition of an `inner_image` argument.

`image`, `inner_image`, and `mask` should have the same dimensions. `inner_image` should have an alpha (transparency) channel.

The aim is to overlay two images, then mask out the boundary between `image` and `inner_image` to allow stable diffusion to make the connection more seamless.
For example, this could be used to place a logo on a shirt and make it blend seamlessly.

```python
import PIL
import torch

from diffusers import DiffusionPipeline

image_path = "./path-to-image.png"
inner_image_path = "./path-to-inner-image.png"
mask_path = "./path-to-mask.png"

init_image = PIL.Image.open(image_path).convert("RGB").resize((512, 512))
inner_image = PIL.Image.open(inner_image_path).convert("RGBA").resize((512, 512))
mask_image = PIL.Image.open(mask_path).convert("RGB").resize((512, 512))

pipe = DiffusionPipeline.from_pretrained(
    "runwayml/stable-diffusion-inpainting",
    custom_pipeline="img2img_inpainting",
    torch_dtype=torch.float16
)
pipe = pipe.to("cuda")

prompt = "Your prompt here!"
image = pipe(prompt=prompt, image=init_image, inner_image=inner_image, mask_image=mask_image).images[0]
```

![2 by 2 grid demonstrating image to image inpainting.](https://user-images.githubusercontent.com/44398246/203506577-ec303be4-887e-4ebd-a773-c83fcb3dd01a.png)

### Text Based Inpainting Stable Diffusion

Use a text prompt to generate the mask for the area to be inpainted.
Currently uses the CLIPSeg model for mask generation, then calls the standard Stable Diffusion Inpainting pipeline to perform the inpainting.

```python
from transformers import CLIPSegProcessor, CLIPSegForImageSegmentation
from diffusers import DiffusionPipeline
from PIL import Image
import requests
import torch

# Load CLIPSeg model and processor
processor = CLIPSegProcessor.from_pretrained("CIDAS/clipseg-rd64-refined")
model = CLIPSegForImageSegmentation.from_pretrained("CIDAS/clipseg-rd64-refined").to("cuda")

# Load Stable Diffusion Inpainting Pipeline with custom pipeline
pipe = DiffusionPipeline.from_pretrained(
    "runwayml/stable-diffusion-inpainting",
    custom_pipeline="text_inpainting",
    segmentation_model=model,
    segmentation_processor=processor
).to("cuda")

# Load input image
url = "https://github.com/timojl/clipseg/blob/master/example_image.jpg?raw=true"
image = Image.open(requests.get(url, stream=True).raw)

# Step 1: Resize input image for CLIPSeg (224x224)
segmentation_input = image.resize((224, 224))
<<<<<<< HEAD

# Step 2: Generate segmentation mask
text = "a glass"  # Object to mask
inputs = processor(text=text, images=segmentation_input, return_tensors="pt").to("cuda")

with torch.no_grad():
    mask = model(**inputs).logits.sigmoid()  # Get segmentation mask

=======

# Step 2: Generate segmentation mask
text = "a glass"  # Object to mask
inputs = processor(text=text, images=segmentation_input, return_tensors="pt").to("cuda")

with torch.no_grad():
    mask = model(**inputs).logits.sigmoid()  # Get segmentation mask

>>>>>>> 1fddee21
# Resize mask back to 512x512 for SD inpainting
mask = torch.nn.functional.interpolate(mask.unsqueeze(0), size=(512, 512), mode="bilinear").squeeze(0)

# Step 3: Resize input image for Stable Diffusion
image = image.resize((512, 512))

# Step 4: Run inpainting with Stable Diffusion
prompt = "a cup"  # The masked-out region will be replaced with this
result = pipe(image=image, mask=mask, prompt=prompt,text=text).images[0]

# Save output
result.save("inpainting_output.png")
print("Inpainting completed. Image saved as 'inpainting_output.png'.")
```

### Bit Diffusion

Based <https://arxiv.org/abs/2208.04202>, this is used for diffusion on discrete data - eg, discrete image data, DNA sequence data. An unconditional discrete image can be generated like this:

```python
from diffusers import DiffusionPipeline

pipe = DiffusionPipeline.from_pretrained("google/ddpm-cifar10-32", custom_pipeline="bit_diffusion")
image = pipe().images[0]
```

### Stable Diffusion with K Diffusion

Make sure you have @crowsonkb's <https://github.com/crowsonkb/k-diffusion> installed:

```sh
pip install k-diffusion
```

You can use the community pipeline as follows:

```python
from diffusers import DiffusionPipeline

pipe = DiffusionPipeline.from_pretrained("CompVis/stable-diffusion-v1-4", custom_pipeline="sd_text2img_k_diffusion")
pipe = pipe.to("cuda")

prompt = "an astronaut riding a horse on mars"
pipe.set_scheduler("sample_heun")
generator = torch.Generator(device="cuda").manual_seed(seed)
image = pipe(prompt, generator=generator, num_inference_steps=20).images[0]

image.save("./astronaut_heun_k_diffusion.png")
```

To make sure that K Diffusion and `diffusers` yield the same results:

**Diffusers**:

```python
from diffusers import DiffusionPipeline, EulerDiscreteScheduler

seed = 33

pipe = DiffusionPipeline.from_pretrained("CompVis/stable-diffusion-v1-4")
pipe.scheduler = EulerDiscreteScheduler.from_config(pipe.scheduler.config)
pipe = pipe.to("cuda")

generator = torch.Generator(device="cuda").manual_seed(seed)
image = pipe(prompt, generator=generator, num_inference_steps=50).images[0]
```

![diffusers_euler](https://huggingface.co/datasets/patrickvonplaten/images/resolve/main/k_diffusion/astronaut_euler.png)

**K Diffusion**:

```python
from diffusers import DiffusionPipeline, EulerDiscreteScheduler

seed = 33

pipe = DiffusionPipeline.from_pretrained("CompVis/stable-diffusion-v1-4", custom_pipeline="sd_text2img_k_diffusion")
pipe.scheduler = EulerDiscreteScheduler.from_config(pipe.scheduler.config)
pipe = pipe.to("cuda")

pipe.set_scheduler("sample_euler")
generator = torch.Generator(device="cuda").manual_seed(seed)
image = pipe(prompt, generator=generator, num_inference_steps=50).images[0]
```

![diffusers_euler](https://huggingface.co/datasets/patrickvonplaten/images/resolve/main/k_diffusion/astronaut_euler_k_diffusion.png)

### Checkpoint Merger Pipeline

Based on the AUTOMATIC1111/webui for checkpoint merging. This is a custom pipeline that merges up to 3 pretrained model checkpoints as long as they are in the HuggingFace model_index.json format.

The checkpoint merging is currently memory intensive as it modifies the weights of a DiffusionPipeline object in place. Expect at least 13GB RAM usage on Kaggle GPU kernels and
on Colab you might run out of the 12GB memory even while merging two checkpoints.

Usage:-

```python
from diffusers import DiffusionPipeline

# Return a CheckpointMergerPipeline class that allows you to merge checkpoints.
# The checkpoint passed here is ignored. But still pass one of the checkpoints you plan to
# merge for convenience
pipe = DiffusionPipeline.from_pretrained("CompVis/stable-diffusion-v1-4", custom_pipeline="checkpoint_merger")

# There are multiple possible scenarios:
# The pipeline with the merged checkpoints is returned in all the scenarios

# Compatible checkpoints a.k.a matched model_index.json files. Ignores the meta attributes in model_index.json during comparison.( attrs with _ as prefix )
merged_pipe = pipe.merge(["CompVis/stable-diffusion-v1-4"," CompVis/stable-diffusion-v1-2"], interp="sigmoid", alpha=0.4)

# Incompatible checkpoints in model_index.json but merge might be possible. Use force=True to ignore model_index.json compatibility
merged_pipe_1 = pipe.merge(["CompVis/stable-diffusion-v1-4", "hakurei/waifu-diffusion"], force=True, interp="sigmoid", alpha=0.4)

# Three checkpoint merging. Only "add_difference" method actually works on all three checkpoints. Using any other options will ignore the 3rd checkpoint.
merged_pipe_2 = pipe.merge(["CompVis/stable-diffusion-v1-4", "hakurei/waifu-diffusion", "prompthero/openjourney"], force=True, interp="add_difference", alpha=0.4)

prompt = "An astronaut riding a horse on Mars"

image = merged_pipe(prompt).images[0]
```

Some examples along with the merge details:

1. "CompVis/stable-diffusion-v1-4" + "hakurei/waifu-diffusion" ; Sigmoid interpolation; alpha = 0.8

![Stable plus Waifu Sigmoid 0.8](https://huggingface.co/datasets/NagaSaiAbhinay/CheckpointMergerSamples/resolve/main/stability_v1_4_waifu_sig_0.8.png)

2. "hakurei/waifu-diffusion" + "prompthero/openjourney" ; Inverse Sigmoid interpolation; alpha = 0.8

![Waifu plus openjourney Sigmoid 0.8](https://huggingface.co/datasets/NagaSaiAbhinay/CheckpointMergerSamples/resolve/main/waifu_openjourney_inv_sig_0.8.png)

3. "CompVis/stable-diffusion-v1-4" + "hakurei/waifu-diffusion" + "prompthero/openjourney"; Add Difference interpolation; alpha = 0.5

![Stable plus Waifu plus openjourney add_diff 0.5](https://huggingface.co/datasets/NagaSaiAbhinay/CheckpointMergerSamples/resolve/main/stable_waifu_openjourney_add_diff_0.5.png)

### Stable Diffusion Comparisons

This Community Pipeline enables the comparison between the 4 checkpoints that exist for Stable Diffusion. They can be found through the following links:

1. [Stable Diffusion v1.1](https://huggingface.co/CompVis/stable-diffusion-v1-1)
2. [Stable Diffusion v1.2](https://huggingface.co/CompVis/stable-diffusion-v1-2)
3. [Stable Diffusion v1.3](https://huggingface.co/CompVis/stable-diffusion-v1-3)
4. [Stable Diffusion v1.4](https://huggingface.co/CompVis/stable-diffusion-v1-4)

```python
from diffusers import DiffusionPipeline
import matplotlib.pyplot as plt

pipe = DiffusionPipeline.from_pretrained('CompVis/stable-diffusion-v1-4', custom_pipeline='suvadityamuk/StableDiffusionComparison')
pipe.enable_attention_slicing()
pipe = pipe.to('cuda')
prompt = "an astronaut riding a horse on mars"
output = pipe(prompt)

plt.subplots(2,2,1)
plt.imshow(output.images[0])
plt.title('Stable Diffusion v1.1')
plt.axis('off')
plt.subplots(2,2,2)
plt.imshow(output.images[1])
plt.title('Stable Diffusion v1.2')
plt.axis('off')
plt.subplots(2,2,3)
plt.imshow(output.images[2])
plt.title('Stable Diffusion v1.3')
plt.axis('off')
plt.subplots(2,2,4)
plt.imshow(output.images[3])
plt.title('Stable Diffusion v1.4')
plt.axis('off')

plt.show()
```

As a result, you can look at a grid of all 4 generated images being shown together, that captures a difference the advancement of the training between the 4 checkpoints.

### Magic Mix

Implementation of the [MagicMix: Semantic Mixing with Diffusion Models](https://arxiv.org/abs/2210.16056) paper. This is a Diffusion Pipeline for semantic mixing of an image and a text prompt to create a new concept while preserving the spatial layout and geometry of the subject in the image. The pipeline takes an image that provides the layout semantics and a prompt that provides the content semantics for the mixing process.

There are 3 parameters for the method-

- `mix_factor`: It is the interpolation constant used in the layout generation phase. The greater the value of `mix_factor`, the greater the influence of the prompt on the layout generation process.
- `kmax` and `kmin`: These determine the range for the layout and content generation process. A higher value of kmax results in loss of more information about the layout of the original image and a higher value of kmin results in more steps for content generation process.

Here is an example usage-

```python
import requests
from diffusers import DiffusionPipeline, DDIMScheduler
from PIL import Image
from io import BytesIO

pipe = DiffusionPipeline.from_pretrained(
    "CompVis/stable-diffusion-v1-4",
    custom_pipeline="magic_mix",
    scheduler=DDIMScheduler.from_pretrained("CompVis/stable-diffusion-v1-4", subfolder="scheduler"),
).to('cuda')

url = "https://user-images.githubusercontent.com/59410571/209578593-141467c7-d831-4792-8b9a-b17dc5e47816.jpg"
response = requests.get(url)
image = Image.open(BytesIO(response.content)).convert("RGB")  # Convert to RGB to avoid issues
mix_img = pipe(
    image,
    prompt='bed',
    kmin=0.3,
    kmax=0.5,
    mix_factor=0.5,
    )
mix_img.save('phone_bed_mix.jpg')
```

The `mix_img` is a PIL image that can be saved locally or displayed directly in a google colab. Generated image is a mix of the layout semantics of the given image and the content semantics of the prompt.

E.g. the above script generates the following image:

`phone.jpg`

![206903102-34e79b9f-9ed2-4fac-bb38-82871343c655](https://user-images.githubusercontent.com/59410571/209578593-141467c7-d831-4792-8b9a-b17dc5e47816.jpg)

`phone_bed_mix.jpg`

![206903104-913a671d-ef53-4ae4-919d-64c3059c8f67](https://user-images.githubusercontent.com/59410571/209578602-70f323fa-05b7-4dd6-b055-e40683e37914.jpg)

For more example generations check out this [demo notebook](https://github.com/daspartho/MagicMix/blob/main/demo.ipynb).

### Stable UnCLIP

UnCLIPPipeline("kakaobrain/karlo-v1-alpha") provides a prior model that can generate clip image embedding from text.
StableDiffusionImageVariationPipeline("lambdalabs/sd-image-variations-diffusers") provides a decoder model than can generate images from clip image embedding.

```python
import torch
from diffusers import DiffusionPipeline

device = torch.device("cpu" if not torch.cuda.is_available() else "cuda")

pipeline = DiffusionPipeline.from_pretrained(
    "kakaobrain/karlo-v1-alpha",
    torch_dtype=torch.float16,
    custom_pipeline="stable_unclip",
    decoder_pipe_kwargs=dict(
        image_encoder=None,
    ),
)
pipeline.to(device)

prompt = "a shiba inu wearing a beret and black turtleneck"
random_generator = torch.Generator(device=device).manual_seed(1000)
output = pipeline(
    prompt=prompt,
    width=512,
    height=512,
    generator=random_generator,
    prior_guidance_scale=4,
    prior_num_inference_steps=25,
    decoder_guidance_scale=8,
    decoder_num_inference_steps=50,
)

image = output.images[0]
image.save("./shiba-inu.jpg")

# debug

# `pipeline.decoder_pipe` is a regular StableDiffusionImageVariationPipeline instance.
# It is used to convert clip image embedding to latents, then fed into VAE decoder.
print(pipeline.decoder_pipe.__class__)
# <class 'diffusers.pipelines.stable_diffusion.pipeline_stable_diffusion_image_variation.StableDiffusionImageVariationPipeline'>

# this pipeline only uses prior module in "kakaobrain/karlo-v1-alpha"
# It is used to convert clip text embedding to clip image embedding.
print(pipeline)
# StableUnCLIPPipeline {
#   "_class_name": "StableUnCLIPPipeline",
#   "_diffusers_version": "0.12.0.dev0",
#   "prior": [
#     "diffusers",
#     "PriorTransformer"
#   ],
#   "prior_scheduler": [
#     "diffusers",
#     "UnCLIPScheduler"
#   ],
#   "text_encoder": [
#     "transformers",
#     "CLIPTextModelWithProjection"
#   ],
#   "tokenizer": [
#     "transformers",
#     "CLIPTokenizer"
#   ]
# }

# pipeline.prior_scheduler is the scheduler used for prior in UnCLIP.
print(pipeline.prior_scheduler)
# UnCLIPScheduler {
#   "_class_name": "UnCLIPScheduler",
#   "_diffusers_version": "0.12.0.dev0",
#   "clip_sample": true,
#   "clip_sample_range": 5.0,
#   "num_train_timesteps": 1000,
#   "prediction_type": "sample",
#   "variance_type": "fixed_small_log"
# }
```

`shiba-inu.jpg`

![shiba-inu](https://user-images.githubusercontent.com/16448529/209185639-6e5ec794-ce9d-4883-aa29-bd6852a2abad.jpg)

### UnCLIP Text Interpolation Pipeline

This Diffusion Pipeline takes two prompts and interpolates between the two input prompts using spherical interpolation ( slerp ). The input prompts are converted to text embeddings by the pipeline's text_encoder and the interpolation is done on the resulting text_embeddings over the number of steps specified. Defaults to 5 steps.

```python
import torch
from diffusers import DiffusionPipeline

device = torch.device("cpu" if not torch.cuda.is_available() else "cuda")

pipe = DiffusionPipeline.from_pretrained(
    "kakaobrain/karlo-v1-alpha",
    torch_dtype=torch.float16,
    custom_pipeline="unclip_text_interpolation"
)
pipe.to(device)

start_prompt = "A photograph of an adult lion"
end_prompt = "A photograph of a lion cub"
# For best results keep the prompts close in length to each other. Of course, feel free to try out with differing lengths.
generator = torch.Generator(device=device).manual_seed(42)

output = pipe(start_prompt, end_prompt, steps=6, generator=generator, enable_sequential_cpu_offload=False)

for i,image in enumerate(output.images):
    img.save('result%s.jpg' % i)
```

The resulting images in order:-

![result_0](https://huggingface.co/datasets/NagaSaiAbhinay/UnCLIPTextInterpolationSamples/resolve/main/lion_to_cub_0.png)
![result_1](https://huggingface.co/datasets/NagaSaiAbhinay/UnCLIPTextInterpolationSamples/resolve/main/lion_to_cub_1.png)
![result_2](https://huggingface.co/datasets/NagaSaiAbhinay/UnCLIPTextInterpolationSamples/resolve/main/lion_to_cub_2.png)
![result_3](https://huggingface.co/datasets/NagaSaiAbhinay/UnCLIPTextInterpolationSamples/resolve/main/lion_to_cub_3.png)
![result_4](https://huggingface.co/datasets/NagaSaiAbhinay/UnCLIPTextInterpolationSamples/resolve/main/lion_to_cub_4.png)
![result_5](https://huggingface.co/datasets/NagaSaiAbhinay/UnCLIPTextInterpolationSamples/resolve/main/lion_to_cub_5.png)

### UnCLIP Image Interpolation Pipeline

This Diffusion Pipeline takes two images or an image_embeddings tensor of size 2 and interpolates between their embeddings using spherical interpolation ( slerp ). The input images/image_embeddings are converted to image embeddings by the pipeline's image_encoder and the interpolation is done on the resulting image_embeddings over the number of steps specified. Defaults to 5 steps.

```python
import torch
from diffusers import DiffusionPipeline
from PIL import Image
import requests
from io import BytesIO

device = torch.device("cpu" if not torch.cuda.is_available() else "cuda")
dtype = torch.float16 if torch.cuda.is_available() else torch.bfloat16

pipe = DiffusionPipeline.from_pretrained(
    "kakaobrain/karlo-v1-alpha-image-variations",
    torch_dtype=dtype,
    custom_pipeline="unclip_image_interpolation"
)
pipe.to(device)

# List of image URLs
image_urls = [
    'https://camo.githubusercontent.com/ef13c8059b12947c0d5e8d3ea88900de6bf1cd76bbf61ace3928e824c491290e/68747470733a2f2f68756767696e67666163652e636f2f64617461736574732f4e616761536169416268696e61792f556e434c4950496d616765496e746572706f6c6174696f6e53616d706c65732f7265736f6c76652f6d61696e2f7374617272795f6e696768742e6a7067',
    'https://camo.githubusercontent.com/d1947ab7c49ae3f550c28409d5e8b120df48e456559cf4557306c0848337702c/68747470733a2f2f68756767696e67666163652e636f2f64617461736574732f4e616761536169416268696e61792f556e434c4950496d616765496e746572706f6c6174696f6e53616d706c65732f7265736f6c76652f6d61696e2f666c6f776572732e6a7067'
]

# Open images from URLs
images = []
for url in image_urls:
    response = requests.get(url)
    img = Image.open(BytesIO(response.content))
    images.append(img)

# For best results keep the prompts close in length to each other. Of course, feel free to try out with differing lengths.
generator = torch.Generator(device=device).manual_seed(42)

output = pipe(image=images, steps=6, generator=generator)

for i, image in enumerate(output.images):
    image.save('starry_to_flowers_%s.jpg' % i)
```

The original images:-

![starry](https://huggingface.co/datasets/NagaSaiAbhinay/UnCLIPImageInterpolationSamples/resolve/main/starry_night.jpg)
![flowers](https://huggingface.co/datasets/NagaSaiAbhinay/UnCLIPImageInterpolationSamples/resolve/main/flowers.jpg)

The resulting images in order:-

![result0](https://huggingface.co/datasets/NagaSaiAbhinay/UnCLIPImageInterpolationSamples/resolve/main/starry_to_flowers_0.png)
![result1](https://huggingface.co/datasets/NagaSaiAbhinay/UnCLIPImageInterpolationSamples/resolve/main/starry_to_flowers_1.png)
![result2](https://huggingface.co/datasets/NagaSaiAbhinay/UnCLIPImageInterpolationSamples/resolve/main/starry_to_flowers_2.png)
![result3](https://huggingface.co/datasets/NagaSaiAbhinay/UnCLIPImageInterpolationSamples/resolve/main/starry_to_flowers_3.png)
![result4](https://huggingface.co/datasets/NagaSaiAbhinay/UnCLIPImageInterpolationSamples/resolve/main/starry_to_flowers_4.png)
![result5](https://huggingface.co/datasets/NagaSaiAbhinay/UnCLIPImageInterpolationSamples/resolve/main/starry_to_flowers_5.png)

### DDIM Noise Comparative Analysis Pipeline

#### **Research question: What visual concepts do the diffusion models learn from each noise level during training?**

The [P2 weighting (CVPR 2022)](https://arxiv.org/abs/2204.00227) paper proposed an approach to answer the above question, which is their second contribution.
The approach consists of the following steps:

1. The input is an image x0.
2. Perturb it to xt using a diffusion process q(xt|x0).
    - `strength` is a value between 0.0 and 1.0, that controls the amount of noise that is added to the input image. Values that approach 1.0 allow for lots of variations but will also produce images that are not semantically consistent with the input.
3. Reconstruct the image with the learned denoising process pθ(ˆx0|xt).
4. Compare x0 and ˆx0 among various t to show how each step contributes to the sample.
The authors used [openai/guided-diffusion](https://github.com/openai/guided-diffusion) model to denoise images in FFHQ dataset. This pipeline extends their second contribution by investigating DDIM on any input image.

```python
import torch
from PIL import Image
import numpy as np

image_path = "path/to/your/image"  # images from CelebA-HQ might be better
image_pil = Image.open(image_path)
image_name = image_path.split("/")[-1].split(".")[0]

device = torch.device("cpu" if not torch.cuda.is_available() else "cuda")
pipe = DiffusionPipeline.from_pretrained(
    "google/ddpm-ema-celebahq-256",
    custom_pipeline="ddim_noise_comparative_analysis",
)
pipe = pipe.to(device)

for strength in np.linspace(0.1, 1, 25):
    denoised_image, latent_timestep = pipe(
        image_pil, strength=strength, return_dict=False
    )
    denoised_image = denoised_image[0]
    denoised_image.save(
        f"noise_comparative_analysis_{image_name}_{latent_timestep}.png"
    )
```

Here is the result of this pipeline (which is DDIM) on CelebA-HQ dataset.

![noise-comparative-analysis](https://user-images.githubusercontent.com/67547213/224677066-4474b2ed-56ab-4c27-87c6-de3c0255eb9c.jpeg)

### CLIP Guided Img2Img Stable Diffusion

CLIP guided Img2Img stable diffusion can help to generate more realistic images with an initial image
by guiding stable diffusion at every denoising step with an additional CLIP model.

The following code requires roughly 12GB of GPU RAM.

```python
from io import BytesIO
import requests
import torch
from diffusers import DiffusionPipeline
from PIL import Image
from transformers import CLIPImageProcessor, CLIPModel

# Load CLIP model and feature extractor
feature_extractor = CLIPImageProcessor.from_pretrained(
    "laion/CLIP-ViT-B-32-laion2B-s34B-b79K"
)
clip_model = CLIPModel.from_pretrained(
    "laion/CLIP-ViT-B-32-laion2B-s34B-b79K", torch_dtype=torch.float16
)

# Load guided pipeline
guided_pipeline = DiffusionPipeline.from_pretrained(
    "CompVis/stable-diffusion-v1-4",
    custom_pipeline="clip_guided_stable_diffusion_img2img",
    clip_model=clip_model,
    feature_extractor=feature_extractor,
    torch_dtype=torch.float16,
)
guided_pipeline.enable_attention_slicing()
guided_pipeline = guided_pipeline.to("cuda")

# Define prompt and fetch image
prompt = "fantasy book cover, full moon, fantasy forest landscape, golden vector elements, fantasy magic, dark light night, intricate, elegant, sharp focus, illustration, highly detailed, digital painting, concept art, matte, art by WLOP and Artgerm and Albert Bierstadt, masterpiece"
url = "https://raw.githubusercontent.com/CompVis/stable-diffusion/main/assets/stable-samples/img2img/sketch-mountains-input.jpg"
response = requests.get(url)
edit_image = Image.open(BytesIO(response.content)).convert("RGB")

# Run the pipeline
image = guided_pipeline(
    prompt=prompt,
    height=512,  # Height of the output image
    width=512,   # Width of the output image
    image=edit_image,  # Input image to guide the diffusion
    strength=0.75,  # How much to transform the input image
    num_inference_steps=30,  # Number of diffusion steps
    guidance_scale=7.5,  # Scale of the classifier-free guidance
    clip_guidance_scale=100,  # Scale of the CLIP guidance
    num_images_per_prompt=1,  # Generate one image per prompt
    eta=0.0,  # Noise scheduling parameter
    num_cutouts=4,  # Number of cutouts for CLIP guidance
    use_cutouts=False,  # Whether to use cutouts
    output_type="pil",  # Output as PIL image
).images[0]

# Display the generated image
image.show()

```

Init Image

![img2img_init_clip_guidance](https://huggingface.co/datasets/njindal/images/resolve/main/clip_guided_img2img_init.jpg)

Output Image

![img2img_clip_guidance](https://huggingface.co/datasets/njindal/images/resolve/main/clip_guided_img2img.jpg)

### TensorRT Text2Image Stable Diffusion Pipeline

The TensorRT Pipeline can be used to accelerate the Text2Image Stable Diffusion Inference run.

NOTE: The ONNX conversions and TensorRT engine build may take up to 30 minutes.

```python
import torch
from diffusers import DDIMScheduler
from diffusers.pipelines import DiffusionPipeline

# Use the DDIMScheduler scheduler here instead
scheduler = DDIMScheduler.from_pretrained("stabilityai/stable-diffusion-2-1", subfolder="scheduler")

pipe = DiffusionPipeline.from_pretrained("stabilityai/stable-diffusion-2-1",
    custom_pipeline="stable_diffusion_tensorrt_txt2img",
    variant='fp16',
    torch_dtype=torch.float16,
    scheduler=scheduler,)

# re-use cached folder to save ONNX models and TensorRT Engines
pipe.set_cached_folder("stabilityai/stable-diffusion-2-1", variant='fp16',)

pipe = pipe.to("cuda")

prompt = "a beautiful photograph of Mt. Fuji during cherry blossom"
image = pipe(prompt).images[0]
image.save('tensorrt_mt_fuji.png')
```

### EDICT Image Editing Pipeline

This pipeline implements the text-guided image editing approach from the paper [EDICT: Exact Diffusion Inversion via Coupled Transformations](https://arxiv.org/abs/2211.12446). You have to pass:

- (`PIL`) `image` you want to edit.
- `base_prompt`: the text prompt describing the current image (before editing).
- `target_prompt`: the text prompt describing with the edits.

```python
from diffusers import DiffusionPipeline, DDIMScheduler
from transformers import CLIPTextModel
import torch, PIL, requests
from io import BytesIO
from IPython.display import display

def center_crop_and_resize(im):

    width, height = im.size
    d = min(width, height)
    left = (width - d) / 2
    upper = (height - d) / 2
    right = (width + d) / 2
    lower = (height + d) / 2

    return im.crop((left, upper, right, lower)).resize((512, 512))

torch_dtype = torch.float16
device = torch.device('cuda' if torch.cuda.is_available() else 'cpu')

# scheduler and text_encoder param values as in the paper
scheduler = DDIMScheduler(
        num_train_timesteps=1000,
        beta_start=0.00085,
        beta_end=0.012,
        beta_schedule="scaled_linear",
        set_alpha_to_one=False,
        clip_sample=False,
)

text_encoder = CLIPTextModel.from_pretrained(
    pretrained_model_name_or_path="openai/clip-vit-large-patch14",
    torch_dtype=torch_dtype,
)

# initialize pipeline
pipeline = DiffusionPipeline.from_pretrained(
    pretrained_model_name_or_path="CompVis/stable-diffusion-v1-4",
    custom_pipeline="edict_pipeline",
    variant="fp16",
    scheduler=scheduler,
    text_encoder=text_encoder,
    leapfrog_steps=True,
    torch_dtype=torch_dtype,
).to(device)

# download image
image_url = "https://huggingface.co/datasets/Joqsan/images/resolve/main/imagenet_dog_1.jpeg"
response = requests.get(image_url)
image = PIL.Image.open(BytesIO(response.content))

# preprocess it
cropped_image = center_crop_and_resize(image)

# define the prompts
base_prompt = "A dog"
target_prompt = "A golden retriever"

# run the pipeline
result_image = pipeline(
      base_prompt=base_prompt,
      target_prompt=target_prompt,
      image=cropped_image,
)

display(result_image)
```

Init Image

![img2img_init_edict_text_editing](https://huggingface.co/datasets/Joqsan/images/resolve/main/imagenet_dog_1.jpeg)

Output Image

![img2img_edict_text_editing](https://huggingface.co/datasets/Joqsan/images/resolve/main/imagenet_dog_1_cropped_generated.png)

### Stable Diffusion RePaint

This pipeline uses the [RePaint](https://arxiv.org/abs/2201.09865) logic on the latent space of stable diffusion. It can
be used similarly to other image inpainting pipelines but does not rely on a specific inpainting model. This means you can use
models that are not specifically created for inpainting.

Make sure to use the ```RePaintScheduler``` as shown in the example below.

Disclaimer: The mask gets transferred into latent space, this may lead to unexpected changes on the edge of the masked part.
The inference time is a lot slower.

```py
import PIL
import requests
import torch
from io import BytesIO
from diffusers import StableDiffusionPipeline, RePaintScheduler

def download_image(url):
    response = requests.get(url)
    return PIL.Image.open(BytesIO(response.content)).convert("RGB")
img_url = "https://raw.githubusercontent.com/CompVis/latent-diffusion/main/data/inpainting_examples/overture-creations-5sI6fQgYIuo.png"
mask_url = "https://raw.githubusercontent.com/CompVis/latent-diffusion/main/data/inpainting_examples/overture-creations-5sI6fQgYIuo_mask.png"
init_image = download_image(img_url).resize((512, 512))
mask_image = download_image(mask_url).resize((512, 512))
mask_image = PIL.ImageOps.invert(mask_image)
pipe = StableDiffusionPipeline.from_pretrained(
    "CompVis/stable-diffusion-v1-4", torch_dtype=torch.float16, custom_pipeline="stable_diffusion_repaint",
)
pipe.scheduler = RePaintScheduler.from_config(pipe.scheduler.config)
pipe = pipe.to("cuda")
prompt = "Face of a yellow cat, high resolution, sitting on a park bench"
image = pipe(prompt=prompt, image=init_image, mask_image=mask_image).images[0]
```

### TensorRT Image2Image Stable Diffusion Pipeline

The TensorRT Pipeline can be used to accelerate the Image2Image Stable Diffusion Inference run.

NOTE: The ONNX conversions and TensorRT engine build may take up to 30 minutes.

```python
import requests
from io import BytesIO
from PIL import Image
import torch
from diffusers import DDIMScheduler
from diffusers import DiffusionPipeline

# Use the DDIMScheduler scheduler here instead
scheduler = DDIMScheduler.from_pretrained("stabilityai/stable-diffusion-2-1",
                                            subfolder="scheduler")

pipe = DiffusionPipeline.from_pretrained("stabilityai/stable-diffusion-2-1",
                                            custom_pipeline="stable_diffusion_tensorrt_img2img",
                                            variant='fp16',
                                            torch_dtype=torch.float16,
                                            scheduler=scheduler,)

# re-use cached folder to save ONNX models and TensorRT Engines
pipe.set_cached_folder("stabilityai/stable-diffusion-2-1", variant='fp16',)

pipe = pipe.to("cuda")

url = "https://pajoca.com/wp-content/uploads/2022/09/tekito-yamakawa-1.png"
response = requests.get(url)
input_image = Image.open(BytesIO(response.content)).convert("RGB")
prompt = "photorealistic new zealand hills"
image = pipe(prompt, image=input_image, strength=0.75,).images[0]
image.save('tensorrt_img2img_new_zealand_hills.png')
```

### Stable Diffusion BoxDiff
BoxDiff is a training-free method for controlled generation with bounding box coordinates. It should work with any Stable Diffusion model. Below shows an example with `stable-diffusion-2-1-base`.
```py
import torch
from PIL import Image, ImageDraw
from copy import deepcopy

from examples.community.pipeline_stable_diffusion_boxdiff import StableDiffusionBoxDiffPipeline

def draw_box_with_text(img, boxes, names):
    colors = ["red", "olive", "blue", "green", "orange", "brown", "cyan", "purple"]
    img_new = deepcopy(img)
    draw = ImageDraw.Draw(img_new)

    W, H = img.size
    for bid, box in enumerate(boxes):
        draw.rectangle([box[0] * W, box[1] * H, box[2] * W, box[3] * H], outline=colors[bid % len(colors)], width=4)
        draw.text((box[0] * W, box[1] * H), names[bid], fill=colors[bid % len(colors)])
    return img_new

pipe = StableDiffusionBoxDiffPipeline.from_pretrained(
    "stabilityai/stable-diffusion-2-1-base",
    torch_dtype=torch.float16,
)
pipe.to("cuda")

# example 1
prompt = "as the aurora lights up the sky, a herd of reindeer leisurely wanders on the grassy meadow, admiring the breathtaking view, a serene lake quietly reflects the magnificent display, and in the distance, a snow-capped mountain stands majestically, fantasy, 8k, highly detailed"
phrases = [
    "aurora",
    "reindeer",
    "meadow",
    "lake",
    "mountain"
]
boxes = [[1,3,512,202], [75,344,421,495], [1,327,508,507], [2,217,507,341], [1,135,509,242]]

# example 2
# prompt = "A rabbit wearing sunglasses looks very proud"
# phrases = ["rabbit", "sunglasses"]
# boxes = [[67,87,366,512], [66,130,364,262]]

boxes = [[x / 512 for x in box] for box in boxes]

images = pipe(
    prompt,
    boxdiff_phrases=phrases,
    boxdiff_boxes=boxes,
    boxdiff_kwargs={
        "attention_res": 16,
        "normalize_eot": True
    },
    num_inference_steps=50,
    guidance_scale=7.5,
    generator=torch.manual_seed(42),
    safety_checker=None
).images

draw_box_with_text(images[0], boxes, phrases).save("output.png")
```


### Stable Diffusion Reference

This pipeline uses the Reference Control. Refer to the [sd-webui-controlnet discussion: Reference-only Control](https://github.com/Mikubill/sd-webui-controlnet/discussions/1236)[sd-webui-controlnet discussion: Reference-adain Control](https://github.com/Mikubill/sd-webui-controlnet/discussions/1280).

Based on [this issue](https://github.com/huggingface/diffusers/issues/3566),

- `EulerAncestralDiscreteScheduler` got poor results.

```py
import torch
from diffusers import UniPCMultistepScheduler
from diffusers.utils import load_image

input_image = load_image("https://hf.co/datasets/huggingface/documentation-images/resolve/main/diffusers/input_image_vermeer.png")

pipe = StableDiffusionReferencePipeline.from_pretrained(
       "stable-diffusion-v1-5/stable-diffusion-v1-5",
       safety_checker=None,
       torch_dtype=torch.float16
       ).to('cuda:0')

pipe.scheduler = UniPCMultistepScheduler.from_config(pipe.scheduler.config)

result_img = pipe(ref_image=input_image,
      prompt="1girl",
      num_inference_steps=20,
      reference_attn=True,
      reference_adain=True).images[0]
```

Reference Image

![reference_image](https://hf.co/datasets/huggingface/documentation-images/resolve/main/diffusers/input_image_vermeer.png)

Output Image of `reference_attn=True` and `reference_adain=False`

![output_image](https://github.com/huggingface/diffusers/assets/24734142/813b5c6a-6d89-46ba-b7a4-2624e240eea5)

Output Image of `reference_attn=False` and `reference_adain=True`

![output_image](https://github.com/huggingface/diffusers/assets/24734142/ffc90339-9ef0-4c4d-a544-135c3e5644da)

Output Image of `reference_attn=True` and `reference_adain=True`

![output_image](https://github.com/huggingface/diffusers/assets/24734142/3c5255d6-867d-4d35-b202-8dfd30cc6827)

### Stable Diffusion ControlNet Reference

This pipeline uses the Reference Control with ControlNet. Refer to the [sd-webui-controlnet discussion: Reference-only Control](https://github.com/Mikubill/sd-webui-controlnet/discussions/1236)[sd-webui-controlnet discussion: Reference-adain Control](https://github.com/Mikubill/sd-webui-controlnet/discussions/1280).

Based on [this issue](https://github.com/huggingface/diffusers/issues/3566),

- `EulerAncestralDiscreteScheduler` got poor results.
- `guess_mode=True` works well for ControlNet v1.1

```py
import cv2
import torch
import numpy as np
from PIL import Image
from diffusers import UniPCMultistepScheduler
from diffusers.utils import load_image

input_image = load_image("https://hf.co/datasets/huggingface/documentation-images/resolve/main/diffusers/input_image_vermeer.png")

# get canny image
image = cv2.Canny(np.array(input_image), 100, 200)
image = image[:, :, None]
image = np.concatenate([image, image, image], axis=2)
canny_image = Image.fromarray(image)

controlnet = ControlNetModel.from_pretrained("lllyasviel/sd-controlnet-canny", torch_dtype=torch.float16)
pipe = StableDiffusionControlNetReferencePipeline.from_pretrained(
       "stable-diffusion-v1-5/stable-diffusion-v1-5",
       controlnet=controlnet,
       safety_checker=None,
       torch_dtype=torch.float16
       ).to('cuda:0')

pipe.scheduler = UniPCMultistepScheduler.from_config(pipe.scheduler.config)

result_img = pipe(ref_image=input_image,
      prompt="1girl",
      image=canny_image,
      num_inference_steps=20,
      reference_attn=True,
      reference_adain=True).images[0]
```

Reference Image

![reference_image](https://hf.co/datasets/huggingface/documentation-images/resolve/main/diffusers/input_image_vermeer.png)

Output Image

![output_image](https://github.com/huggingface/diffusers/assets/24734142/7b9a5830-f173-4b92-b0cf-73d0e9c01d60)

### Stable Diffusion on IPEX

This diffusion pipeline aims to accelerate the inference of Stable-Diffusion on Intel Xeon CPUs with BF16/FP32 precision using [IPEX](https://github.com/intel/intel-extension-for-pytorch).

To use this pipeline, you need to:

1. Install [IPEX](https://github.com/intel/intel-extension-for-pytorch)

**Note:** For each PyTorch release, there is a corresponding release of the IPEX. Here is the mapping relationship. It is recommended to install PyTorch/IPEX2.0 to get the best performance.

|PyTorch Version|IPEX Version|
|--|--|
|[v2.0.\*](https://github.com/pytorch/pytorch/tree/v2.0.1 "v2.0.1")|[v2.0.\*](https://github.com/intel/intel-extension-for-pytorch/tree/v2.0.100+cpu)|
|[v1.13.\*](https://github.com/pytorch/pytorch/tree/v1.13.0 "v1.13.0")|[v1.13.\*](https://github.com/intel/intel-extension-for-pytorch/tree/v1.13.100+cpu)|

You can simply use pip to install IPEX with the latest version.

```sh
python -m pip install intel_extension_for_pytorch
```

**Note:** To install a specific version, run with the following command:

```sh
python -m pip install intel_extension_for_pytorch==<version_name> -f https://developer.intel.com/ipex-whl-stable-cpu
```

2. After pipeline initialization, `prepare_for_ipex()` should be called to enable IPEX acceleration. Supported inference datatypes are Float32 and BFloat16.

**Note:** The setting of generated image height/width for `prepare_for_ipex()` should be same as the setting of pipeline inference.

```python
pipe = DiffusionPipeline.from_pretrained("stable-diffusion-v1-5/stable-diffusion-v1-5", custom_pipeline="stable_diffusion_ipex")
# For Float32
pipe.prepare_for_ipex(prompt, dtype=torch.float32, height=512, width=512) # value of image height/width should be consistent with the pipeline inference
# For BFloat16
pipe.prepare_for_ipex(prompt, dtype=torch.bfloat16, height=512, width=512) # value of image height/width should be consistent with the pipeline inference
```

Then you can use the ipex pipeline in a similar way to the default stable diffusion pipeline.

```python
# For Float32
image = pipe(prompt, num_inference_steps=20, height=512, width=512).images[0] # value of image height/width should be consistent with 'prepare_for_ipex()'
# For BFloat16
with torch.cpu.amp.autocast(enabled=True, dtype=torch.bfloat16):
    image = pipe(prompt, num_inference_steps=20, height=512, width=512).images[0] # value of image height/width should be consistent with 'prepare_for_ipex()'
```

The following code compares the performance of the original stable diffusion pipeline with the ipex-optimized pipeline.

```python
import torch
import intel_extension_for_pytorch as ipex
from diffusers import StableDiffusionPipeline
import time

prompt = "sailing ship in storm by Rembrandt"
model_id = "stable-diffusion-v1-5/stable-diffusion-v1-5"
# Helper function for time evaluation
def elapsed_time(pipeline, nb_pass=3, num_inference_steps=20):
    # warmup
    for _ in range(2):
        images = pipeline(prompt, num_inference_steps=num_inference_steps, height=512, width=512).images
    # time evaluation
    start = time.time()
    for _ in range(nb_pass):
        pipeline(prompt, num_inference_steps=num_inference_steps, height=512, width=512)
    end = time.time()
    return (end - start) / nb_pass

##############     bf16 inference performance    ###############

# 1. IPEX Pipeline initialization
pipe = DiffusionPipeline.from_pretrained(model_id, custom_pipeline="stable_diffusion_ipex")
pipe.prepare_for_ipex(prompt, dtype=torch.bfloat16, height=512, width=512)

# 2. Original Pipeline initialization
pipe2 = StableDiffusionPipeline.from_pretrained(model_id)

# 3. Compare performance between Original Pipeline and IPEX Pipeline
with torch.cpu.amp.autocast(enabled=True, dtype=torch.bfloat16):
    latency = elapsed_time(pipe)
    print("Latency of StableDiffusionIPEXPipeline--bf16", latency)
    latency = elapsed_time(pipe2)
    print("Latency of StableDiffusionPipeline--bf16", latency)

##############     fp32 inference performance    ###############

# 1. IPEX Pipeline initialization
pipe3 = DiffusionPipeline.from_pretrained(model_id, custom_pipeline="stable_diffusion_ipex")
pipe3.prepare_for_ipex(prompt, dtype=torch.float32, height=512, width=512)

# 2. Original Pipeline initialization
pipe4 = StableDiffusionPipeline.from_pretrained(model_id)

# 3. Compare performance between Original Pipeline and IPEX Pipeline
latency = elapsed_time(pipe3)
print("Latency of StableDiffusionIPEXPipeline--fp32", latency)
latency = elapsed_time(pipe4)
print("Latency of StableDiffusionPipeline--fp32", latency)
```

### Stable Diffusion XL on IPEX

This diffusion pipeline aims to accelerate the inference of Stable-Diffusion XL on Intel Xeon CPUs with BF16/FP32 precision using [IPEX](https://github.com/intel/intel-extension-for-pytorch).

To use this pipeline, you need to:

1. Install [IPEX](https://github.com/intel/intel-extension-for-pytorch)

**Note:** For each PyTorch release, there is a corresponding release of IPEX. Here is the mapping relationship. It is recommended to install Pytorch/IPEX2.0 to get the best performance.

|PyTorch Version|IPEX Version|
|--|--|
|[v2.0.\*](https://github.com/pytorch/pytorch/tree/v2.0.1 "v2.0.1")|[v2.0.\*](https://github.com/intel/intel-extension-for-pytorch/tree/v2.0.100+cpu)|
|[v1.13.\*](https://github.com/pytorch/pytorch/tree/v1.13.0 "v1.13.0")|[v1.13.\*](https://github.com/intel/intel-extension-for-pytorch/tree/v1.13.100+cpu)|

You can simply use pip to install IPEX with the latest version.

```sh
python -m pip install intel_extension_for_pytorch
```

**Note:** To install a specific version, run with the following command:

```sh
python -m pip install intel_extension_for_pytorch==<version_name> -f https://developer.intel.com/ipex-whl-stable-cpu
```

2. After pipeline initialization, `prepare_for_ipex()` should be called to enable IPEX acceleration. Supported inference datatypes are Float32 and BFloat16.

**Note:** The values of `height` and `width` used during preparation with `prepare_for_ipex()` should be the same when running inference with the prepared pipeline.

```python
pipe = StableDiffusionXLPipelineIpex.from_pretrained("stabilityai/sdxl-turbo", low_cpu_mem_usage=True, use_safetensors=True)
# value of image height/width should be consistent with the pipeline inference
# For Float32
pipe.prepare_for_ipex(torch.float32, prompt, height=512, width=512)
# For BFloat16
pipe.prepare_for_ipex(torch.bfloat16, prompt, height=512, width=512)
```

Then you can use the ipex pipeline in a similar way to the default stable diffusion xl pipeline.

```python
# value of image height/width should be consistent with 'prepare_for_ipex()'
# For Float32
image = pipe(prompt, num_inference_steps=num_inference_steps, height=512, width=512, guidance_scale=guidance_scale).images[0]
# For BFloat16
with torch.cpu.amp.autocast(enabled=True, dtype=torch.bfloat16):
    image = pipe(prompt, num_inference_steps=num_inference_steps, height=512, width=512, guidance_scale=guidance_scale).images[0]
```

The following code compares the performance of the original stable diffusion xl pipeline with the ipex-optimized pipeline.
By using this optimized pipeline, we can get about 1.4-2 times performance boost with BFloat16 on fourth generation of Intel Xeon CPUs,
code-named Sapphire Rapids.

```python
import torch
from diffusers import StableDiffusionXLPipeline
from pipeline_stable_diffusion_xl_ipex import StableDiffusionXLPipelineIpex
import time

prompt = "sailing ship in storm by Rembrandt"
model_id = "stabilityai/sdxl-turbo"
steps = 4

# Helper function for time evaluation
def elapsed_time(pipeline, nb_pass=3, num_inference_steps=1):
    # warmup
    for _ in range(2):
        images = pipeline(prompt, num_inference_steps=num_inference_steps, height=512, width=512, guidance_scale=0.0).images
    # time evaluation
    start = time.time()
    for _ in range(nb_pass):
        pipeline(prompt, num_inference_steps=num_inference_steps, height=512, width=512, guidance_scale=0.0)
    end = time.time()
    return (end - start) / nb_pass

##############     bf16 inference performance    ###############

# 1. IPEX Pipeline initialization
pipe = StableDiffusionXLPipelineIpex.from_pretrained(model_id, low_cpu_mem_usage=True, use_safetensors=True)
pipe.prepare_for_ipex(torch.bfloat16, prompt, height=512, width=512)

# 2. Original Pipeline initialization
pipe2 = StableDiffusionXLPipeline.from_pretrained(model_id, low_cpu_mem_usage=True, use_safetensors=True)

# 3. Compare performance between Original Pipeline and IPEX Pipeline
with torch.cpu.amp.autocast(enabled=True, dtype=torch.bfloat16):
    latency = elapsed_time(pipe, num_inference_steps=steps)
    print("Latency of StableDiffusionXLPipelineIpex--bf16", latency, "s for total", steps, "steps")
    latency = elapsed_time(pipe2, num_inference_steps=steps)
    print("Latency of StableDiffusionXLPipeline--bf16", latency, "s for total", steps, "steps")

##############     fp32 inference performance    ###############

# 1. IPEX Pipeline initialization
pipe3 = StableDiffusionXLPipelineIpex.from_pretrained(model_id, low_cpu_mem_usage=True, use_safetensors=True)
pipe3.prepare_for_ipex(torch.float32, prompt, height=512, width=512)

# 2. Original Pipeline initialization
pipe4 = StableDiffusionXLPipeline.from_pretrained(model_id, low_cpu_mem_usage=True, use_safetensors=True)

# 3. Compare performance between Original Pipeline and IPEX Pipeline
latency = elapsed_time(pipe3, num_inference_steps=steps)
print("Latency of StableDiffusionXLPipelineIpex--fp32", latency, "s for total", steps, "steps")
latency = elapsed_time(pipe4, num_inference_steps=steps)
print("Latency of StableDiffusionXLPipeline--fp32", latency, "s for total", steps, "steps")
```

### CLIP Guided Images Mixing With Stable Diffusion

![clip_guided_images_mixing_examples](https://huggingface.co/datasets/TheDenk/images_mixing/resolve/main/main.png)

CLIP guided stable diffusion images mixing pipeline allows to combine two images using standard diffusion models.
This approach is using (optional) CoCa model to avoid writing image description.
[More code examples](https://github.com/TheDenk/images_mixing)

### Example Images Mixing (with CoCa)

```python
import PIL
import torch
import requests
import open_clip
from open_clip import SimpleTokenizer
from io import BytesIO
from diffusers import DiffusionPipeline
from transformers import CLIPImageProcessor, CLIPModel


def download_image(url):
    response = requests.get(url)
    return PIL.Image.open(BytesIO(response.content)).convert("RGB")

# Loading additional models
feature_extractor = CLIPImageProcessor.from_pretrained(
    "laion/CLIP-ViT-B-32-laion2B-s34B-b79K"
)
clip_model = CLIPModel.from_pretrained(
    "laion/CLIP-ViT-B-32-laion2B-s34B-b79K", torch_dtype=torch.float16
)
coca_model = open_clip.create_model('coca_ViT-L-14', pretrained='laion2B-s13B-b90k').to('cuda')
coca_model.dtype = torch.float16
coca_transform = open_clip.image_transform(
    coca_model.visual.image_size,
    is_train=False,
    mean=getattr(coca_model.visual, 'image_mean', None),
    std=getattr(coca_model.visual, 'image_std', None),
)
coca_tokenizer = SimpleTokenizer()

# Pipeline creating
mixing_pipeline = DiffusionPipeline.from_pretrained(
    "CompVis/stable-diffusion-v1-4",
    custom_pipeline="clip_guided_images_mixing_stable_diffusion",
    clip_model=clip_model,
    feature_extractor=feature_extractor,
    coca_model=coca_model,
    coca_tokenizer=coca_tokenizer,
    coca_transform=coca_transform,
    torch_dtype=torch.float16,
)
mixing_pipeline.enable_attention_slicing()
mixing_pipeline = mixing_pipeline.to("cuda")

# Pipeline running
generator = torch.Generator(device="cuda").manual_seed(17)

def download_image(url):
    response = requests.get(url)
    return PIL.Image.open(BytesIO(response.content)).convert("RGB")

content_image = download_image("https://huggingface.co/datasets/TheDenk/images_mixing/resolve/main/boromir.jpg")
style_image = download_image("https://huggingface.co/datasets/TheDenk/images_mixing/resolve/main/gigachad.jpg")

pipe_images = mixing_pipeline(
    num_inference_steps=50,
    content_image=content_image,
    style_image=style_image,
    noise_strength=0.65,
    slerp_latent_style_strength=0.9,
    slerp_prompt_style_strength=0.1,
    slerp_clip_image_style_strength=0.1,
    guidance_scale=9.0,
    batch_size=1,
    clip_guidance_scale=100,
    generator=generator,
).images

output_path = "mixed_output.jpg"
pipe_images[0].save(output_path)
print(f"Image saved successfully at {output_path}")
```

![image_mixing_result](https://huggingface.co/datasets/TheDenk/images_mixing/resolve/main/boromir_gigachad.png)

### Stable Diffusion XL Long Weighted Prompt Pipeline

This SDXL pipeline supports unlimited length prompt and negative prompt, compatible with A1111 prompt weighted style.

You can provide both `prompt` and `prompt_2`. If only one prompt is provided, `prompt_2` will be a copy of the provided `prompt`. Here is a sample code to use this pipeline.

```python
from diffusers import DiffusionPipeline
from diffusers.utils import load_image
import torch

pipe = DiffusionPipeline.from_pretrained(
    "stabilityai/stable-diffusion-xl-base-1.0"
    , torch_dtype       = torch.float16
    , use_safetensors   = True
    , variant           = "fp16"
    , custom_pipeline   = "lpw_stable_diffusion_xl",
)

prompt = "photo of a cute (white) cat running on the grass" * 20
prompt2 = "chasing (birds:1.5)" * 20
prompt = f"{prompt},{prompt2}"
neg_prompt = "blur, low quality, carton, animate"

pipe.to("cuda")

# text2img
t2i_images = pipe(
    prompt=prompt,
    negative_prompt=neg_prompt,
).images  # alternatively, you can call the .text2img() function

# img2img
input_image = load_image("/path/to/local/image.png")  # or URL to your input image
i2i_images = pipe.img2img(
  prompt=prompt,
  negative_prompt=neg_prompt,
  image=input_image,
  strength=0.8,  # higher strength will result in more variation compared to original image
).images

# inpaint
input_mask = load_image("/path/to/local/mask.png")  # or URL to your input inpainting mask
inpaint_images = pipe.inpaint(
  prompt="photo of a cute (black) cat running on the grass" * 20,
  negative_prompt=neg_prompt,
  image=input_image,
  mask=input_mask,
  strength=0.6,  # higher strength will result in more variation compared to original image
).images

pipe.to("cpu")
torch.cuda.empty_cache()

from IPython.display import display  # assuming you are using this code in a notebook
display(t2i_images[0])
display(i2i_images[0])
display(inpaint_images[0])
```

In the above code, the `prompt2` is appended to the `prompt`, which is more than 77 tokens. "birds" are showing up in the result.
![Stable Diffusion XL Long Weighted Prompt Pipeline sample](https://huggingface.co/datasets/huggingface/documentation-images/resolve/main/diffusers/sdxl_long_weighted_prompt.png)

For more results, checkout [PR #6114](https://github.com/huggingface/diffusers/pull/6114).

### Stable Diffusion Mixture Tiling Pipeline SD 1.5

This pipeline uses the Mixture. Refer to the [Mixture](https://arxiv.org/abs/2302.02412) paper for more details.

```python
from diffusers import LMSDiscreteScheduler, DiffusionPipeline

# Create scheduler and model (similar to StableDiffusionPipeline)
scheduler = LMSDiscreteScheduler(beta_start=0.00085, beta_end=0.012, beta_schedule="scaled_linear", num_train_timesteps=1000)
pipeline = DiffusionPipeline.from_pretrained("CompVis/stable-diffusion-v1-4", scheduler=scheduler, custom_pipeline="mixture_tiling")
pipeline.to("cuda")

# Mixture of Diffusers generation
image = pipeline(
    prompt=[[
        "A charming house in the countryside, by jakub rozalski, sunset lighting, elegant, highly detailed, smooth, sharp focus, artstation, stunning masterpiece",
        "A dirt road in the countryside crossing pastures, by jakub rozalski, sunset lighting, elegant, highly detailed, smooth, sharp focus, artstation, stunning masterpiece",
        "An old and rusty giant robot lying on a dirt road, by jakub rozalski, dark sunset lighting, elegant, highly detailed, smooth, sharp focus, artstation, stunning masterpiece"
    ]],
    tile_height=640,
    tile_width=640,
    tile_row_overlap=0,
    tile_col_overlap=256,
    guidance_scale=8,
    seed=7178915308,
    num_inference_steps=50,
)["images"][0]
```

![mixture_tiling_results](https://huggingface.co/datasets/kadirnar/diffusers_readme_images/resolve/main/mixture_tiling.png)

### Stable Diffusion Mixture Canvas Pipeline SD 1.5

This pipeline uses the Mixture. Refer to the [Mixture](https://arxiv.org/abs/2302.02412) paper for more details.

```python
from PIL import Image
from diffusers import LMSDiscreteScheduler, DiffusionPipeline
from diffusers.pipelines.pipeline_utils import Image2ImageRegion, Text2ImageRegion, preprocess_image


# Load and preprocess guide image
iic_image = preprocess_image(Image.open("input_image.png").convert("RGB"))

# Create scheduler and model (similar to StableDiffusionPipeline)
scheduler = LMSDiscreteScheduler(beta_start=0.00085, beta_end=0.012, beta_schedule="scaled_linear", num_train_timesteps=1000)
pipeline = DiffusionPipeline.from_pretrained("CompVis/stable-diffusion-v1-4", scheduler=scheduler).to("cuda:0", custom_pipeline="mixture_canvas")
pipeline.to("cuda")

# Mixture of Diffusers generation
output = pipeline(
    canvas_height=800,
    canvas_width=352,
    regions=[
        Text2ImageRegion(0, 800, 0, 352, guidance_scale=8,
            prompt=f"best quality, masterpiece, WLOP, sakimichan, art contest winner on pixiv, 8K, intricate details, wet effects, rain drops, ethereal, mysterious, futuristic, UHD, HDR, cinematic lighting, in a beautiful forest, rainy day, award winning, trending on artstation, beautiful confident cheerful young woman, wearing a futuristic sleeveless dress, ultra beautiful detailed  eyes, hyper-detailed face, complex,  perfect, model,  textured,  chiaroscuro, professional make-up, realistic, figure in frame, "),
        Image2ImageRegion(352-800, 352, 0, 352, reference_image=iic_image, strength=1.0),
    ],
    num_inference_steps=100,
    seed=5525475061,
)["images"][0]
```

![Input_Image](https://huggingface.co/datasets/kadirnar/diffusers_readme_images/resolve/main/input_image.png)
![mixture_canvas_results](https://huggingface.co/datasets/kadirnar/diffusers_readme_images/resolve/main/canvas.png)

### Stable Diffusion Mixture Tiling Pipeline SDXL

This pipeline uses the Mixture. Refer to the [Mixture](https://arxiv.org/abs/2302.02412) paper for more details.

```python
import torch
from diffusers import DiffusionPipeline, DPMSolverMultistepScheduler, AutoencoderKL

device="cuda"

# Load fixed vae (optional)
vae = AutoencoderKL.from_pretrained(
    "madebyollin/sdxl-vae-fp16-fix", torch_dtype=torch.float16
).to(device)

# Create scheduler and model (similar to StableDiffusionPipeline)
model_id="stablediffusionapi/yamermix-v8-vae"
scheduler = DPMSolverMultistepScheduler(beta_start=0.00085, beta_end=0.012, beta_schedule="scaled_linear", num_train_timesteps=1000)
pipe = DiffusionPipeline.from_pretrained(
    model_id,
    torch_dtype=torch.float16,
    vae=vae,
    custom_pipeline="mixture_tiling_sdxl",
    scheduler=scheduler,
    use_safetensors=False    
).to(device)

pipe.enable_model_cpu_offload()
pipe.enable_vae_tiling()
pipe.enable_vae_slicing()

generator = torch.Generator(device).manual_seed(297984183)

# Mixture of Diffusers generation
image = pipe(
    prompt=[[
        "A charming house in the countryside, by jakub rozalski, sunset lighting, elegant, highly detailed, smooth, sharp focus, artstation, stunning masterpiece",
        "A dirt road in the countryside crossing pastures, by jakub rozalski, sunset lighting, elegant, highly detailed, smooth, sharp focus, artstation, stunning masterpiece",        
        "An old and rusty giant robot lying on a dirt road, by jakub rozalski, dark sunset lighting, elegant, highly detailed, smooth, sharp focus, artstation, stunning masterpiece"
    ]],
    tile_height=1024,
    tile_width=1280,
    tile_row_overlap=0,
    tile_col_overlap=256,
    guidance_scale_tiles=[[7, 7, 7]], # or guidance_scale=7 if is the same for all prompts
    height=1024,
    width=3840,    
    generator=generator,
    num_inference_steps=30,
)["images"][0]
```

![mixture_tiling_results](https://huggingface.co/datasets/elismasilva/results/resolve/main/mixture_of_diffusers_sdxl_1.png)

### Stable Diffusion MoD ControlNet Tile SR Pipeline SDXL

This pipeline implements the [MoD (Mixture-of-Diffusers)]("https://arxiv.org/pdf/2408.06072") tiled diffusion technique and combines it with SDXL's ControlNet Tile process to generate SR images.

This works better with 4x scales, but you can try adjusts parameters to higher scales.

````python
import torch
from diffusers import DiffusionPipeline, ControlNetUnionModel, AutoencoderKL, UniPCMultistepScheduler, UNet2DConditionModel
from diffusers.utils import load_image
from PIL import Image

device = "cuda"

# Initialize the models and pipeline
controlnet = ControlNetUnionModel.from_pretrained(
    "brad-twinkl/controlnet-union-sdxl-1.0-promax", torch_dtype=torch.float16
).to(device=device)
vae = AutoencoderKL.from_pretrained("madebyollin/sdxl-vae-fp16-fix", torch_dtype=torch.float16).to(device=device)

model_id = "SG161222/RealVisXL_V5.0"
pipe = DiffusionPipeline.from_pretrained(
    model_id,
    torch_dtype=torch.float16,
    vae=vae,
    controlnet=controlnet,
    custom_pipeline="mod_controlnet_tile_sr_sdxl",    
    use_safetensors=True,
    variant="fp16",
).to(device)

unet = UNet2DConditionModel.from_pretrained(model_id, subfolder="unet", variant="fp16", use_safetensors=True)

#pipe.enable_model_cpu_offload()  # << Enable this if you have limited VRAM
pipe.enable_vae_tiling() # << Enable this if you have limited VRAM
pipe.enable_vae_slicing() # << Enable this if you have limited VRAM

# Set selected scheduler
pipe.scheduler = UniPCMultistepScheduler.from_config(pipe.scheduler.config)

# Load image
control_image = load_image("https://huggingface.co/datasets/DEVAIEXP/assets/resolve/main/1.jpg")
original_height = control_image.height
original_width = control_image.width
print(f"Current resolution: H:{original_height} x W:{original_width}")

# Pre-upscale image for tiling
resolution = 4096
tile_gaussian_sigma = 0.3
max_tile_size = 1024 # or 1280

current_size = max(control_image.size)
scale_factor = max(2, resolution / current_size)
new_size = (int(control_image.width * scale_factor), int(control_image.height * scale_factor))
image = control_image.resize(new_size, Image.LANCZOS)

# Update target height and width
target_height = image.height
target_width = image.width
print(f"Target resolution: H:{target_height} x W:{target_width}")

# Calculate overlap size
normal_tile_overlap, border_tile_overlap = pipe.calculate_overlap(target_width, target_height)

# Set other params
tile_weighting_method = pipe.TileWeightingMethod.COSINE.value
guidance_scale = 4
num_inference_steps = 35
denoising_strenght = 0.65
controlnet_strength = 1.0
prompt = "high-quality, noise-free edges, high quality, 4k, hd, 8k"
negative_prompt = "blurry, pixelated, noisy, low resolution, artifacts, poor details"

# Image generation
generated_image = pipe(
    image=image,
    control_image=control_image,
    control_mode=[6],
    controlnet_conditioning_scale=float(controlnet_strength),
    prompt=prompt,
    negative_prompt=negative_prompt,
    normal_tile_overlap=normal_tile_overlap,
    border_tile_overlap=border_tile_overlap,
    height=target_height,
    width=target_width,
    original_size=(original_width, original_height),
    target_size=(target_width, target_height),
    guidance_scale=guidance_scale,        
    strength=float(denoising_strenght),
    tile_weighting_method=tile_weighting_method,
    max_tile_size=max_tile_size,
    tile_gaussian_sigma=float(tile_gaussian_sigma),
    num_inference_steps=num_inference_steps,
)["images"][0]
````
![Upscaled](https://huggingface.co/datasets/DEVAIEXP/assets/resolve/main/1_input_4x.png)

### TensorRT Inpainting Stable Diffusion Pipeline

The TensorRT Pipeline can be used to accelerate the Inpainting Stable Diffusion Inference run.

NOTE: The ONNX conversions and TensorRT engine build may take up to 30 minutes.

```python
import requests
from io import BytesIO
from PIL import Image
import torch
from diffusers import PNDMScheduler
from diffusers.pipelines import DiffusionPipeline

# Use the PNDMScheduler scheduler here instead
scheduler = PNDMScheduler.from_pretrained("stabilityai/stable-diffusion-2-inpainting", subfolder="scheduler")

pipe = DiffusionPipeline.from_pretrained("stabilityai/stable-diffusion-2-inpainting",
    custom_pipeline="stable_diffusion_tensorrt_inpaint",
    variant='fp16',
    torch_dtype=torch.float16,
    scheduler=scheduler,
    )

# re-use cached folder to save ONNX models and TensorRT Engines
pipe.set_cached_folder("stabilityai/stable-diffusion-2-inpainting", variant='fp16',)

pipe = pipe.to("cuda")

url = "https://raw.githubusercontent.com/CompVis/latent-diffusion/main/data/inpainting_examples/overture-creations-5sI6fQgYIuo.png"
response = requests.get(url)
input_image = Image.open(BytesIO(response.content)).convert("RGB")

mask_url = "https://raw.githubusercontent.com/CompVis/latent-diffusion/main/data/inpainting_examples/overture-creations-5sI6fQgYIuo_mask.png"
response = requests.get(mask_url)
mask_image = Image.open(BytesIO(response.content)).convert("RGB")

prompt = "a mecha robot sitting on a bench"
image = pipe(prompt, image=input_image, mask_image=mask_image, strength=0.75,).images[0]
image.save('tensorrt_inpaint_mecha_robot.png')
```

### IADB pipeline

This pipeline is the implementation of the [α-(de)Blending: a Minimalist Deterministic Diffusion Model](https://arxiv.org/abs/2305.03486) paper.
It is a simple and minimalist diffusion model.

The following code shows how to use the IADB pipeline to generate images using a pretrained celebahq-256 model.

```python
pipeline_iadb = DiffusionPipeline.from_pretrained("thomasc4/iadb-celebahq-256", custom_pipeline='iadb')

pipeline_iadb = pipeline_iadb.to('cuda')

output = pipeline_iadb(batch_size=4, num_inference_steps=128)
for i in range(len(output[0])):
    plt.imshow(output[0][i])
    plt.show()
```

Sampling with the IADB formulation is easy, and can be done in a few lines (the pipeline already implements it):

```python
def sample_iadb(model, x0, nb_step):
    x_alpha = x0
    for t in range(nb_step):
        alpha = (t/nb_step)
        alpha_next =((t+1)/nb_step)

        d = model(x_alpha, torch.tensor(alpha, device=x_alpha.device))['sample']
        x_alpha = x_alpha + (alpha_next-alpha)*d

    return x_alpha
```

The training loop is also straightforward:

```python
# Training loop
while True:
    x0 = sample_noise()
    x1 = sample_dataset()

    alpha = torch.rand(batch_size)

    # Blend
    x_alpha = (1-alpha) * x0 + alpha * x1

    # Loss
    loss = torch.sum((D(x_alpha, alpha)- (x1-x0))**2)
    optimizer.zero_grad()
    loss.backward()
    optimizer.step()
```

### Zero1to3 pipeline

This pipeline is the implementation of the [Zero-1-to-3: Zero-shot One Image to 3D Object](https://arxiv.org/abs/2303.11328) paper.
The original pytorch-lightning [repo](https://github.com/cvlab-columbia/zero123) and a diffusers [repo](https://github.com/kxhit/zero123-hf).

The following code shows how to use the Zero1to3 pipeline to generate novel view synthesis images using a pretrained stable diffusion model.

```python
import os
import torch
from pipeline_zero1to3 import Zero1to3StableDiffusionPipeline
from diffusers.utils import load_image

model_id = "kxic/zero123-165000"  # zero123-105000, zero123-165000, zero123-xl

pipe = Zero1to3StableDiffusionPipeline.from_pretrained(model_id, torch_dtype=torch.float16)

pipe.enable_xformers_memory_efficient_attention()
pipe.enable_vae_tiling()
pipe.enable_attention_slicing()
pipe = pipe.to("cuda")

num_images_per_prompt = 4

# test inference pipeline
# x y z, Polar angle (vertical rotation in degrees)  Azimuth angle (horizontal rotation in degrees)  Zoom (relative distance from center)
query_pose1 = [-75.0, 100.0, 0.0]
query_pose2 = [-20.0, 125.0, 0.0]
query_pose3 = [-55.0, 90.0, 0.0]

# load image
# H, W = (256, 256) # H, W = (512, 512)   # zero123 training is 256,256

# for batch input
input_image1 = load_image("./demo/4_blackarm.png")  # load_image("https://cvlab-zero123-live.hf.space/file=/home/user/app/configs/4_blackarm.png")
input_image2 = load_image("./demo/8_motor.png")  # load_image("https://cvlab-zero123-live.hf.space/file=/home/user/app/configs/8_motor.png")
input_image3 = load_image("./demo/7_london.png")  # load_image("https://cvlab-zero123-live.hf.space/file=/home/user/app/configs/7_london.png")
input_images = [input_image1, input_image2, input_image3]
query_poses = [query_pose1, query_pose2, query_pose3]

# # for single input
# H, W = (256, 256)
# input_images = [input_image2.resize((H, W), PIL.Image.NEAREST)]
# query_poses = [query_pose2]


# better do preprocessing
from gradio_new import preprocess_image, create_carvekit_interface
import numpy as np
import PIL.Image as Image

pre_images = []
models = dict()
print('Instantiating Carvekit HiInterface...')
models['carvekit'] = create_carvekit_interface()
if not isinstance(input_images, list):
    input_images = [input_images]
for raw_im in input_images:
    input_im = preprocess_image(models, raw_im, True)
    H, W = input_im.shape[:2]
    pre_images.append(Image.fromarray((input_im * 255.0).astype(np.uint8)))
input_images = pre_images

# infer pipeline, in original zero123 num_inference_steps=76
images = pipe(input_imgs=input_images, prompt_imgs=input_images, poses=query_poses, height=H, width=W,
              guidance_scale=3.0, num_images_per_prompt=num_images_per_prompt, num_inference_steps=50).images

# save imgs
log_dir = "logs"
os.makedirs(log_dir, exist_ok=True)
bs = len(input_images)
i = 0
for obj in range(bs):
    for idx in range(num_images_per_prompt):
        images[i].save(os.path.join(log_dir,f"obj{obj}_{idx}.jpg"))
        i += 1
```

### Stable Diffusion XL Reference

This pipeline uses the Reference. Refer to the [Stable Diffusion Reference](https://github.com/huggingface/diffusers/blob/main/examples/community/README.md#stable-diffusion-reference) section for more information.

```py
import torch
# from diffusers import DiffusionPipeline
from diffusers.utils import load_image
from diffusers.schedulers import UniPCMultistepScheduler

from .stable_diffusion_xl_reference import StableDiffusionXLReferencePipeline

input_image = load_image("https://huggingface.co/datasets/huggingface/documentation-images/resolve/main/diffusers/sdxl_reference_input_cat.jpg")

# pipe = DiffusionPipeline.from_pretrained(
#     "stabilityai/stable-diffusion-xl-base-1.0",
#     custom_pipeline="stable_diffusion_xl_reference",
#     torch_dtype=torch.float16,
#     use_safetensors=True,
#     variant="fp16").to('cuda:0')

pipe = StableDiffusionXLReferencePipeline.from_pretrained(
    "stabilityai/stable-diffusion-xl-base-1.0",
    torch_dtype=torch.float16,
    use_safetensors=True,
    variant="fp16").to('cuda:0')

pipe.scheduler = UniPCMultistepScheduler.from_config(pipe.scheduler.config)

result_img = pipe(ref_image=input_image,
      prompt="a dog",
      num_inference_steps=20,
      reference_attn=True,
      reference_adain=True).images[0]
```

Reference Image

![reference_image](https://huggingface.co/datasets/huggingface/documentation-images/resolve/main/diffusers/sdxl_reference_input_cat.jpg)

Output Image

`prompt: a dog`

`reference_attn=False, reference_adain=True, num_inference_steps=20`
![Output_image](https://huggingface.co/datasets/huggingface/documentation-images/resolve/main/diffusers/sdxl_reference_adain_dog.png)

Reference Image
![reference_image](https://github.com/huggingface/diffusers/assets/34944964/449bdab6-e744-4fb2-9620-d4068d9a741b)

Output Image

`prompt: A dog`

`reference_attn=True, reference_adain=False, num_inference_steps=20`
![Output_image](https://github.com/huggingface/diffusers/assets/34944964/fff2f16f-6e91-434b-abcc-5259d866c31e)

Reference Image
![reference_image](https://github.com/huggingface/diffusers/assets/34944964/077ed4fe-2991-4b79-99a1-009f056227d1)

Output Image

`prompt: An astronaut riding a lion`

`reference_attn=True, reference_adain=True, num_inference_steps=20`
![output_image](https://github.com/huggingface/diffusers/assets/34944964/9b2f1aca-886f-49c3-89ec-d2031c8e3670)

### Stable Diffusion XL ControlNet Reference

This pipeline uses the Reference Control and with ControlNet. Refer to the [Stable Diffusion ControlNet Reference](https://github.com/huggingface/diffusers/blob/main/examples/community/README.md#stable-diffusion-controlnet-reference) and [Stable Diffusion XL Reference](https://github.com/huggingface/diffusers/blob/main/examples/community/README.md#stable-diffusion-xl-reference) sections for more information.

```py
from diffusers import ControlNetModel, AutoencoderKL
from diffusers.schedulers import UniPCMultistepScheduler
from diffusers.utils import load_image
import numpy as np
import torch

import cv2
from PIL import Image

from .stable_diffusion_xl_controlnet_reference import StableDiffusionXLControlNetReferencePipeline

# download an image
canny_image = load_image(
    "https://huggingface.co/datasets/huggingface/documentation-images/resolve/main/diffusers/sdxl_reference_input_cat.jpg"
)

ref_image = load_image(
    "https://hf.co/datasets/hf-internal-testing/diffusers-images/resolve/main/sd_controlnet/hf-logo.png"
)

# initialize the models and pipeline
controlnet_conditioning_scale = 0.5  # recommended for good generalization
controlnet = ControlNetModel.from_pretrained(
    "diffusers/controlnet-canny-sdxl-1.0", torch_dtype=torch.float16
)
vae = AutoencoderKL.from_pretrained("madebyollin/sdxl-vae-fp16-fix", torch_dtype=torch.float16)
pipe = StableDiffusionXLControlNetReferencePipeline.from_pretrained(
    "stabilityai/stable-diffusion-xl-base-1.0", controlnet=controlnet, vae=vae, torch_dtype=torch.float16
).to("cuda:0")

pipe.scheduler = UniPCMultistepScheduler.from_config(pipe.scheduler.config)

# get canny image
image = np.array(canny_image)
image = cv2.Canny(image, 100, 200)
image = image[:, :, None]
image = np.concatenate([image, image, image], axis=2)
canny_image = Image.fromarray(image)

# generate image
image = pipe(
    prompt="a cat",
    num_inference_steps=20,
    controlnet_conditioning_scale=controlnet_conditioning_scale,
    image=canny_image,
    ref_image=ref_image,
    reference_attn=False,
    reference_adain=True,
    style_fidelity=1.0,
    generator=torch.Generator("cuda").manual_seed(42)
).images[0]
```

Canny ControlNet Image

![canny_image](https://huggingface.co/datasets/huggingface/documentation-images/resolve/main/diffusers/sdxl_reference_input_cat.jpg)

Reference Image

![ref_image](https://hf.co/datasets/hf-internal-testing/diffusers-images/resolve/main/sd_controlnet/hf-logo.png)

Output Image

`prompt: a cat`

`reference_attn=True, reference_adain=True, num_inference_steps=20, style_fidelity=1.0`

![Output_image](https://huggingface.co/datasets/huggingface/documentation-images/resolve/main/diffusers/sdxl_reference_attn_adain_canny_cat.png)

`reference_attn=False, reference_adain=True, num_inference_steps=20, style_fidelity=1.0`

![Output_image](https://huggingface.co/datasets/huggingface/documentation-images/resolve/main/diffusers/sdxl_reference_adain_canny_cat.png)

`reference_attn=True, reference_adain=False, num_inference_steps=20, style_fidelity=1.0`

![Output_image](https://huggingface.co/datasets/huggingface/documentation-images/resolve/main/diffusers/sdxl_reference_attn_canny_cat.png)

### Stable diffusion fabric pipeline

FABRIC approach applicable to a wide range of popular diffusion models, which exploits
the self-attention layer present in the most widely used architectures to condition
the diffusion process on a set of feedback images.

```python
import requests
import torch
from PIL import Image
from io import BytesIO

from diffusers import DiffusionPipeline

# load the pipeline
# make sure you're logged in with `huggingface-cli login`
model_id_or_path = "stable-diffusion-v1-5/stable-diffusion-v1-5"
# can also be used with dreamlike-art/dreamlike-photoreal-2.0
pipe = DiffusionPipeline.from_pretrained(model_id_or_path, torch_dtype=torch.float16, custom_pipeline="pipeline_fabric").to("cuda")

# let's specify a prompt
prompt = "An astronaut riding an elephant"
negative_prompt = "lowres, cropped"

# call the pipeline
image = pipe(
    prompt=prompt,
    negative_prompt=negative_prompt,
    num_inference_steps=20,
    generator=torch.manual_seed(12)
).images[0]

image.save("horse_to_elephant.jpg")

# let's try another example with feedback
url = "https://raw.githubusercontent.com/ChenWu98/cycle-diffusion/main/data/dalle2/A%20black%20colored%20car.png"
response = requests.get(url)
init_image = Image.open(BytesIO(response.content)).convert("RGB")

prompt = "photo, A blue colored car, fish eye"
liked = [init_image]
## same goes with disliked

# call the pipeline
torch.manual_seed(0)
image = pipe(
    prompt=prompt,
    negative_prompt=negative_prompt,
    liked=liked,
    num_inference_steps=20,
).images[0]

image.save("black_to_blue.png")
```

*With enough feedbacks you can create very similar high quality images.*

The original codebase can be found at [sd-fabric/fabric](https://github.com/sd-fabric/fabric), and available checkpoints are [dreamlike-art/dreamlike-photoreal-2.0](https://huggingface.co/dreamlike-art/dreamlike-photoreal-2.0), [stable-diffusion-v1-5/stable-diffusion-v1-5](https://huggingface.co/stable-diffusion-v1-5/stable-diffusion-v1-5), and [stabilityai/stable-diffusion-2-1](https://huggingface.co/stabilityai/stable-diffusion-2-1) (may give unexpected results).

Let's have a look at the images (_512X512_)

| Without Feedback            | With Feedback  (1st image)          |
|---------------------|---------------------|
| ![Image 1](https://huggingface.co/datasets/huggingface/documentation-images/resolve/main/diffusers/fabric_wo_feedback.jpg) | ![Feedback Image 1](https://huggingface.co/datasets/huggingface/documentation-images/resolve/main/diffusers/fabric_w_feedback.png) |

### Masked Im2Im Stable Diffusion Pipeline

This pipeline reimplements sketch inpaint feature from A1111 for non-inpaint models. The following code reads two images, original and one with mask painted over it. It computes mask as a difference of two images and does the inpainting in the area defined by the mask.

```python
img = PIL.Image.open("./mech.png")
# read image with mask painted over
img_paint = PIL.Image.open("./mech_painted.png")
neq = numpy.any(numpy.array(img) != numpy.array(img_paint), axis=-1)
mask = neq / neq.max()

pipeline = MaskedStableDiffusionImg2ImgPipeline.from_pretrained("frankjoshua/icbinpICantBelieveIts_v8")

# works best with EulerAncestralDiscreteScheduler
pipeline.scheduler = EulerAncestralDiscreteScheduler.from_config(pipeline.scheduler.config)
generator = torch.Generator(device="cpu").manual_seed(4)

prompt = "a man wearing a mask"
result = pipeline(prompt=prompt, image=img_paint, mask=mask, strength=0.75,
                  generator=generator)
result.images[0].save("result.png")
```

original image mech.png

<img src=https://github.com/noskill/diffusers/assets/733626/10ad972d-d655-43cb-8de1-039e3d79e849 width="25%" >

image with mask mech_painted.png

<img src=https://github.com/noskill/diffusers/assets/733626/c334466a-67fe-4377-9ff7-f46021b9c224 width="25%" >

result:

<img src=https://github.com/noskill/diffusers/assets/733626/23a0a71d-51db-471e-926a-107ac62512a8 width="25%" >

### Masked Im2Im Stable Diffusion Pipeline XL

This pipeline implements sketch inpaint feature from A1111 for non-inpaint models. The following code reads two images, original and one with mask painted over it. It computes mask as a difference of two images and does the inpainting in the area defined by the mask. Latent code is initialized from the image with the mask by default so the color of the mask affects the result.

```
img = PIL.Image.open("./mech.png")
# read image with mask painted over
img_paint = PIL.Image.open("./mech_painted.png")

pipeline = MaskedStableDiffusionXLImg2ImgPipeline.from_pretrained("frankjoshua/juggernautXL_v8Rundiffusion", dtype=torch.float16)

pipeline.to('cuda')
pipeline.enable_xformers_memory_efficient_attention()

prompt = "a mech warrior wearing a mask"
seed = 8348273636437
for i in range(10):
    generator = torch.Generator(device="cuda").manual_seed(seed + i)
    print(seed + i)
    result = pipeline(prompt=prompt, blur=48, image=img_paint, original_image=img, strength=0.9,
                          generator=generator, num_inference_steps=60, num_images_per_prompt=1)
    im = result.images[0]
    im.save(f"result{i}.png")
```

original image mech.png

<img src=https://github.com/noskill/diffusers/assets/733626/10ad972d-d655-43cb-8de1-039e3d79e849 width="25%" >

image with mask mech_painted.png

<img src=https://github.com/noskill/diffusers/assets/733626/c334466a-67fe-4377-9ff7-f46021b9c224 width="25%" >

result:

<img src=https://github.com/noskill/diffusers/assets/733626/5043fb57-a785-4606-a5ba-a36704f7cb42 width="25%" >

### Prompt2Prompt Pipeline

Prompt2Prompt allows the following edits:

- ReplaceEdit (change words in prompt)
- ReplaceEdit with local blend (change words in prompt, keep image part unrelated to changes constant)
- RefineEdit (add words to prompt)
- RefineEdit with local blend (add words to prompt, keep image part unrelated to changes constant)
- ReweightEdit (modulate importance of words)

Here's a full example for `ReplaceEdit``:

```python
import torch
import numpy as np
import matplotlib.pyplot as plt
from diffusers import DiffusionPipeline

pipe = DiffusionPipeline.from_pretrained("CompVis/stable-diffusion-v1-4", custom_pipeline="pipeline_prompt2prompt").to("cuda")

prompts = ["A turtle playing with a ball",
           "A monkey playing with a ball"]

cross_attention_kwargs = {
    "edit_type": "replace",
    "cross_replace_steps": 0.4,
    "self_replace_steps": 0.4
}

outputs = pipe(prompt=prompts, height=512, width=512, num_inference_steps=50, cross_attention_kwargs=cross_attention_kwargs)
```

And abbreviated examples for the other edits:

`ReplaceEdit with local blend`

```python
prompts = ["A turtle playing with a ball",
           "A monkey playing with a ball"]

cross_attention_kwargs = {
    "edit_type": "replace",
    "cross_replace_steps": 0.4,
    "self_replace_steps": 0.4,
    "local_blend_words": ["turtle", "monkey"]
}
```

`RefineEdit`

```python
prompts = ["A turtle",
           "A turtle in a forest"]

cross_attention_kwargs = {
    "edit_type": "refine",
    "cross_replace_steps": 0.4,
    "self_replace_steps": 0.4,
}
```

`RefineEdit with local blend`

```python
prompts = ["A turtle",
           "A turtle in a forest"]

cross_attention_kwargs = {
    "edit_type": "refine",
    "cross_replace_steps": 0.4,
    "self_replace_steps": 0.4,
    "local_blend_words": ["in", "a" , "forest"]
}
```

`ReweightEdit`

```python
prompts = ["A smiling turtle"] * 2

edit_kcross_attention_kwargswargs = {
    "edit_type": "reweight",
    "cross_replace_steps": 0.4,
    "self_replace_steps": 0.4,
    "equalizer_words": ["smiling"],
    "equalizer_strengths": [5]
}
```

Side note: See [this GitHub gist](https://gist.github.com/UmerHA/b65bb5fb9626c9c73f3ade2869e36164) if you want to visualize the attention maps.

### Latent Consistency Pipeline

Latent Consistency Models was proposed in [Latent Consistency Models: Synthesizing High-Resolution Images with Few-Step Inference](https://arxiv.org/abs/2310.04378) by _Simian Luo, Yiqin Tan, Longbo Huang, Jian Li, Hang Zhao_ from Tsinghua University.

The abstract of the paper reads as follows:

*Latent Diffusion models (LDMs) have achieved remarkable results in synthesizing high-resolution images. However, the iterative sampling process is computationally intensive and leads to slow generation. Inspired by Consistency Models (song et al.), we propose Latent Consistency Models (LCMs), enabling swift inference with minimal steps on any pre-trained LDMs, including Stable Diffusion (rombach et al). Viewing the guided reverse diffusion process as solving an augmented probability flow ODE (PF-ODE), LCMs are designed to directly predict the solution of such ODE in latent space, mitigating the need for numerous iterations and allowing rapid, high-fidelity sampling. Efficiently distilled from pre-trained classifier-free guided diffusion models, a high-quality 768 x 768 2~4-step LCM takes only 32 A100 GPU hours for training. Furthermore, we introduce Latent Consistency Fine-tuning (LCF), a novel method that is tailored for fine-tuning LCMs on customized image datasets. Evaluation on the LAION-5B-Aesthetics dataset demonstrates that LCMs achieve state-of-the-art text-to-image generation performance with few-step inference. Project Page: [this https URL](https://latent-consistency-models.github.io/)*

The model can be used with `diffusers` as follows:

- *1. Load the model from the community pipeline.*

```py
from diffusers import DiffusionPipeline
import torch

pipe = DiffusionPipeline.from_pretrained("SimianLuo/LCM_Dreamshaper_v7", custom_pipeline="latent_consistency_txt2img", custom_revision="main")

# To save GPU memory, torch.float16 can be used, but it may compromise image quality.
pipe.to(torch_device="cuda", torch_dtype=torch.float32)
```

- 2. Run inference with as little as 4 steps:

```py
prompt = "Self-portrait oil painting, a beautiful cyborg with golden hair, 8k"

# Can be set to 1~50 steps. LCM supports fast inference even <= 4 steps. Recommend: 1~8 steps.
num_inference_steps = 4

images = pipe(prompt=prompt, num_inference_steps=num_inference_steps, guidance_scale=8.0, lcm_origin_steps=50, output_type="pil").images
```

For any questions or feedback, feel free to reach out to [Simian Luo](https://github.com/luosiallen).

You can also try this pipeline directly in the [🚀 official spaces](https://huggingface.co/spaces/SimianLuo/Latent_Consistency_Model).

### Latent Consistency Img2img Pipeline

This pipeline extends the Latent Consistency Pipeline to allow it to take an input image.

```py
from diffusers import DiffusionPipeline
import torch

pipe = DiffusionPipeline.from_pretrained("SimianLuo/LCM_Dreamshaper_v7", custom_pipeline="latent_consistency_img2img")

# To save GPU memory, torch.float16 can be used, but it may compromise image quality.
pipe.to(torch_device="cuda", torch_dtype=torch.float32)
```

- 2. Run inference with as little as 4 steps:

```py
prompt = "Self-portrait oil painting, a beautiful cyborg with golden hair, 8k"


input_image=Image.open("myimg.png")

strength = 0.5  # strength =0 (no change) strength=1 (completely overwrite image)

# Can be set to 1~50 steps. LCM supports fast inference even <= 4 steps. Recommend: 1~8 steps.
num_inference_steps = 4

images = pipe(prompt=prompt, image=input_image, strength=strength, num_inference_steps=num_inference_steps, guidance_scale=8.0, lcm_origin_steps=50, output_type="pil").images
```

### Latent Consistency Interpolation Pipeline

This pipeline extends the Latent Consistency Pipeline to allow for interpolation of the latent space between multiple prompts. It is similar to the [Stable Diffusion Interpolate](https://github.com/huggingface/diffusers/blob/main/examples/community/interpolate_stable_diffusion.py) and [unCLIP Interpolate](https://github.com/huggingface/diffusers/blob/main/examples/community/unclip_text_interpolation.py) community pipelines.

```py
import torch
import numpy as np

from diffusers import DiffusionPipeline

pipe = DiffusionPipeline.from_pretrained("SimianLuo/LCM_Dreamshaper_v7", custom_pipeline="latent_consistency_interpolate")

# To save GPU memory, torch.float16 can be used, but it may compromise image quality.
pipe.to(torch_device="cuda", torch_dtype=torch.float32)

prompts = [
    "Self-portrait oil painting, a beautiful cyborg with golden hair, Margot Robbie, 8k",
    "Self-portrait oil painting, an extremely strong man, body builder, Huge Jackman, 8k",
    "An astronaut floating in space, renaissance art, realistic, high quality, 8k",
    "Oil painting of a cat, cute, dream-like",
    "Hugging face emoji, cute, realistic"
]
num_inference_steps = 4
num_interpolation_steps = 60
seed = 1337

torch.manual_seed(seed)
np.random.seed(seed)

images = pipe(
    prompt=prompts,
    height=512,
    width=512,
    num_inference_steps=num_inference_steps,
    num_interpolation_steps=num_interpolation_steps,
    guidance_scale=8.0,
    embedding_interpolation_type="lerp",
    latent_interpolation_type="slerp",
    process_batch_size=4,  # Make it higher or lower based on your GPU memory
    generator=torch.Generator(seed),
)

assert len(images) == (len(prompts) - 1) * num_interpolation_steps
```

### StableDiffusionUpscaleLDM3D Pipeline

[LDM3D-VR](https://arxiv.org/pdf/2311.03226.pdf) is an extended version of LDM3D.

The abstract from the paper is:
*Latent diffusion models have proven to be state-of-the-art in the creation and manipulation of visual outputs. However, as far as we know, the generation of depth maps jointly with RGB is still limited. We introduce LDM3D-VR, a suite of diffusion models targeting virtual reality development that includes LDM3D-pano and LDM3D-SR. These models enable the generation of panoramic RGBD based on textual prompts and the upscaling of low-resolution inputs to high-resolution RGBD, respectively. Our models are fine-tuned from existing pretrained models on datasets containing panoramic/high-resolution RGB images, depth maps and captions. Both models are evaluated in comparison to existing related methods*

Two checkpoints are available for use:

- [ldm3d-pano](https://huggingface.co/Intel/ldm3d-pano). This checkpoint enables the generation of panoramic images and requires the StableDiffusionLDM3DPipeline pipeline to be used.
- [ldm3d-sr](https://huggingface.co/Intel/ldm3d-sr). This checkpoint enables the upscaling of RGB and depth images. Can be used in cascade after the original LDM3D pipeline using the StableDiffusionUpscaleLDM3DPipeline pipeline.

```py
from PIL import Image
import os
import torch
from diffusers import StableDiffusionLDM3DPipeline, DiffusionPipeline

# Generate a rgb/depth output from LDM3D

pipe_ldm3d = StableDiffusionLDM3DPipeline.from_pretrained("Intel/ldm3d-4c")
pipe_ldm3d.to("cuda")

prompt = "A picture of some lemons on a table"
output = pipe_ldm3d(prompt)
rgb_image, depth_image = output.rgb, output.depth
rgb_image[0].save("lemons_ldm3d_rgb.jpg")
depth_image[0].save("lemons_ldm3d_depth.png")

# Upscale the previous output to a resolution of (1024, 1024)

pipe_ldm3d_upscale = DiffusionPipeline.from_pretrained("Intel/ldm3d-sr", custom_pipeline="pipeline_stable_diffusion_upscale_ldm3d")

pipe_ldm3d_upscale.to("cuda")

low_res_img = Image.open("lemons_ldm3d_rgb.jpg").convert("RGB")
low_res_depth = Image.open("lemons_ldm3d_depth.png").convert("L")
outputs = pipe_ldm3d_upscale(prompt="high quality high resolution uhd 4k image", rgb=low_res_img, depth=low_res_depth, num_inference_steps=50, target_res=[1024, 1024])

upscaled_rgb, upscaled_depth = outputs.rgb[0], outputs.depth[0]
upscaled_rgb.save("upscaled_lemons_rgb.png")
upscaled_depth.save("upscaled_lemons_depth.png")
```

### ControlNet + T2I Adapter Pipeline

This pipeline combines both ControlNet and T2IAdapter into a single pipeline, where the forward pass is executed once.
It receives `control_image` and `adapter_image`, as well as `controlnet_conditioning_scale` and `adapter_conditioning_scale`, for the ControlNet and Adapter modules, respectively. Whenever `adapter_conditioning_scale=0` or `controlnet_conditioning_scale=0`, it will act as a full ControlNet module or as a full T2IAdapter module, respectively.

```py
import cv2
import numpy as np
import torch
from controlnet_aux.midas import MidasDetector
from PIL import Image

from diffusers import AutoencoderKL, ControlNetModel, MultiAdapter, T2IAdapter
from diffusers.pipelines.controlnet.multicontrolnet import MultiControlNetModel
from diffusers.utils import load_image
from examples.community.pipeline_stable_diffusion_xl_controlnet_adapter import (
    StableDiffusionXLControlNetAdapterPipeline,
)

controlnet_depth = ControlNetModel.from_pretrained(
    "diffusers/controlnet-depth-sdxl-1.0",
    torch_dtype=torch.float16,
    variant="fp16",
    use_safetensors=True
)
adapter_depth = T2IAdapter.from_pretrained(
  "TencentARC/t2i-adapter-depth-midas-sdxl-1.0", torch_dtype=torch.float16, variant="fp16", use_safetensors=True
)
vae = AutoencoderKL.from_pretrained("madebyollin/sdxl-vae-fp16-fix", torch_dtype=torch.float16, use_safetensors=True)

pipe = StableDiffusionXLControlNetAdapterPipeline.from_pretrained(
    "stabilityai/stable-diffusion-xl-base-1.0",
    controlnet=controlnet_depth,
    adapter=adapter_depth,
    vae=vae,
    variant="fp16",
    use_safetensors=True,
    torch_dtype=torch.float16,
)
pipe = pipe.to("cuda")
pipe.enable_xformers_memory_efficient_attention()
# pipe.enable_freeu(s1=0.6, s2=0.4, b1=1.1, b2=1.2)
midas_depth = MidasDetector.from_pretrained(
  "valhalla/t2iadapter-aux-models", filename="dpt_large_384.pt", model_type="dpt_large"
).to("cuda")

prompt = "a tiger sitting on a park bench"
img_url = "https://raw.githubusercontent.com/CompVis/latent-diffusion/main/data/inpainting_examples/overture-creations-5sI6fQgYIuo.png"

image = load_image(img_url).resize((1024, 1024))

depth_image = midas_depth(
  image, detect_resolution=512, image_resolution=1024
)

strength = 0.5

images = pipe(
    prompt,
    control_image=depth_image,
    adapter_image=depth_image,
    num_inference_steps=30,
    controlnet_conditioning_scale=strength,
    adapter_conditioning_scale=strength,
).images
images[0].save("controlnet_and_adapter.png")
```

### ControlNet + T2I Adapter + Inpainting Pipeline

```py
import cv2
import numpy as np
import torch
from controlnet_aux.midas import MidasDetector
from PIL import Image

from diffusers import AutoencoderKL, ControlNetModel, MultiAdapter, T2IAdapter
from diffusers.pipelines.controlnet.multicontrolnet import MultiControlNetModel
from diffusers.utils import load_image
from examples.community.pipeline_stable_diffusion_xl_controlnet_adapter_inpaint import (
    StableDiffusionXLControlNetAdapterInpaintPipeline,
)

controlnet_depth = ControlNetModel.from_pretrained(
    "diffusers/controlnet-depth-sdxl-1.0",
    torch_dtype=torch.float16,
    variant="fp16",
    use_safetensors=True
)
adapter_depth = T2IAdapter.from_pretrained(
  "TencentARC/t2i-adapter-depth-midas-sdxl-1.0", torch_dtype=torch.float16, variant="fp16", use_safetensors=True
)
vae = AutoencoderKL.from_pretrained("madebyollin/sdxl-vae-fp16-fix", torch_dtype=torch.float16, use_safetensors=True)

pipe = StableDiffusionXLControlNetAdapterInpaintPipeline.from_pretrained(
    "diffusers/stable-diffusion-xl-1.0-inpainting-0.1",
    controlnet=controlnet_depth,
    adapter=adapter_depth,
    vae=vae,
    variant="fp16",
    use_safetensors=True,
    torch_dtype=torch.float16,
)
pipe = pipe.to("cuda")
pipe.enable_xformers_memory_efficient_attention()
# pipe.enable_freeu(s1=0.6, s2=0.4, b1=1.1, b2=1.2)
midas_depth = MidasDetector.from_pretrained(
  "valhalla/t2iadapter-aux-models", filename="dpt_large_384.pt", model_type="dpt_large"
).to("cuda")

prompt = "a tiger sitting on a park bench"
img_url = "https://raw.githubusercontent.com/CompVis/latent-diffusion/main/data/inpainting_examples/overture-creations-5sI6fQgYIuo.png"
mask_url = "https://raw.githubusercontent.com/CompVis/latent-diffusion/main/data/inpainting_examples/overture-creations-5sI6fQgYIuo_mask.png"

image = load_image(img_url).resize((1024, 1024))
mask_image = load_image(mask_url).resize((1024, 1024))

depth_image = midas_depth(
  image, detect_resolution=512, image_resolution=1024
)

strength = 0.4

images = pipe(
    prompt,
    image=image,
    mask_image=mask_image,
    control_image=depth_image,
    adapter_image=depth_image,
    num_inference_steps=30,
    controlnet_conditioning_scale=strength,
    adapter_conditioning_scale=strength,
    strength=0.7,
).images
images[0].save("controlnet_and_adapter_inpaint.png")
```

### Regional Prompting Pipeline

This pipeline is a port of the [Regional Prompter extension](https://github.com/hako-mikan/sd-webui-regional-prompter) for [Stable Diffusion web UI](https://github.com/AUTOMATIC1111/stable-diffusion-webui) to `diffusers`.
This code implements a pipeline for the Stable Diffusion model, enabling the division of the canvas into multiple regions, with different prompts applicable to each region. Users can specify regions in two ways: using `Cols` and `Rows` modes for grid-like divisions, or the `Prompt` mode for regions calculated based on prompts.

![sample](https://github.com/hako-mikan/sd-webui-regional-prompter/blob/imgs/rp_pipeline1.png)

### Usage

### Sample Code

```py
from examples.community.regional_prompting_stable_diffusion import RegionalPromptingStableDiffusionPipeline

pipe = RegionalPromptingStableDiffusionPipeline.from_single_file(model_path, vae=vae)

rp_args = {
    "mode":"rows",
    "div": "1;1;1"
}

prompt = """
green hair twintail BREAK
red blouse BREAK
blue skirt
"""

images = pipe(
    prompt=prompt,
    negative_prompt=negative_prompt,
    guidance_scale=7.5,
    height=768,
    width=512,
    num_inference_steps=20,
    num_images_per_prompt=1,
    rp_args=rp_args
    ).images

time = time.strftime(r"%Y%m%d%H%M%S")
i = 1
for image in images:
    i += 1
    fileName = f'img-{time}-{i+1}.png'
    image.save(fileName)
```

### Cols, Rows mode

In the Cols, Rows mode, you can split the screen vertically and horizontally and assign prompts to each region. The split ratio can be specified by 'div', and you can set the division ratio like '3;3;2' or '0.1;0.5'. Furthermore, as will be described later, you can also subdivide the split Cols, Rows to specify more complex regions.

In this image, the image is divided into three parts, and a separate prompt is applied to each. The prompts are divided by 'BREAK', and each is applied to the respective region.
![sample](https://github.com/hako-mikan/sd-webui-regional-prompter/blob/imgs/rp_pipeline2.png)

```
green hair twintail BREAK
red blouse BREAK
blue skirt
```

### 2-Dimentional division

The prompt consists of instructions separated by the term `BREAK` and is assigned to different regions of a two-dimensional space. The image is initially split in the main splitting direction, which in this case is rows, due to the presence of a single semicolon `;`, dividing the space into an upper and a lower section. Additional sub-splitting is then applied, indicated by commas. The upper row is split into ratios of `2:1:1`, while the lower row is split into a ratio of `4:6`. Rows themselves are split in a `1:2` ratio. According to the reference image, the blue sky is designated as the first region, green hair as the second, the bookshelf as the third, and so on, in a sequence based on their position from the top left. The terrarium is placed on the desk in the fourth region, and the orange dress and sofa are in the fifth region, conforming to their respective splits.

```py
rp_args = {
    "mode":"rows",
    "div": "1,2,1,1;2,4,6"
}

prompt = """
blue sky BREAK
green hair BREAK
book shelf BREAK
terrarium on the desk BREAK
orange dress and sofa
"""
```

![sample](https://github.com/hako-mikan/sd-webui-regional-prompter/blob/imgs/rp_pipeline4.png)

### Prompt Mode

There are limitations to methods of specifying regions in advance. This is because specifying regions can be a hindrance when designating complex shapes or dynamic compositions. In the region specified by the prompt, the region is determined after the image generation has begun. This allows us to accommodate compositions and complex regions.
For further infomagen, see [here](https://github.com/hako-mikan/sd-webui-regional-prompter/blob/main/prompt_en.md).

### Syntax

```
baseprompt target1 target2 BREAK
effect1, target1 BREAK
effect2 ,target2
```

First, write the base prompt. In the base prompt, write the words (target1, target2) for which you want to create a mask. Next, separate them with BREAK. Next, write the prompt corresponding to target1. Then enter a comma and write target1. The order of the targets in the base prompt and the order of the BREAK-separated targets can be back to back.

```
target2 baseprompt target1  BREAK
effect1, target1 BREAK
effect2 ,target2
```

is also effective.

### Sample

In this example, masks are calculated for shirt, tie, skirt, and color prompts are specified only for those regions.

```py
rp_args = {
    "mode": "prompt-ex",
    "save_mask": True,
    "th": "0.4,0.6,0.6",
}

prompt = """
a girl in street with shirt, tie, skirt BREAK
red, shirt BREAK
green, tie BREAK
blue , skirt
"""
```

![sample](https://github.com/hako-mikan/sd-webui-regional-prompter/blob/imgs/rp_pipeline3.png)

### Threshold

The threshold used to determine the mask created by the prompt. This can be set as many times as there are masks, as the range varies widely depending on the target prompt. If multiple regions are used, enter them separated by commas. For example, hair tends to be ambiguous and requires a small value, while face tends to be large and requires a small value. These should be ordered by BREAK.

```
a lady ,hair, face  BREAK
red, hair BREAK
tanned ,face
```

`threshold : 0.4,0.6`
If only one input is given for multiple regions, they are all assumed to be the same value.

### Prompt and Prompt-EX

The difference is that in Prompt, duplicate regions are added, whereas in Prompt-EX, duplicate regions are overwritten sequentially. Since they are processed in order, setting a TARGET with a large regions first makes it easier for the effect of small regions to remain unmuffled.

### Accuracy

In the case of a 512x512 image, Attention mode reduces the size of the region to about 8x8 pixels deep in the U-Net, so that small regions get mixed up; Latent mode calculates 64*64, so that the region is exact.

```
girl hair twintail frills,ribbons, dress, face BREAK
girl, ,face
```

### Mask

When an image is generated, the generated mask is displayed. It is generated at the same size as the image, but is actually used at a much smaller size.

### Use common prompt

You can attach the prompt up to ADDCOMM to all prompts by separating it first with ADDCOMM. This is useful when you want to include elements common to all regions. For example, when generating pictures of three people with different appearances, it's necessary to include the instruction of 'three people' in all regions. It's also useful when inserting quality tags and other things. "For example, if you write as follows:

```
best quality, 3persons in garden, ADDCOMM
a girl white dress BREAK
a boy blue shirt BREAK
an old man red suit
```

If common is enabled, this prompt is converted to the following:

```
best quality, 3persons in garden, a girl white dress BREAK
best quality, 3persons in garden, a boy blue shirt BREAK
best quality, 3persons in garden, an old man red suit
```

### Use base prompt

You can use a base prompt to apply the prompt to all areas. You can set a base prompt by adding `ADDBASE` at the end. Base prompts can also be combined with common prompts, but the base prompt must be specified first.

```
2d animation style ADDBASE
masterpiece, high quality ADDCOMM
(blue sky)++ BREAK
green hair twintail BREAK
book shelf BREAK
messy desk BREAK
orange++ dress and sofa
```

### Negative prompt

Negative prompts are equally effective across all regions, but it is possible to set region-specific prompts for negative prompts as well. The number of BREAKs must be the same as the number of prompts. If the number of prompts does not match, the negative prompts will be used without being divided into regions.

### Parameters

To activate Regional Prompter, it is necessary to enter settings in `rp_args`. The items that can be set are as follows. `rp_args` is a dictionary type.

### Input Parameters

Parameters are specified through the `rp_arg`(dictionary type).

```py
rp_args = {
    "mode":"rows",
    "div": "1;1;1"
}

pipe(prompt=prompt, rp_args=rp_args)
```

### Required Parameters

- `mode`: Specifies the method for defining regions. Choose from `Cols`, `Rows`, `Prompt`, or `Prompt-Ex`. This parameter is case-insensitive.
- `divide`: Used in `Cols` and `Rows` modes. Details on how to specify this are provided under the respective `Cols` and `Rows` sections.
- `th`: Used in `Prompt` mode. The method of specification is detailed under the `Prompt` section.

### Optional Parameters

- `save_mask`: In `Prompt` mode, choose whether to output the generated mask along with the image. The default is `False`.
- `base_ratio`: Used with `ADDBASE`. Sets the ratio of the base prompt; if base ratio is set to 0.2, then resulting images will consist of `20%*BASE_PROMPT + 80%*REGION_PROMPT`

The Pipeline supports `compel` syntax. Input prompts using the `compel` structure will be automatically applied and processed.

### Diffusion Posterior Sampling Pipeline

- Reference paper

    ```bibtex
    @article{chung2022diffusion,
    title={Diffusion posterior sampling for general noisy inverse problems},
    author={Chung, Hyungjin and Kim, Jeongsol and Mccann, Michael T and Klasky, Marc L and Ye, Jong Chul},
    journal={arXiv preprint arXiv:2209.14687},
    year={2022}
    }
    ```

- This pipeline allows zero-shot conditional sampling from the posterior distribution $p(x|y)$, given observation on $y$, unconditional generative model $p(x)$ and differentiable operator $y=f(x)$.

- For example, $f(.)$ can be downsample operator, then $y$ is a downsampled image, and the pipeline becomes a super-resolution pipeline.
- To use this pipeline, you need to know your operator $f(.)$ and corrupted image $y$, and pass them during the call. For example, as in the main function of `dps_pipeline.py`, you need to first define the Gaussian blurring operator $f(.)$. The operator should be a callable `nn.Module`, with all the parameter gradient disabled:

    ```python
    import torch.nn.functional as F
    import scipy
    from torch import nn

    # define the Gaussian blurring operator first
    class GaussialBlurOperator(nn.Module):
        def __init__(self, kernel_size, intensity):
            super().__init__()

            class Blurkernel(nn.Module):
                def __init__(self, blur_type='gaussian', kernel_size=31, std=3.0):
                    super().__init__()
                    self.blur_type = blur_type
                    self.kernel_size = kernel_size
                    self.std = std
                    self.seq = nn.Sequential(
                        nn.ReflectionPad2d(self.kernel_size//2),
                        nn.Conv2d(3, 3, self.kernel_size, stride=1, padding=0, bias=False, groups=3)
                    )
                    self.weights_init()

                def forward(self, x):
                    return self.seq(x)

                def weights_init(self):
                    if self.blur_type == "gaussian":
                        n = np.zeros((self.kernel_size, self.kernel_size))
                        n[self.kernel_size // 2, self.kernel_size // 2] = 1
                        k = scipy.ndimage.gaussian_filter(n, sigma=self.std)
                        k = torch.from_numpy(k)
                        self.k = k
                        for name, f in self.named_parameters():
                            f.data.copy_(k)
                    elif self.blur_type == "motion":
                        k = Kernel(size=(self.kernel_size, self.kernel_size), intensity=self.std).kernelMatrix
                        k = torch.from_numpy(k)
                        self.k = k
                        for name, f in self.named_parameters():
                            f.data.copy_(k)

                def update_weights(self, k):
                    if not torch.is_tensor(k):
                        k = torch.from_numpy(k)
                    for name, f in self.named_parameters():
                        f.data.copy_(k)

                def get_kernel(self):
                    return self.k

            self.kernel_size = kernel_size
            self.conv = Blurkernel(blur_type='gaussian',
                                kernel_size=kernel_size,
                                std=intensity)
            self.kernel = self.conv.get_kernel()
            self.conv.update_weights(self.kernel.type(torch.float32))

            for param in self.parameters():
                param.requires_grad = False

        def forward(self, data, **kwargs):
            return self.conv(data)

        def transpose(self, data, **kwargs):
            return data

        def get_kernel(self):
            return self.kernel.view(1, 1, self.kernel_size, self.kernel_size)
    ```

- Next, you should obtain the corrupted image $y$ by the operator. In this example, we generate $y$ from the source image $x$. However in practice, having the operator $f(.)$ and corrupted image $y$ is enough:

    ```python
    # set up source image
    src = Image.open('sample.png')
    # read image into [1,3,H,W]
    src = torch.from_numpy(np.array(src, dtype=np.float32)).permute(2,0,1)[None]
    # normalize image to [-1,1]
    src = (src / 127.5) - 1.0
    src = src.to("cuda")

    # set up operator and measurement
    operator = GaussialBlurOperator(kernel_size=61, intensity=3.0).to("cuda")
    measurement = operator(src)

    # save the source and corrupted images
    save_image((src+1.0)/2.0, "dps_src.png")
    save_image((measurement+1.0)/2.0, "dps_mea.png")
    ```

- We provide an example pair of saved source and corrupted images, using the Gaussian blur operator above
  - Source image:
  - ![sample](https://github.com/tongdaxu/Images/assets/22267548/4d2a1216-08d1-4aeb-9ce3-7a2d87561d65)
  - Gaussian blurred image:
  - ![ddpm_generated_image](https://github.com/tongdaxu/Images/assets/22267548/65076258-344b-4ed8-b704-a04edaade8ae)
  - You can download those images to run the example on your own.

- Next, we need to define a loss function used for diffusion posterior sample. For most of the cases, the RMSE is fine:

    ```python
    def RMSELoss(yhat, y):
        return torch.sqrt(torch.sum((yhat-y)**2))
    ```

- And next, as any other diffusion models, we need the score estimator and scheduler. As we are working with $256x256$ face images, we use ddpm-celebahq-256:

    ```python
    # set up scheduler
    scheduler = DDPMScheduler.from_pretrained("google/ddpm-celebahq-256")
    scheduler.set_timesteps(1000)

    # set up model
    model = UNet2DModel.from_pretrained("google/ddpm-celebahq-256").to("cuda")
    ```

- And finally, run the pipeline:

    ```python
    # finally, the pipeline
    dpspipe = DPSPipeline(model, scheduler)
    image = dpspipe(
        measurement=measurement,
        operator=operator,
        loss_fn=RMSELoss,
        zeta=1.0,
    ).images[0]
    image.save("dps_generated_image.png")
    ```

- The `zeta` is a hyperparameter that is in range of $[0,1]$. It needs to be tuned for best effect. By setting `zeta=1`, you should be able to have the reconstructed result:
  - Reconstructed image:
  - ![sample](https://github.com/tongdaxu/Images/assets/22267548/0ceb5575-d42e-4f0b-99c0-50e69c982209)

- The reconstruction is perceptually similar to the source image, but different in details.
- In `dps_pipeline.py`, we also provide a super-resolution example, which should produce:
  - Downsampled image:
  - ![dps_mea](https://github.com/tongdaxu/Images/assets/22267548/ff6a33d6-26f0-42aa-88ce-f8a76ba45a13)
  - Reconstructed image:
  - ![dps_generated_image](https://github.com/tongdaxu/Images/assets/22267548/b74f084d-93f4-4845-83d8-44c0fa758a5f)

### AnimateDiff ControlNet Pipeline

This pipeline combines AnimateDiff and ControlNet. Enjoy precise motion control for your videos! Refer to [this](https://github.com/huggingface/diffusers/issues/5866) issue for more details.

```py
import torch
from diffusers import AutoencoderKL, ControlNetModel, MotionAdapter, DiffusionPipeline, DPMSolverMultistepScheduler
from diffusers.utils import export_to_gif
from PIL import Image

motion_id = "guoyww/animatediff-motion-adapter-v1-5-2"
adapter = MotionAdapter.from_pretrained(motion_id)
controlnet = ControlNetModel.from_pretrained("lllyasviel/control_v11p_sd15_openpose", torch_dtype=torch.float16)
vae = AutoencoderKL.from_pretrained("stabilityai/sd-vae-ft-mse", torch_dtype=torch.float16)

model_id = "SG161222/Realistic_Vision_V5.1_noVAE"
pipe = DiffusionPipeline.from_pretrained(
    model_id,
    motion_adapter=adapter,
    controlnet=controlnet,
    vae=vae,
    custom_pipeline="pipeline_animatediff_controlnet",
    torch_dtype=torch.float16,
).to(device="cuda")
pipe.scheduler = DPMSolverMultistepScheduler.from_pretrained(
    model_id, subfolder="scheduler", beta_schedule="linear", clip_sample=False, timestep_spacing="linspace", steps_offset=1
)
pipe.enable_vae_slicing()

conditioning_frames = []
for i in range(1, 16 + 1):
    conditioning_frames.append(Image.open(f"frame_{i}.png"))

prompt = "astronaut in space, dancing"
negative_prompt = "bad quality, worst quality, jpeg artifacts, ugly"
result = pipe(
    prompt=prompt,
    negative_prompt=negative_prompt,
    width=512,
    height=768,
    conditioning_frames=conditioning_frames,
    num_inference_steps=20,
).frames[0]

export_to_gif(result.frames[0], "result.gif")
```

<table>
  <tr><td colspan="2" align=center><b>Conditioning Frames</b></td></tr>
  <tr align=center>
    <td align=center><img src="https://user-images.githubusercontent.com/7365912/265043418-23291941-864d-495a-8ba8-d02e05756396.gif" alt="input-frames"></td>
  </tr>
  <tr><td colspan="2" align=center><b>AnimateDiff model: SG161222/Realistic_Vision_V5.1_noVAE</b></td></tr>
  <tr>
    <td align=center><img src="https://github.com/huggingface/diffusers/assets/72266394/baf301e2-d03c-4129-bd84-203a1de2b2be" alt="gif-1"></td>
    <td align=center><img src="https://github.com/huggingface/diffusers/assets/72266394/9f923475-ecaf-452b-92c8-4e42171182d8" alt="gif-2"></td>
  </tr>
  <tr><td colspan="2" align=center><b>AnimateDiff model: CardosAnime</b></td></tr>
  <tr>
    <td align=center><img src="https://github.com/huggingface/diffusers/assets/72266394/b2c41028-38a0-45d6-86ed-fec7446b87f7" alt="gif-1"></td>
    <td align=center><img src="https://github.com/huggingface/diffusers/assets/72266394/eb7d2952-72e4-44fa-b664-077c79b4fc70" alt="gif-2"></td>
  </tr>
</table>

You can also use multiple controlnets at once!

```python
import torch
from diffusers import AutoencoderKL, ControlNetModel, MotionAdapter, DiffusionPipeline, DPMSolverMultistepScheduler
from diffusers.utils import export_to_gif
from PIL import Image

motion_id = "guoyww/animatediff-motion-adapter-v1-5-2"
adapter = MotionAdapter.from_pretrained(motion_id)
controlnet1 = ControlNetModel.from_pretrained("lllyasviel/control_v11p_sd15_openpose", torch_dtype=torch.float16)
controlnet2 = ControlNetModel.from_pretrained("lllyasviel/sd-controlnet-canny", torch_dtype=torch.float16)
vae = AutoencoderKL.from_pretrained("stabilityai/sd-vae-ft-mse", torch_dtype=torch.float16)

model_id = "SG161222/Realistic_Vision_V5.1_noVAE"
pipe = DiffusionPipeline.from_pretrained(
    model_id,
    motion_adapter=adapter,
    controlnet=[controlnet1, controlnet2],
    vae=vae,
    custom_pipeline="pipeline_animatediff_controlnet",
    torch_dtype=torch.float16,
).to(device="cuda")
pipe.scheduler = DPMSolverMultistepScheduler.from_pretrained(
    model_id, subfolder="scheduler", clip_sample=False, timestep_spacing="linspace", steps_offset=1, beta_schedule="linear",
)
pipe.enable_vae_slicing()

def load_video(file_path: str):
    images = []

    if file_path.startswith(('http://', 'https://')):
        # If the file_path is a URL
        response = requests.get(file_path)
        response.raise_for_status()
        content = BytesIO(response.content)
        vid = imageio.get_reader(content)
    else:
        # Assuming it's a local file path
        vid = imageio.get_reader(file_path)

    for frame in vid:
        pil_image = Image.fromarray(frame)
        images.append(pil_image)

    return images

video = load_video("dance.gif")

# You need to install it using `pip install controlnet_aux`
from controlnet_aux.processor import Processor

p1 = Processor("openpose_full")
cn1 = [p1(frame) for frame in video]

p2 = Processor("canny")
cn2 = [p2(frame) for frame in video]

prompt = "astronaut in space, dancing"
negative_prompt = "bad quality, worst quality, jpeg artifacts, ugly"
result = pipe(
    prompt=prompt,
    negative_prompt=negative_prompt,
    width=512,
    height=768,
    conditioning_frames=[cn1, cn2],
    num_inference_steps=20,
)

export_to_gif(result.frames[0], "result.gif")
```

### DemoFusion

This pipeline is the official implementation of [DemoFusion: Democratising High-Resolution Image Generation With No $$$](https://arxiv.org/abs/2311.16973).
The original repo can be found at [repo](https://github.com/PRIS-CV/DemoFusion).

- `view_batch_size` (`int`, defaults to 16):
  The batch size for multiple denoising paths. Typically, a larger batch size can result in higher efficiency but comes with increased GPU memory requirements.

- `stride` (`int`, defaults to 64):
  The stride of moving local patches. A smaller stride is better for alleviating seam issues, but it also introduces additional computational overhead and inference time.

- `cosine_scale_1` (`float`, defaults to 3):
  Control the strength of skip-residual. For specific impacts, please refer to Appendix C in the DemoFusion paper.

- `cosine_scale_2` (`float`, defaults to 1):
  Control the strength of dilated sampling. For specific impacts, please refer to Appendix C in the DemoFusion paper.

- `cosine_scale_3` (`float`, defaults to 1):
  Control the strength of the Gaussian filter. For specific impacts, please refer to Appendix C in the DemoFusion paper.

- `sigma` (`float`, defaults to 1):
  The standard value of the Gaussian filter. Larger sigma promotes the global guidance of dilated sampling, but has the potential of over-smoothing.

- `multi_decoder` (`bool`, defaults to True):
  Determine whether to use a tiled decoder. Generally, when the resolution exceeds 3072x3072, a tiled decoder becomes necessary.

- `show_image` (`bool`, defaults to False):
  Determine whether to show intermediate results during generation.

```py
from diffusers import DiffusionPipeline
import torch

pipe = DiffusionPipeline.from_pretrained(
    "stabilityai/stable-diffusion-xl-base-1.0",
    custom_pipeline="pipeline_demofusion_sdxl",
    custom_revision="main",
    torch_dtype=torch.float16,
)
pipe = pipe.to("cuda")

prompt = "Envision a portrait of an elderly woman, her face a canvas of time, framed by a headscarf with muted tones of rust and cream. Her eyes, blue like faded denim. Her attire, simple yet dignified."
negative_prompt = "blurry, ugly, duplicate, poorly drawn, deformed, mosaic"

images = pipe(
    prompt,
    negative_prompt=negative_prompt,
    height=3072,
    width=3072,
    view_batch_size=16,
    stride=64,
    num_inference_steps=50,
    guidance_scale=7.5,
    cosine_scale_1=3,
    cosine_scale_2=1,
    cosine_scale_3=1,
    sigma=0.8,
    multi_decoder=True,
    show_image=True
)
```

You can display and save the generated images as:

```py
def image_grid(imgs, save_path=None):

    w = 0
    for i, img in enumerate(imgs):
        h_, w_ = imgs[i].size
        w += w_
    h = h_
    grid = Image.new('RGB', size=(w, h))
    grid_w, grid_h = grid.size

    w = 0
    for i, img in enumerate(imgs):
        h_, w_ = imgs[i].size
        grid.paste(img, box=(w, h - h_))
        if save_path != None:
            img.save(save_path + "/img_{}.jpg".format((i + 1) * 1024))
        w += w_

    return grid

image_grid(images, save_path="./outputs/")
```

 ![output_example](https://github.com/PRIS-CV/DemoFusion/blob/main/output_example.png)

### SDE Drag pipeline

This pipeline provides drag-and-drop image editing using stochastic differential equations. It enables image editing by inputting prompt, image, mask_image, source_points, and target_points.

![SDE Drag Image](https://github.com/huggingface/diffusers/assets/75928535/bd54f52f-f002-4951-9934-b2a4592771a5)

See [paper](https://arxiv.org/abs/2311.01410), [paper page](https://ml-gsai.github.io/SDE-Drag-demo/), [original repo](https://github.com/ML-GSAI/SDE-Drag) for more information.

```py
import torch
from diffusers import DDIMScheduler, DiffusionPipeline
from PIL import Image
import requests
from io import BytesIO
import numpy as np

# Load the pipeline
model_path = "stable-diffusion-v1-5/stable-diffusion-v1-5"
scheduler = DDIMScheduler.from_pretrained(model_path, subfolder="scheduler")
pipe = DiffusionPipeline.from_pretrained(model_path, scheduler=scheduler, custom_pipeline="sde_drag")

# Ensure the model is moved to the GPU
device = "cuda" if torch.cuda.is_available() else "cpu"
pipe.to(device)

# Function to load image from URL
def load_image_from_url(url):
    response = requests.get(url)
    return Image.open(BytesIO(response.content)).convert("RGB")

# Function to prepare mask
def prepare_mask(mask_image):
    # Convert to grayscale
    mask = mask_image.convert("L")
    return mask

# Function to convert numpy array to PIL Image
def array_to_pil(array):
    # Ensure the array is in uint8 format
    if array.dtype != np.uint8:
        if array.max() <= 1.0:
            array = (array * 255).astype(np.uint8)
        else:
            array = array.astype(np.uint8)
    
    # Handle different array shapes
    if len(array.shape) == 3:
        if array.shape[0] == 3:  # If channels first
            array = array.transpose(1, 2, 0)
        return Image.fromarray(array)
    elif len(array.shape) == 4:  # If batch dimension
        array = array[0]
        if array.shape[0] == 3:  # If channels first
            array = array.transpose(1, 2, 0)
        return Image.fromarray(array)
    else:
        raise ValueError(f"Unexpected array shape: {array.shape}")

# Image and mask URLs
image_url = 'https://raw.githubusercontent.com/CompVis/latent-diffusion/main/data/inpainting_examples/overture-creations-5sI6fQgYIuo.png'
mask_url = 'https://raw.githubusercontent.com/CompVis/latent-diffusion/main/data/inpainting_examples/overture-creations-5sI6fQgYIuo_mask.png'

# Load the images
image = load_image_from_url(image_url)
mask_image = load_image_from_url(mask_url)

# Resize images to a size that's compatible with the model's latent space
image = image.resize((512, 512))
mask_image = mask_image.resize((512, 512))

# Prepare the mask (keep as PIL Image)
mask = prepare_mask(mask_image)

# Provide the prompt and points for drag editing
prompt = "A cute dog"
source_points = [[32, 32]]  # Adjusted for 512x512 image
target_points = [[64, 64]]  # Adjusted for 512x512 image

# Generate the output image
output_array = pipe(
    prompt=prompt,
    image=image,
    mask_image=mask,
    source_points=source_points,
    target_points=target_points
)

# Convert output array to PIL Image and save
output_image = array_to_pil(output_array)
output_image.save("./output.png")
print("Output image saved as './output.png'")

```

### Instaflow Pipeline

InstaFlow is an ultra-fast, one-step image generator that achieves image quality close to Stable Diffusion, significantly reducing the demand of computational resources. This efficiency is made possible through a recent [Rectified Flow](https://github.com/gnobitab/RectifiedFlow) technique, which trains probability flows with straight trajectories, hence inherently requiring only a single step for fast inference.

```python
from diffusers import DiffusionPipeline
import torch


pipe = DiffusionPipeline.from_pretrained("XCLIU/instaflow_0_9B_from_sd_1_5", torch_dtype=torch.float16, custom_pipeline="instaflow_one_step")
pipe.to("cuda")  ### if GPU is not available, comment this line
prompt = "A hyper-realistic photo of a cute cat."

images = pipe(prompt=prompt,
            num_inference_steps=1,
            guidance_scale=0.0).images
images[0].save("./image.png")
```

![image1](https://huggingface.co/datasets/ayushtues/instaflow_images/resolve/main/instaflow_cat.png)

You can also combine it with LORA out of the box, like <https://huggingface.co/artificialguybr/logo-redmond-1-5v-logo-lora-for-liberteredmond-sd-1-5>, to unlock cool use cases in single step!

```python
from diffusers import DiffusionPipeline
import torch

device = torch.device("cuda" if torch.cuda.is_available() else "cpu")

pipe = DiffusionPipeline.from_pretrained("XCLIU/instaflow_0_9B_from_sd_1_5", torch_dtype=torch.float16, custom_pipeline="instaflow_one_step")
pipe.to(device)  ### if GPU is not available, comment this line
pipe.load_lora_weights("artificialguybr/logo-redmond-1-5v-logo-lora-for-liberteredmond-sd-1-5")
prompt = "logo, A logo for a fitness app, dynamic running figure, energetic colors (red, orange) ),LogoRedAF ,"
images = pipe(prompt=prompt,
            num_inference_steps=1,
            guidance_scale=0.0).images
images[0].save("./image.png")
```

![image0](https://huggingface.co/datasets/ayushtues/instaflow_images/resolve/main/instaflow_logo.png)

### Null-Text Inversion pipeline

This pipeline provides null-text inversion for editing real images. It enables null-text optimization, and DDIM reconstruction via w, w/o null-text optimization. No prompt-to-prompt code is implemented as there is a Prompt2PromptPipeline.

- Reference paper

    ```bibtex
    @article{hertz2022prompt,
    title={Prompt-to-prompt image editing with cross attention control},
    author={Hertz, Amir and Mokady, Ron and Tenenbaum, Jay and Aberman, Kfir and Pritch, Yael and Cohen-Or, Daniel},
    booktitle={arXiv preprint arXiv:2208.01626},
    year={2022}
    ```}

```py
from diffusers import DDIMScheduler
from examples.community.pipeline_null_text_inversion import NullTextPipeline
import torch

device = "cuda"
# Provide invert_prompt and the image for null-text optimization.
invert_prompt = "A lying cat"
input_image = "siamese.jpg"
steps = 50

# Provide prompt used for generation. Same if reconstruction
prompt = "A lying cat"
# or different if editing.
prompt = "A lying dog"

# Float32 is essential to a well optimization
model_path = "stable-diffusion-v1-5/stable-diffusion-v1-5"
scheduler = DDIMScheduler(num_train_timesteps=1000, beta_start=0.00085, beta_end=0.0120, beta_schedule="scaled_linear")
pipeline = NullTextPipeline.from_pretrained(model_path, scheduler=scheduler, torch_dtype=torch.float32).to(device)

# Saves the inverted_latent to save time
inverted_latent, uncond = pipeline.invert(input_image, invert_prompt, num_inner_steps=10, early_stop_epsilon=1e-5, num_inference_steps=steps)
pipeline(prompt, uncond, inverted_latent, guidance_scale=7.5, num_inference_steps=steps).images[0].save(input_image+".output.jpg")
```

### Rerender A Video

This is the Diffusers implementation of zero-shot video-to-video translation pipeline [Rerender A Video](https://github.com/williamyang1991/Rerender_A_Video) (without Ebsynth postprocessing). To run the code, please install gmflow. Then modify the path in `gmflow_dir`. After that, you can run the pipeline with:

```py
import sys
gmflow_dir = "/path/to/gmflow"
sys.path.insert(0, gmflow_dir)

from diffusers import ControlNetModel, AutoencoderKL, DDIMScheduler
from diffusers.utils import export_to_video
import numpy as np
import torch

import cv2
from PIL import Image

def video_to_frame(video_path: str, interval: int):
    vidcap = cv2.VideoCapture(video_path)
    success = True

    count = 0
    res = []
    while success:
        count += 1
        success, image = vidcap.read()
        if count % interval != 1:
            continue
        if image is not None:
            image = cv2.cvtColor(image, cv2.COLOR_BGR2RGB)
            res.append(image)

    vidcap.release()
    return res

input_video_path = 'path/to/video'
input_interval = 10
frames = video_to_frame(
    input_video_path, input_interval)

control_frames = []
# get canny image
for frame in frames:
    np_image = cv2.Canny(frame, 50, 100)
    np_image = np_image[:, :, None]
    np_image = np.concatenate([np_image, np_image, np_image], axis=2)
    canny_image = Image.fromarray(np_image)
    control_frames.append(canny_image)

# You can use any ControlNet here
controlnet = ControlNetModel.from_pretrained(
    "lllyasviel/sd-controlnet-canny").to('cuda')

# You can use any finetuned SD here
pipe = DiffusionPipeline.from_pretrained(
    "stable-diffusion-v1-5/stable-diffusion-v1-5", controlnet=controlnet, custom_pipeline='rerender_a_video').to('cuda')

# Optional: you can download vae-ft-mse-840000-ema-pruned.ckpt to enhance the results
# pipe.vae = AutoencoderKL.from_single_file(
#     "path/to/vae-ft-mse-840000-ema-pruned.ckpt").to('cuda')

pipe.scheduler = DDIMScheduler.from_config(pipe.scheduler.config)

generator = torch.manual_seed(0)
frames = [Image.fromarray(frame) for frame in frames]
output_frames = pipe(
    "a beautiful woman in CG style, best quality, extremely detailed",
    frames,
    control_frames,
    num_inference_steps=20,
    strength=0.75,
    controlnet_conditioning_scale=0.7,
    generator=generator,
    warp_start=0.0,
    warp_end=0.1,
    mask_start=0.5,
    mask_end=0.8,
    mask_strength=0.5,
    negative_prompt='longbody, lowres, bad anatomy, bad hands, missing fingers, extra digit, fewer digits, cropped, worst quality, low quality'
).frames[0]

export_to_video(
    output_frames, "/path/to/video.mp4", 5)
```

### StyleAligned Pipeline

This pipeline is the implementation of [Style Aligned Image Generation via Shared Attention](https://arxiv.org/abs/2312.02133). You can find more results [here](https://github.com/huggingface/diffusers/pull/6489#issuecomment-1881209354).

> Large-scale Text-to-Image (T2I) models have rapidly gained prominence across creative fields, generating visually compelling outputs from textual prompts. However, controlling these models to ensure consistent style remains challenging, with existing methods necessitating fine-tuning and manual intervention to disentangle content and style. In this paper, we introduce StyleAligned, a novel technique designed to establish style alignment among a series of generated images. By employing minimal `attention sharing' during the diffusion process, our method maintains style consistency across images within T2I models. This approach allows for the creation of style-consistent images using a reference style through a straightforward inversion operation. Our method's evaluation across diverse styles and text prompts demonstrates high-quality synthesis and fidelity, underscoring its efficacy in achieving consistent style across various inputs.

```python
from typing import List

import torch
from diffusers import DiffusionPipeline
from PIL import Image

model_id = "a-r-r-o-w/dreamshaper-xl-turbo"
pipe = DiffusionPipeline.from_pretrained(model_id, torch_dtype=torch.float16, variant="fp16", custom_pipeline="pipeline_sdxl_style_aligned")
pipe = pipe.to("cuda")

# Enable memory saving techniques
pipe.enable_vae_slicing()
pipe.enable_vae_tiling()

prompt = [
  "a toy train. macro photo. 3d game asset",
  "a toy airplane. macro photo. 3d game asset",
  "a toy bicycle. macro photo. 3d game asset",
  "a toy car. macro photo. 3d game asset",
]
negative_prompt = "low quality, worst quality, "

# Enable StyleAligned
pipe.enable_style_aligned(
    share_group_norm=False,
    share_layer_norm=False,
    share_attention=True,
    adain_queries=True,
    adain_keys=True,
    adain_values=False,
    full_attention_share=False,
    shared_score_scale=1.0,
    shared_score_shift=0.0,
    only_self_level=0.0,
)

# Run inference
images = pipe(
    prompt=prompt,
    negative_prompt=negative_prompt,
    guidance_scale=2,
    height=1024,
    width=1024,
    num_inference_steps=10,
    generator=torch.Generator().manual_seed(42),
).images

# Disable StyleAligned if you do not wish to use it anymore
pipe.disable_style_aligned()
```

### AnimateDiff Image-To-Video Pipeline

This pipeline adds experimental support for the image-to-video task using AnimateDiff. Refer to [this](https://github.com/huggingface/diffusers/pull/6328) PR for more examples and results.

This pipeline relies on a "hack" discovered by the community that allows the generation of videos given an input image with AnimateDiff. It works by creating a copy of the image `num_frames` times and progressively adding more noise to the image based on the strength and latent interpolation method.

```py
import torch
from diffusers import MotionAdapter, DiffusionPipeline, DDIMScheduler
from diffusers.utils import export_to_gif, load_image

model_id = "SG161222/Realistic_Vision_V5.1_noVAE"
adapter = MotionAdapter.from_pretrained("guoyww/animatediff-motion-adapter-v1-5-2")
pipe = DiffusionPipeline.from_pretrained(model_id, motion_adapter=adapter, custom_pipeline="pipeline_animatediff_img2video").to("cuda")
pipe.scheduler = DDIMScheduler.from_pretrained(model_id, subfolder="scheduler", clip_sample=False, timestep_spacing="linspace", beta_schedule="linear", steps_offset=1)

image = load_image("snail.png")
output = pipe(
  image=image,
  prompt="A snail moving on the ground",
  strength=0.8,
  latent_interpolation_method="slerp",  # can be lerp, slerp, or your own callback
)
frames = output.frames[0]
export_to_gif(frames, "animation.gif")
```

### IP Adapter Face ID

IP Adapter FaceID is an experimental IP Adapter model that uses image embeddings generated by `insightface`, so no image encoder needs to be loaded.
You need to install `insightface` and all its requirements to use this model.
You must pass the image embedding tensor as `image_embeds` to the `DiffusionPipeline` instead of `ip_adapter_image`.
You can find more results [here](https://github.com/huggingface/diffusers/pull/6276).

```py
import torch
from diffusers.utils import load_image
import cv2
import numpy as np
from diffusers import DiffusionPipeline, AutoencoderKL, DDIMScheduler
from insightface.app import FaceAnalysis


noise_scheduler = DDIMScheduler(
    num_train_timesteps=1000,
    beta_start=0.00085,
    beta_end=0.012,
    beta_schedule="scaled_linear",
    clip_sample=False,
    set_alpha_to_one=False,
    steps_offset=1,
)
vae = AutoencoderKL.from_pretrained("stabilityai/sd-vae-ft-mse").to(dtype=torch.float16)
pipeline = DiffusionPipeline.from_pretrained(
    "SG161222/Realistic_Vision_V4.0_noVAE",
    torch_dtype=torch.float16,
    scheduler=noise_scheduler,
    vae=vae,
    custom_pipeline="ip_adapter_face_id"
)
pipeline.load_ip_adapter_face_id("h94/IP-Adapter-FaceID", "ip-adapter-faceid_sd15.bin")
pipeline.to("cuda")

generator = torch.Generator(device="cpu").manual_seed(42)
num_images = 2

image = load_image("https://huggingface.co/datasets/YiYiXu/testing-images/resolve/main/ai_face2.png")

app = FaceAnalysis(name="buffalo_l", providers=['CUDAExecutionProvider', 'CPUExecutionProvider'])
app.prepare(ctx_id=0, det_size=(640, 640))
image = cv2.cvtColor(np.asarray(image), cv2.COLOR_BGR2RGB)
faces = app.get(image)
image = torch.from_numpy(faces[0].normed_embedding).unsqueeze(0)
images = pipeline(
    prompt="A photo of a girl wearing a black dress, holding red roses in hand, upper body, behind is the Eiffel Tower",
    image_embeds=image,
    negative_prompt="monochrome, lowres, bad anatomy, worst quality, low quality",
    num_inference_steps=20, num_images_per_prompt=num_images, width=512, height=704,
    generator=generator
).images

for i in range(num_images):
    images[i].save(f"c{i}.png")
```

### InstantID Pipeline

InstantID is a new state-of-the-art tuning-free method to achieve ID-Preserving generation with only single image, supporting various downstream tasks. For any usage question, please refer to the [official implementation](https://github.com/InstantID/InstantID).

```py
# !pip install diffusers opencv-python transformers accelerate insightface
import diffusers
from diffusers.utils import load_image
from diffusers import ControlNetModel

import cv2
import torch
import numpy as np
from PIL import Image

from insightface.app import FaceAnalysis
from pipeline_stable_diffusion_xl_instantid import StableDiffusionXLInstantIDPipeline, draw_kps

# prepare 'antelopev2' under ./models
# https://github.com/deepinsight/insightface/issues/1896#issuecomment-1023867304
app = FaceAnalysis(name='antelopev2', root='./', providers=['CUDAExecutionProvider', 'CPUExecutionProvider'])
app.prepare(ctx_id=0, det_size=(640, 640))

# prepare models under ./checkpoints
# https://huggingface.co/InstantX/InstantID
from huggingface_hub import hf_hub_download

hf_hub_download(repo_id="InstantX/InstantID", filename="ControlNetModel/config.json", local_dir="./checkpoints")
hf_hub_download(repo_id="InstantX/InstantID", filename="ControlNetModel/diffusion_pytorch_model.safetensors", local_dir="./checkpoints")
hf_hub_download(repo_id="InstantX/InstantID", filename="ip-adapter.bin", local_dir="./checkpoints")

face_adapter = './checkpoints/ip-adapter.bin'
controlnet_path = './checkpoints/ControlNetModel'

# load IdentityNet
controlnet = ControlNetModel.from_pretrained(controlnet_path, torch_dtype=torch.float16)

base_model = 'wangqixun/YamerMIX_v8'
pipe = StableDiffusionXLInstantIDPipeline.from_pretrained(
    base_model,
    controlnet=controlnet,
    torch_dtype=torch.float16
)
pipe.to("cuda")

# load adapter
pipe.load_ip_adapter_instantid(face_adapter)

# load an image
face_image = load_image("https://huggingface.co/datasets/YiYiXu/testing-images/resolve/main/ai_face2.png")

# prepare face emb
face_info = app.get(cv2.cvtColor(np.array(face_image), cv2.COLOR_RGB2BGR))
face_info = sorted(face_info, key=lambda x:(x['bbox'][2]-x['bbox'][0])*x['bbox'][3]-x['bbox'][1])[-1]  # only use the maximum face
face_emb = face_info['embedding']
face_kps = draw_kps(face_image, face_info['kps'])

# prompt
prompt = "film noir style, ink sketch|vector, male man, highly detailed, sharp focus, ultra sharpness, monochrome, high contrast, dramatic shadows, 1940s style, mysterious, cinematic"
negative_prompt = "ugly, deformed, noisy, blurry, low contrast, realism, photorealistic, vibrant, colorful"

# generate image
pipe.set_ip_adapter_scale(0.8)
image = pipe(
    prompt,
    image_embeds=face_emb,
    image=face_kps,
    controlnet_conditioning_scale=0.8,
).images[0]
```

### UFOGen Scheduler

[UFOGen](https://arxiv.org/abs/2311.09257) is a generative model designed for fast one-step text-to-image generation, trained via adversarial training starting from an initial pretrained diffusion model such as Stable Diffusion. `scheduling_ufogen.py` implements a onestep and multistep sampling algorithm for UFOGen models compatible with pipelines like `StableDiffusionPipeline`. A usage example is as follows:

```py
import torch
from diffusers import StableDiffusionPipeline

from scheduling_ufogen import UFOGenScheduler

# NOTE: currently, I am not aware of any publicly available UFOGen model checkpoints trained from SD v1.5.
ufogen_model_id_or_path = "/path/to/ufogen/model"
pipe = StableDiffusionPipeline(
    ufogen_model_id_or_path,
    torch_dtype=torch.float16,
)

# You can initialize a UFOGenScheduler as follows:
pipe.scheduler = UFOGenScheduler.from_config(pipe.scheduler.config)

prompt = "Three cats having dinner at a table at new years eve, cinematic shot, 8k."

# Onestep sampling
onestep_image = pipe(prompt, num_inference_steps=1).images[0]

# Multistep sampling
multistep_image = pipe(prompt, num_inference_steps=4).images[0]
```

### FRESCO

This is the Diffusers implementation of zero-shot video-to-video translation pipeline [FRESCO](https://github.com/williamyang1991/FRESCO) (without Ebsynth postprocessing and background smooth). To run the code, please install gmflow. Then modify the path in `gmflow_dir`. After that, you can run the pipeline with:

```py
from PIL import Image
import cv2
import torch
import numpy as np

from diffusers import ControlNetModel, DDIMScheduler, DiffusionPipeline
import sys

gmflow_dir = "/path/to/gmflow"
sys.path.insert(0, gmflow_dir)

def video_to_frame(video_path: str, interval: int):
    vidcap = cv2.VideoCapture(video_path)
    success = True

    count = 0
    res = []
    while success:
        count += 1
        success, image = vidcap.read()
        if count % interval != 1:
            continue
        if image is not None:
            image = cv2.cvtColor(image, cv2.COLOR_BGR2RGB)
            res.append(image)
            if len(res) >= 8:
                break

    vidcap.release()
    return res


input_video_path = 'https://github.com/williamyang1991/FRESCO/raw/main/data/car-turn.mp4'
output_video_path = 'car.gif'

# You can use any finetuned SD here
model_path = 'SG161222/Realistic_Vision_V2.0'

prompt = 'a red car turns in the winter'
a_prompt = ', RAW photo, subject, (high detailed skin:1.2), 8k uhd, dslr, soft lighting, high quality, film grain, Fujifilm XT3, '
n_prompt = '(deformed iris, deformed pupils, semi-realistic, cgi, 3d, render, sketch, cartoon, drawing, anime, mutated hands and fingers:1.4), (deformed, distorted, disfigured:1.3), poorly drawn, bad anatomy, wrong anatomy, extra limb, missing limb, floating limbs, disconnected limbs, mutation, mutated, ugly, disgusting, amputation'

input_interval = 5
frames = video_to_frame(
    input_video_path, input_interval)

control_frames = []
# get canny image
for frame in frames:
    image = cv2.Canny(frame, 50, 100)
    np_image = np.array(image)
    np_image = np_image[:, :, None]
    np_image = np.concatenate([np_image, np_image, np_image], axis=2)
    canny_image = Image.fromarray(np_image)
    control_frames.append(canny_image)

# You can use any ControlNet here
controlnet = ControlNetModel.from_pretrained(
    "lllyasviel/sd-controlnet-canny").to('cuda')

pipe = DiffusionPipeline.from_pretrained(
    model_path, controlnet=controlnet, custom_pipeline='fresco_v2v').to('cuda')
pipe.scheduler = DDIMScheduler.from_config(pipe.scheduler.config)

generator = torch.manual_seed(0)
frames = [Image.fromarray(frame) for frame in frames]

output_frames = pipe(
    prompt + a_prompt,
    frames,
    control_frames,
    num_inference_steps=20,
    strength=0.75,
    controlnet_conditioning_scale=0.7,
    generator=generator,
    negative_prompt=n_prompt
).images

output_frames[0].save(output_video_path, save_all=True,
                 append_images=output_frames[1:], duration=100, loop=0)
```

### AnimateDiff on IPEX

This diffusion pipeline aims to accelerate the inference of AnimateDiff on Intel Xeon CPUs with BF16/FP32 precision using [IPEX](https://github.com/intel/intel-extension-for-pytorch).

To use this pipeline, you need to:
1. Install [IPEX](https://github.com/intel/intel-extension-for-pytorch)

**Note:** For each PyTorch release, there is a corresponding release of IPEX. Here is the mapping relationship. It is recommended to install Pytorch/IPEX2.3 to get the best performance.

|PyTorch Version|IPEX Version|
|--|--|
|[v2.3.\*](https://github.com/pytorch/pytorch/tree/v2.3.0 "v2.3.0")|[v2.3.\*](https://github.com/intel/intel-extension-for-pytorch/tree/v2.3.0+cpu)|
|[v1.13.\*](https://github.com/pytorch/pytorch/tree/v1.13.0 "v1.13.0")|[v1.13.\*](https://github.com/intel/intel-extension-for-pytorch/tree/v1.13.100+cpu)|

You can simply use pip to install IPEX with the latest version.
```python
python -m pip install intel_extension_for_pytorch
```
**Note:** To install a specific version, run with the following command:
```
python -m pip install intel_extension_for_pytorch==<version_name> -f https://developer.intel.com/ipex-whl-stable-cpu
```
2. After pipeline initialization, `prepare_for_ipex()` should be called to enable IPEX accelaration. Supported inference datatypes are Float32 and BFloat16.

```python
pipe = AnimateDiffPipelineIpex.from_pretrained(base, motion_adapter=adapter, torch_dtype=dtype).to(device)
# For Float32
pipe.prepare_for_ipex(torch.float32, prompt="A girl smiling")
# For BFloat16
pipe.prepare_for_ipex(torch.bfloat16, prompt="A girl smiling")
```

Then you can use the ipex pipeline in a similar way to the default animatediff pipeline.
```python
# For Float32
output = pipe(prompt="A girl smiling", guidance_scale=1.0, num_inference_steps=step)
# For BFloat16
with torch.cpu.amp.autocast(enabled = True, dtype = torch.bfloat16):
    output = pipe(prompt="A girl smiling", guidance_scale=1.0, num_inference_steps=step)
```

The following code compares the performance of the original animatediff pipeline with the ipex-optimized pipeline.
By using this optimized pipeline, we can get about 1.5-2.2 times performance boost with BFloat16 on the fifth generation of Intel Xeon CPUs, code-named Emerald Rapids.

```python
import torch
from diffusers import MotionAdapter, AnimateDiffPipeline, EulerDiscreteScheduler
from safetensors.torch import load_file
from pipeline_animatediff_ipex import AnimateDiffPipelineIpex
import time

device = "cpu"
dtype = torch.float32

prompt = "A girl smiling"
step = 8  # Options: [1,2,4,8]
repo = "ByteDance/AnimateDiff-Lightning"
ckpt = f"animatediff_lightning_{step}step_diffusers.safetensors"
base = "emilianJR/epiCRealism"  # Choose to your favorite base model.

adapter = MotionAdapter().to(device, dtype)
adapter.load_state_dict(load_file(hf_hub_download(repo, ckpt), device=device))

# Helper function for time evaluation
def elapsed_time(pipeline, nb_pass=3, num_inference_steps=1):
    # warmup
    for _ in range(2):
        output = pipeline(prompt = prompt, guidance_scale=1.0, num_inference_steps = num_inference_steps)
    #time evaluation
    start = time.time()
    for _ in range(nb_pass):
        pipeline(prompt = prompt, guidance_scale=1.0, num_inference_steps = num_inference_steps)
    end = time.time()
    return (end - start) / nb_pass

##############     bf16 inference performance    ###############

# 1. IPEX Pipeline initialization
pipe = AnimateDiffPipelineIpex.from_pretrained(base, motion_adapter=adapter, torch_dtype=dtype).to(device)
pipe.scheduler = EulerDiscreteScheduler.from_config(pipe.scheduler.config, timestep_spacing="trailing", beta_schedule="linear")
pipe.prepare_for_ipex(torch.bfloat16, prompt = prompt)

# 2. Original Pipeline initialization
pipe2 = AnimateDiffPipeline.from_pretrained(base, motion_adapter=adapter, torch_dtype=dtype).to(device)
pipe2.scheduler = EulerDiscreteScheduler.from_config(pipe2.scheduler.config, timestep_spacing="trailing", beta_schedule="linear")

# 3. Compare performance between Original Pipeline and IPEX Pipeline
with torch.cpu.amp.autocast(enabled=True, dtype=torch.bfloat16):
    latency = elapsed_time(pipe, num_inference_steps=step)
    print("Latency of AnimateDiffPipelineIpex--bf16", latency, "s for total", step, "steps")
    latency = elapsed_time(pipe2, num_inference_steps=step)
    print("Latency of AnimateDiffPipeline--bf16", latency, "s for total", step, "steps")

##############     fp32 inference performance    ###############

# 1. IPEX Pipeline initialization
pipe3 = AnimateDiffPipelineIpex.from_pretrained(base, motion_adapter=adapter, torch_dtype=dtype).to(device)
pipe3.scheduler = EulerDiscreteScheduler.from_config(pipe3.scheduler.config, timestep_spacing="trailing", beta_schedule="linear")
pipe3.prepare_for_ipex(torch.float32, prompt = prompt)

# 2. Original Pipeline initialization
pipe4 = AnimateDiffPipeline.from_pretrained(base, motion_adapter=adapter, torch_dtype=dtype).to(device)
pipe4.scheduler = EulerDiscreteScheduler.from_config(pipe4.scheduler.config, timestep_spacing="trailing", beta_schedule="linear")

# 3. Compare performance between Original Pipeline and IPEX Pipeline
latency = elapsed_time(pipe3, num_inference_steps=step)
print("Latency of AnimateDiffPipelineIpex--fp32", latency, "s for total", step, "steps")
latency = elapsed_time(pipe4, num_inference_steps=step)
print("Latency of AnimateDiffPipeline--fp32",latency, "s for total", step, "steps")
```
### HunyuanDiT with Differential Diffusion

#### Usage

```python
import torch
from diffusers import FlowMatchEulerDiscreteScheduler
from diffusers.utils import load_image
from PIL import Image
from torchvision import transforms

from pipeline_hunyuandit_differential_img2img import (
    HunyuanDiTDifferentialImg2ImgPipeline,
)


pipe = HunyuanDiTDifferentialImg2ImgPipeline.from_pretrained(
    "Tencent-Hunyuan/HunyuanDiT-Diffusers", torch_dtype=torch.float16
).to("cuda")


source_image = load_image(
    "https://huggingface.co/datasets/OzzyGT/testing-resources/resolve/main/differential/20240329211129_4024911930.png"
)
map = load_image(
    "https://huggingface.co/datasets/OzzyGT/testing-resources/resolve/main/differential/gradient_mask_2.png"
)
prompt = "a green pear"
negative_prompt = "blurry"

image = pipe(
    prompt=prompt,
    negative_prompt=negative_prompt,
    image=source_image,
    num_inference_steps=28,
    guidance_scale=4.5,
    strength=1.0,
    map=map,
).images[0]
```

| ![Gradient](https://github.com/user-attachments/assets/e38ce4d5-1ae6-4df0-ab43-adc1b45716b5) | ![Input](https://github.com/user-attachments/assets/9c95679c-e9d7-4f5a-90d6-560203acd6b3) | ![Output](https://github.com/user-attachments/assets/5313ff64-a0c4-418b-8b55-a38f1a5e7532) |
| -------------------------------------------------------------------------------------------- | ----------------------------------------------------------------------------------------- | ------------------------------------------------------------------------------------------ |
| Gradient                                                                                     | Input                                                                                     | Output                                                                                     |

A colab notebook demonstrating all results can be found [here](https://colab.research.google.com/drive/1v44a5fpzyr4Ffr4v2XBQ7BajzG874N4P?usp=sharing). Depth Maps have also been added in the same colab.

### 🪆Matryoshka Diffusion Models

![🪆Matryoshka Diffusion Models](https://github.com/user-attachments/assets/bf90b53b-48c3-4769-a805-d9dfe4a7c572)

The Abstract of the paper:
>Diffusion models are the _de-facto_ approach for generating high-quality images and videos but learning high-dimensional models remains a formidable task due to computational and optimization challenges. Existing methods often resort to training cascaded models in pixel space, or using a downsampled latent space of a separately trained auto-encoder. In this paper, we introduce Matryoshka Diffusion (MDM), **a novel framework for high-resolution image and video synthesis**. We propose a diffusion process that denoises inputs at multiple resolutions jointly and uses a **NestedUNet** architecture where features and parameters for small scale inputs are nested within those of the large scales. In addition, MDM enables a progressive training schedule from lower to higher resolutions which leads to significant improvements in optimization for high-resolution generation. We demonstrate the effectiveness of our approach on various benchmarks, including class-conditioned image generation, high-resolution text-to-image, and text-to-video applications. Remarkably, we can train a **_single pixel-space model_ at resolutions of up to 1024 × 1024 pixels**, demonstrating strong zero shot generalization using the **CC12M dataset, which contains only 12 million images**. Code and pre-trained checkpoints are released at https://github.com/apple/ml-mdm.

- `64×64, nesting_level=0`: 1.719 GiB. With `50` DDIM inference steps:

**64x64**
:-------------------------:
| <img src="https://github.com/user-attachments/assets/032738eb-c6cd-4fd9-b4d7-a7317b4b6528" width="222" height="222" alt="bird_64_64"> |

- `256×256, nesting_level=1`: 1.776 GiB. With `150` DDIM inference steps:

**64x64**             |  **256x256**
:-------------------------:|:-------------------------:
| <img src="https://github.com/user-attachments/assets/21b9ad8b-eea6-4603-80a2-31180f391589" width="222" height="222" alt="bird_256_64"> | <img src="https://github.com/user-attachments/assets/fc411682-8a36-422c-9488-395b77d4406e" width="222" height="222" alt="bird_256_256"> |

- `1024×1024, nesting_level=2`: 1.792 GiB. As one can realize the cost of adding another layer is really negligible in this context! With `250` DDIM inference steps:

**64x64**             |  **256x256**  |  **1024x1024**
:-------------------------:|:-------------------------:|:-------------------------:
| <img src="https://github.com/user-attachments/assets/febf4b98-3dee-4a8e-9946-fd42e1f232e6" width="222" height="222" alt="bird_1024_64"> | <img src="https://github.com/user-attachments/assets/c5f85b40-5d6d-4267-a92a-c89dff015b9b" width="222" height="222" alt="bird_1024_256"> | <img src="https://github.com/user-attachments/assets/ad66b913-4367-4cb9-889e-bc06f4d96148" width="222" height="222" alt="bird_1024_1024"> |

```py
from diffusers import DiffusionPipeline
from diffusers.utils import make_image_grid

# nesting_level=0 -> 64x64; nesting_level=1 -> 256x256 - 64x64; nesting_level=2 -> 1024x1024 - 256x256 - 64x64
pipe = DiffusionPipeline.from_pretrained("tolgacangoz/matryoshka-diffusion-models",
                                         nesting_level=0,
                                         trust_remote_code=False,  # One needs to give permission for this code to run
                                         ).to("cuda")

prompt0 = "a blue jay stops on the top of a helmet of Japanese samurai, background with sakura tree"
prompt = f"breathtaking {prompt0}. award-winning, professional, highly detailed"
image = pipe(prompt, num_inference_steps=50).images
make_image_grid(image, rows=1, cols=len(image))

# pipe.change_nesting_level(<int>)  # 0, 1, or 2
# 50+, 100+, and 250+ num_inference_steps are recommended for nesting levels 0, 1, and 2 respectively.
```

### Stable Diffusion XL Attentive Eraser Pipeline
<img src="https://raw.githubusercontent.com/Anonym0u3/Images/refs/heads/main/fenmian.png"  width="600" />

**Stable Diffusion XL Attentive Eraser Pipeline** is an advanced object removal pipeline that leverages SDXL for precise content suppression and seamless region completion. This pipeline uses **self-attention redirection guidance** to modify the model’s self-attention mechanism, allowing for effective removal and inpainting across various levels of mask precision, including semantic segmentation masks, bounding boxes, and hand-drawn masks. If you are interested in more detailed information and have any questions, please refer to the [paper](https://arxiv.org/abs/2412.12974) and [official implementation](https://github.com/Anonym0u3/AttentiveEraser).

#### Key features

- **Tuning-Free**: No additional training is required, making it easy to integrate and use.
- **Flexible Mask Support**: Works with different types of masks for targeted object removal.
- **High-Quality Results**: Utilizes the inherent generative power of diffusion models for realistic content completion.

#### Usage example
To use the Stable Diffusion XL Attentive Eraser Pipeline, you can initialize it as follows:
```py
import torch
from diffusers import DDIMScheduler, DiffusionPipeline
from diffusers.utils import load_image
import torch.nn.functional as F
from torchvision.transforms.functional import to_tensor, gaussian_blur

dtype = torch.float16
device = torch.device("cuda") if torch.cuda.is_available() else torch.device("cpu") 

scheduler = DDIMScheduler(beta_start=0.00085, beta_end=0.012, beta_schedule="scaled_linear", clip_sample=False, set_alpha_to_one=False)
pipeline = DiffusionPipeline.from_pretrained(
    "stabilityai/stable-diffusion-xl-base-1.0",
    custom_pipeline="pipeline_stable_diffusion_xl_attentive_eraser",
    scheduler=scheduler,
    variant="fp16",
    use_safetensors=True,
    torch_dtype=dtype,
).to(device)


def preprocess_image(image_path, device):
    image = to_tensor((load_image(image_path)))
    image = image.unsqueeze_(0).float() * 2 - 1 # [0,1] --> [-1,1]
    if image.shape[1] != 3:
        image = image.expand(-1, 3, -1, -1)
        image = F.interpolate(image, (1024, 1024))
        image = image.to(dtype).to(device)
        return image

def preprocess_mask(mask_path, device):
    mask = to_tensor((load_image(mask_path, convert_method=lambda img: img.convert('L'))))
    mask = mask.unsqueeze_(0).float()  # 0 or 1
    mask = F.interpolate(mask, (1024, 1024))
    mask = gaussian_blur(mask, kernel_size=(77, 77))
    mask[mask < 0.1] = 0
    mask[mask >= 0.1] = 1
    mask = mask.to(dtype).to(device)
    return mask

prompt = "" # Set prompt to null
seed=123 
generator = torch.Generator(device=device).manual_seed(seed)
source_image_path = "https://raw.githubusercontent.com/Anonym0u3/Images/refs/heads/main/an1024.png"
mask_path = "https://raw.githubusercontent.com/Anonym0u3/Images/refs/heads/main/an1024_mask.png"
source_image = preprocess_image(source_image_path, device)
mask = preprocess_mask(mask_path, device)

image = pipeline(
    prompt=prompt, 
    image=source_image,
    mask_image=mask,
    height=1024,
    width=1024,
    AAS=True, # enable AAS
    strength=0.8, # inpainting strength
    rm_guidance_scale=9, # removal guidance scale
    ss_steps = 9, # similarity suppression steps
    ss_scale = 0.3, # similarity suppression scale
    AAS_start_step=0, # AAS start step
    AAS_start_layer=34, # AAS start layer
    AAS_end_layer=70, # AAS end layer
    num_inference_steps=50, # number of inference steps # AAS_end_step = int(strength*num_inference_steps)
    generator=generator,
    guidance_scale=1,
).images[0]
image.save('./removed_img.png')
print("Object removal completed")
```

| Source Image                                                                                   | Mask                                                                                        | Output                                                                                              |
| ---------------------------------------------------------------------------------------------- | ------------------------------------------------------------------------------------------- | --------------------------------------------------------------------------------------------------- |
| ![Source Image](https://raw.githubusercontent.com/Anonym0u3/Images/refs/heads/main/an1024.png) | ![Mask](https://raw.githubusercontent.com/Anonym0u3/Images/refs/heads/main/an1024_mask.png) | ![Output](https://raw.githubusercontent.com/Anonym0u3/Images/refs/heads/main/AE_step40_layer34.png) |

# Perturbed-Attention Guidance

[Project](https://ku-cvlab.github.io/Perturbed-Attention-Guidance/) / [arXiv](https://arxiv.org/abs/2403.17377) / [GitHub](https://github.com/KU-CVLAB/Perturbed-Attention-Guidance)

This implementation is based on [Diffusers](https://huggingface.co/docs/diffusers/index). `StableDiffusionPAGPipeline` is a modification of `StableDiffusionPipeline` to support Perturbed-Attention Guidance (PAG).

## Example Usage

```py
import os
import torch

from accelerate.utils import set_seed

from diffusers import StableDiffusionPipeline
from diffusers.utils import load_image, make_image_grid
from diffusers.utils.torch_utils import randn_tensor

pipe = StableDiffusionPipeline.from_pretrained(
    "stable-diffusion-v1-5/stable-diffusion-v1-5",
    custom_pipeline="hyoungwoncho/sd_perturbed_attention_guidance",
    torch_dtype=torch.float16
)

device = "cuda"
pipe = pipe.to(device)

pag_scale = 5.0
pag_applied_layers_index = ['m0']

batch_size = 4
seed = 10

base_dir = "./results/"
grid_dir = base_dir + "/pag" + str(pag_scale) + "/"

if not os.path.exists(grid_dir):
    os.makedirs(grid_dir)

set_seed(seed)

latent_input = randn_tensor(shape=(batch_size,4,64,64), generator=None, device=device, dtype=torch.float16)

output_baseline = pipe(
    "",
    width=512,
    height=512,
    num_inference_steps=50,
    guidance_scale=0.0,
    pag_scale=0.0,
    pag_applied_layers_index=pag_applied_layers_index,
    num_images_per_prompt=batch_size,
    latents=latent_input
).images

output_pag = pipe(
    "",
    width=512,
    height=512,
    num_inference_steps=50,
    guidance_scale=0.0,
    pag_scale=5.0,
    pag_applied_layers_index=pag_applied_layers_index,
    num_images_per_prompt=batch_size,
    latents=latent_input
).images

grid_image = make_image_grid(output_baseline + output_pag, rows=2, cols=batch_size)
grid_image.save(grid_dir + "sample.png")
```

## PAG Parameters

`pag_scale` : guidance scale of PAG (ex: 5.0)

`pag_applied_layers_index` : index of the layer to apply perturbation (ex: ['m0'])

# PIXART-α Controlnet pipeline

[Project](https://pixart-alpha.github.io/) / [GitHub](https://github.com/PixArt-alpha/PixArt-alpha/blob/master/asset/docs/pixart_controlnet.md)

This the implementation of the controlnet model and the pipelne for the Pixart-alpha model, adapted to use the HuggingFace Diffusers.

## Example Usage

This example uses the Pixart HED Controlnet model, converted from the control net model as trained by the authors of the paper.

```py
import sys
import os
import torch
import torchvision.transforms as T
import torchvision.transforms.functional as TF

from pipeline_pixart_alpha_controlnet import PixArtAlphaControlnetPipeline
from diffusers.utils import load_image

from diffusers.image_processor import PixArtImageProcessor

from controlnet_aux import HEDdetector

sys.path.append(os.path.dirname(os.path.dirname(os.path.abspath(__file__))))
from pixart.controlnet_pixart_alpha import PixArtControlNetAdapterModel

controlnet_repo_id = "raulc0399/pixart-alpha-hed-controlnet"

weight_dtype = torch.float16
image_size = 1024

device = torch.device("cuda" if torch.cuda.is_available() else "cpu")

torch.manual_seed(0)

# load controlnet
controlnet = PixArtControlNetAdapterModel.from_pretrained(
    controlnet_repo_id,
    torch_dtype=weight_dtype,
    use_safetensors=True,
).to(device)

pipe = PixArtAlphaControlnetPipeline.from_pretrained(
    "PixArt-alpha/PixArt-XL-2-1024-MS",
    controlnet=controlnet,
    torch_dtype=weight_dtype,
    use_safetensors=True,
).to(device)

images_path = "images"
control_image_file = "0_7.jpg"

prompt = "battleship in space, galaxy in background"

control_image_name = control_image_file.split('.')[0]

control_image = load_image(f"{images_path}/{control_image_file}")
print(control_image.size)
height, width = control_image.size

hed = HEDdetector.from_pretrained("lllyasviel/Annotators")

condition_transform = T.Compose([
    T.Lambda(lambda img: img.convert('RGB')),
    T.CenterCrop([image_size, image_size]),
])

control_image = condition_transform(control_image)
hed_edge = hed(control_image, detect_resolution=image_size, image_resolution=image_size)

hed_edge.save(f"{images_path}/{control_image_name}_hed.jpg")

# run pipeline
with torch.no_grad():
    out = pipe(
        prompt=prompt,
        image=hed_edge,
        num_inference_steps=14,
        guidance_scale=4.5,
        height=image_size,
        width=image_size,
    )

    out.images[0].save(f"{images_path}//{control_image_name}_output.jpg")
    
```

In the folder examples/pixart there is also a script that can be used to train new models.
Please check the script `train_controlnet_hf_diffusers.sh` on how to start the training.

# CogVideoX DDIM Inversion Pipeline

This implementation performs DDIM inversion on the video based on CogVideoX and uses guided attention to reconstruct or edit the inversion latents.

## Example Usage

```python
import torch

from examples.community.cogvideox_ddim_inversion import CogVideoXPipelineForDDIMInversion


# Load pretrained pipeline
pipeline = CogVideoXPipelineForDDIMInversion.from_pretrained(
    "THUDM/CogVideoX1.5-5B",
    torch_dtype=torch.bfloat16,
).to("cuda")

# Run DDIM inversion, and the videos will be generated in the output_path
output = pipeline_for_inversion(
    prompt="prompt that describes the edited video",
    video_path="path/to/input.mp4",
    guidance_scale=6.0,
    num_inference_steps=50,
    skip_frames_start=0,
    skip_frames_end=0,
    frame_sample_step=None,
    max_num_frames=81,
    width=720,
    height=480,
    seed=42,
)
pipeline.export_latents_to_video(output.inverse_latents[-1], "path/to/inverse_video.mp4", fps=8)
pipeline.export_latents_to_video(output.recon_latents[-1], "path/to/recon_video.mp4", fps=8)
```<|MERGE_RESOLUTION|>--- conflicted
+++ resolved
@@ -84,10 +84,7 @@
 | [🪆Matryoshka Diffusion Models](https://huggingface.co/papers/2310.15111) | A diffusion process that denoises inputs at multiple resolutions jointly and uses a NestedUNet architecture where features and parameters for small scale inputs are nested within those of the large scales. See [original codebase](https://github.com/apple/ml-mdm). | [🪆Matryoshka Diffusion Models](#matryoshka-diffusion-models) | [![Hugging Face Space](https://img.shields.io/badge/🤗%20Hugging%20Face-Space-yellow)](https://huggingface.co/spaces/pcuenq/mdm) [![Open In Colab](https://colab.research.google.com/assets/colab-badge.svg)](https://colab.research.google.com/gist/tolgacangoz/1f54875fc7aeaabcf284ebde64820966/matryoshka_hf.ipynb) | [M. Tolga Cangöz](https://github.com/tolgacangoz) |
 | Stable Diffusion XL Attentive Eraser Pipeline |[[AAAI2025 Oral] Attentive Eraser](https://github.com/Anonym0u3/AttentiveEraser) is a novel tuning-free method that enhances object removal capabilities in pre-trained diffusion models.|[Stable Diffusion XL Attentive Eraser Pipeline](#stable-diffusion-xl-attentive-eraser-pipeline)|-|[Wenhao Sun](https://github.com/Anonym0u3) and [Benlei Cui](https://github.com/Benny079)|
 | Perturbed-Attention Guidance |StableDiffusionPAGPipeline is a modification of StableDiffusionPipeline to support Perturbed-Attention Guidance (PAG).|[Perturbed-Attention Guidance](#perturbed-attention-guidance)|[Notebook](https://github.com/huggingface/notebooks/blob/main/diffusers/perturbed_attention_guidance.ipynb)|[Hyoungwon Cho](https://github.com/HyoungwonCho)|
-<<<<<<< HEAD
-=======
 | CogVideoX DDIM Inversion Pipeline | Implementation of DDIM inversion and guided attention-based editing denoising process on CogVideoX. | [CogVideoX DDIM Inversion Pipeline](#cogvideox-ddim-inversion-pipeline) | - | [LittleNyima](https://github.com/LittleNyima) |
->>>>>>> 1fddee21
 
 To load a custom pipeline you just need to pass the `custom_pipeline` argument to `DiffusionPipeline`, as one of the files in `diffusers/examples/community`. Feel free to send a PR with your own pipelines, we will merge them quickly.
 
@@ -1237,21 +1234,12 @@
     custom_pipeline="gluegen",
     safety_checker=None
 ).to(device)
-<<<<<<< HEAD
 
 os.makedirs("outputs", exist_ok=True)
 
 # Generate images
 for language, prompt in LANGUAGE_PROMPTS.items():
 
-=======
-
-os.makedirs("outputs", exist_ok=True)
-
-# Generate images
-for language, prompt in LANGUAGE_PROMPTS.items():
-
->>>>>>> 1fddee21
     checkpoint_file = f"gluenet_{language}_clip_overnorm_over3_noln.ckpt"
     checkpoint_path = os.path.join(checkpoint_dir, checkpoint_file)
     try:
@@ -1333,11 +1321,12 @@
 
 # Load input image
 url = "https://github.com/timojl/clipseg/blob/master/example_image.jpg?raw=true"
-image = Image.open(requests.get(url, stream=True).raw)
+image = Image.open(requests.get(url, stream=True).raw).resize((512, 512))
+text = "a glass"  # will mask out this text
+prompt = "a cup"  # the masked out region will be replaced with this
 
 # Step 1: Resize input image for CLIPSeg (224x224)
 segmentation_input = image.resize((224, 224))
-<<<<<<< HEAD
 
 # Step 2: Generate segmentation mask
 text = "a glass"  # Object to mask
@@ -1346,16 +1335,6 @@
 with torch.no_grad():
     mask = model(**inputs).logits.sigmoid()  # Get segmentation mask
 
-=======
-
-# Step 2: Generate segmentation mask
-text = "a glass"  # Object to mask
-inputs = processor(text=text, images=segmentation_input, return_tensors="pt").to("cuda")
-
-with torch.no_grad():
-    mask = model(**inputs).logits.sigmoid()  # Get segmentation mask
-
->>>>>>> 1fddee21
 # Resize mask back to 512x512 for SD inpainting
 mask = torch.nn.functional.interpolate(mask.unsqueeze(0), size=(512, 512), mode="bilinear").squeeze(0)
 
