import inspect
import re
from typing import Any, Callable, Dict, List, Optional, Union

import numpy as np
import PIL
import torch
from packaging import version
from transformers import CLIPImageProcessor, CLIPTextModel, CLIPTokenizer
import random
import sys
from tqdm.auto import tqdm

from diffusers import DiffusionPipeline
from diffusers.configuration_utils import FrozenDict
from diffusers.image_processor import VaeImageProcessor
from diffusers.loaders import FromCkptMixin, LoraLoaderMixin, TextualInversionLoaderMixin
from diffusers.models import AutoencoderKL, UNet2DConditionModel
from diffusers.pipelines.stable_diffusion import StableDiffusionPipelineOutput, StableDiffusionSafetyChecker
from diffusers.schedulers import KarrasDiffusionSchedulers
from diffusers.utils import (
    PIL_INTERPOLATION,
    deprecate,
    is_accelerate_available,
    is_accelerate_version,
    logging,
    randn_tensor,
)


# ------------------------------------------------------------------------------

logger = logging.get_logger(__name__)  # pylint: disable=invalid-name

re_attention = re.compile(
    r"""
\\\(|
\\\)|
\\\[|
\\]|
\\\\|
\\|
\(|
\[|
:([+-]?[.\d]+)\)|
\)|
]|
[^\\()\[\]:]+|
:
""",
    re.X,
)


def parse_prompt_attention(text):
    """
    Parses a string with attention tokens and returns a list of pairs: text and its associated weight.
    Accepted tokens are:
      (abc) - increases attention to abc by a multiplier of 1.1
      (abc:3.12) - increases attention to abc by a multiplier of 3.12
      [abc] - decreases attention to abc by a multiplier of 1.1
      \( - literal character '('
      \[ - literal character '['
      \) - literal character ')'
      \] - literal character ']'
      \\ - literal character '\'
      anything else - just text
    >>> parse_prompt_attention('normal text')
    [['normal text', 1.0]]
    >>> parse_prompt_attention('an (important) word')
    [['an ', 1.0], ['important', 1.1], [' word', 1.0]]
    >>> parse_prompt_attention('(unbalanced')
    [['unbalanced', 1.1]]
    >>> parse_prompt_attention('\(literal\]')
    [['(literal]', 1.0]]
    >>> parse_prompt_attention('(unnecessary)(parens)')
    [['unnecessaryparens', 1.1]]
    >>> parse_prompt_attention('a (((house:1.3)) [on] a (hill:0.5), sun, (((sky))).')
    [['a ', 1.0],
     ['house', 1.5730000000000004],
     [' ', 1.1],
     ['on', 1.0],
     [' a ', 1.1],
     ['hill', 0.55],
     [', sun, ', 1.1],
     ['sky', 1.4641000000000006],
     ['.', 1.1]]
    """

    res = []
    round_brackets = []
    square_brackets = []

    round_bracket_multiplier = 1.1
    square_bracket_multiplier = 1 / 1.1

    def multiply_range(start_position, multiplier):
        for p in range(start_position, len(res)):
            res[p][1] *= multiplier

    for m in re_attention.finditer(text):
        text = m.group(0)
        weight = m.group(1)

        if text.startswith("\\"):
            res.append([text[1:], 1.0])
        elif text == "(":
            round_brackets.append(len(res))
        elif text == "[":
            square_brackets.append(len(res))
        elif weight is not None and len(round_brackets) > 0:
            multiply_range(round_brackets.pop(), float(weight))
        elif text == ")" and len(round_brackets) > 0:
            multiply_range(round_brackets.pop(), round_bracket_multiplier)
        elif text == "]" and len(square_brackets) > 0:
            multiply_range(square_brackets.pop(), square_bracket_multiplier)
        else:
            res.append([text, 1.0])

    for pos in round_brackets:
        multiply_range(pos, round_bracket_multiplier)

    for pos in square_brackets:
        multiply_range(pos, square_bracket_multiplier)

    if len(res) == 0:
        res = [["", 1.0]]

    # merge runs of identical weights
    i = 0
    while i + 1 < len(res):
        if res[i][1] == res[i + 1][1]:
            res[i][0] += res[i + 1][0]
            res.pop(i + 1)
        else:
            i += 1

    return res


def get_prompts_with_weights(pipe: DiffusionPipeline, prompt: List[str], max_length: int):
    r"""
    Tokenize a list of prompts and return its tokens with weights of each token.

    No padding, starting or ending token is included.
    """
    tokens = []
    weights = []
    truncated = False
    for text in prompt:
        texts_and_weights = parse_prompt_attention(text)
        text_token = []
        text_weight = []
        for word, weight in texts_and_weights:
            # tokenize and discard the starting and the ending token
            token = pipe.tokenizer(word).input_ids[1:-1]
            text_token += token
            # copy the weight by length of token
            text_weight += [weight] * len(token)
            # stop if the text is too long (longer than truncation limit)
            if len(text_token) > max_length:
                truncated = True
                break
        # truncate
        if len(text_token) > max_length:
            truncated = True
            text_token = text_token[:max_length]
            text_weight = text_weight[:max_length]
        tokens.append(text_token)
        weights.append(text_weight)
    if truncated:
        logger.warning("Prompt was truncated. Try to shorten the prompt or increase max_embeddings_multiples")
    return tokens, weights


def pad_tokens_and_weights(tokens, weights, max_length, bos, eos, pad, no_boseos_middle=True, chunk_length=77):
    r"""
    Pad the tokens (with starting and ending tokens) and weights (with 1.0) to max_length.
    """
    max_embeddings_multiples = (max_length - 2) // (chunk_length - 2)
    weights_length = max_length if no_boseos_middle else max_embeddings_multiples * chunk_length
    for i in range(len(tokens)):
        tokens[i] = [bos] + tokens[i] + [pad] * (max_length - 1 - len(tokens[i]) - 1) + [eos]
        if no_boseos_middle:
            weights[i] = [1.0] + weights[i] + [1.0] * (max_length - 1 - len(weights[i]))
        else:
            w = []
            if len(weights[i]) == 0:
                w = [1.0] * weights_length
            else:
                for j in range(max_embeddings_multiples):
                    w.append(1.0)  # weight for starting token in this chunk
                    w += weights[i][j * (chunk_length - 2) : min(len(weights[i]), (j + 1) * (chunk_length - 2))]
                    w.append(1.0)  # weight for ending token in this chunk
                w += [1.0] * (weights_length - len(w))
            weights[i] = w[:]

    return tokens, weights


def get_unweighted_text_embeddings(
    pipe: DiffusionPipeline,
    text_input: torch.Tensor,
    chunk_length: int,
    no_boseos_middle: Optional[bool] = True,
):
    """
    When the length of tokens is a multiple of the capacity of the text encoder,
    it should be split into chunks and sent to the text encoder individually.
    """
    max_embeddings_multiples = (text_input.shape[1] - 2) // (chunk_length - 2)
    if max_embeddings_multiples > 1:
        text_embeddings = []
        for i in range(max_embeddings_multiples):
            # extract the i-th chunk
            text_input_chunk = text_input[:, i * (chunk_length - 2) : (i + 1) * (chunk_length - 2) + 2].clone()

            # cover the head and the tail by the starting and the ending tokens
            text_input_chunk[:, 0] = text_input[0, 0]
            text_input_chunk[:, -1] = text_input[0, -1]
            text_embedding = pipe.text_encoder(text_input_chunk)[0]

            if no_boseos_middle:
                if i == 0:
                    # discard the ending token
                    text_embedding = text_embedding[:, :-1]
                elif i == max_embeddings_multiples - 1:
                    # discard the starting token
                    text_embedding = text_embedding[:, 1:]
                else:
                    # discard both starting and ending tokens
                    text_embedding = text_embedding[:, 1:-1]

            text_embeddings.append(text_embedding)
        text_embeddings = torch.concat(text_embeddings, axis=1)
    else:
        text_embeddings = pipe.text_encoder(text_input)[0]
    return text_embeddings


def get_weighted_text_embeddings(
    pipe: DiffusionPipeline,
    prompt: Union[str, List[str]],
    uncond_prompt: Optional[Union[str, List[str]]] = None,
    max_embeddings_multiples: Optional[int] = 3,
    no_boseos_middle: Optional[bool] = False,
    skip_parsing: Optional[bool] = False,
    skip_weighting: Optional[bool] = False,
):
    r"""
    Prompts can be assigned with local weights using brackets. For example,
    prompt 'A (very beautiful) masterpiece' highlights the words 'very beautiful',
    and the embedding tokens corresponding to the words get multiplied by a constant, 1.1.

    Also, to regularize of the embedding, the weighted embedding would be scaled to preserve the original mean.

    Args:
        pipe (`DiffusionPipeline`):
            Pipe to provide access to the tokenizer and the text encoder.
        prompt (`str` or `List[str]`):
            The prompt or prompts to guide the image generation.
        uncond_prompt (`str` or `List[str]`):
            The unconditional prompt or prompts for guide the image generation. If unconditional prompt
            is provided, the embeddings of prompt and uncond_prompt are concatenated.
        max_embeddings_multiples (`int`, *optional*, defaults to `3`):
            The max multiple length of prompt embeddings compared to the max output length of text encoder.
        no_boseos_middle (`bool`, *optional*, defaults to `False`):
            If the length of text token is multiples of the capacity of text encoder, whether reserve the starting and
            ending token in each of the chunk in the middle.
        skip_parsing (`bool`, *optional*, defaults to `False`):
            Skip the parsing of brackets.
        skip_weighting (`bool`, *optional*, defaults to `False`):
            Skip the weighting. When the parsing is skipped, it is forced True.
    """
    max_length = (pipe.tokenizer.model_max_length - 2) * max_embeddings_multiples + 2
    if isinstance(prompt, str):
        prompt = [prompt]

    if not skip_parsing:
        prompt_tokens, prompt_weights = get_prompts_with_weights(pipe, prompt, max_length - 2)
        if uncond_prompt is not None:
            if isinstance(uncond_prompt, str):
                uncond_prompt = [uncond_prompt]
            uncond_tokens, uncond_weights = get_prompts_with_weights(pipe, uncond_prompt, max_length - 2)
    else:
        prompt_tokens = [
            token[1:-1] for token in pipe.tokenizer(prompt, max_length=max_length, truncation=True).input_ids
        ]
        prompt_weights = [[1.0] * len(token) for token in prompt_tokens]
        if uncond_prompt is not None:
            if isinstance(uncond_prompt, str):
                uncond_prompt = [uncond_prompt]
            uncond_tokens = [
                token[1:-1]
                for token in pipe.tokenizer(uncond_prompt, max_length=max_length, truncation=True).input_ids
            ]
            uncond_weights = [[1.0] * len(token) for token in uncond_tokens]

    # round up the longest length of tokens to a multiple of (model_max_length - 2)
    max_length = max([len(token) for token in prompt_tokens])
    if uncond_prompt is not None:
        max_length = max(max_length, max([len(token) for token in uncond_tokens]))

    max_embeddings_multiples = min(
        max_embeddings_multiples,
        (max_length - 1) // (pipe.tokenizer.model_max_length - 2) + 1,
    )
    max_embeddings_multiples = max(1, max_embeddings_multiples)
    max_length = (pipe.tokenizer.model_max_length - 2) * max_embeddings_multiples + 2

    # pad the length of tokens and weights
    bos = pipe.tokenizer.bos_token_id
    eos = pipe.tokenizer.eos_token_id
    pad = getattr(pipe.tokenizer, "pad_token_id", eos)
    prompt_tokens, prompt_weights = pad_tokens_and_weights(
        prompt_tokens,
        prompt_weights,
        max_length,
        bos,
        eos,
        pad,
        no_boseos_middle=no_boseos_middle,
        chunk_length=pipe.tokenizer.model_max_length,
    )
    prompt_tokens = torch.tensor(prompt_tokens, dtype=torch.long, device=pipe.device)
    if uncond_prompt is not None:
        uncond_tokens, uncond_weights = pad_tokens_and_weights(
            uncond_tokens,
            uncond_weights,
            max_length,
            bos,
            eos,
            pad,
            no_boseos_middle=no_boseos_middle,
            chunk_length=pipe.tokenizer.model_max_length,
        )
        uncond_tokens = torch.tensor(uncond_tokens, dtype=torch.long, device=pipe.device)

    # get the embeddings
    text_embeddings = get_unweighted_text_embeddings(
        pipe,
        prompt_tokens,
        pipe.tokenizer.model_max_length,
        no_boseos_middle=no_boseos_middle,
    )
    prompt_weights = torch.tensor(prompt_weights, dtype=text_embeddings.dtype, device=text_embeddings.device)
    if uncond_prompt is not None:
        uncond_embeddings = get_unweighted_text_embeddings(
            pipe,
            uncond_tokens,
            pipe.tokenizer.model_max_length,
            no_boseos_middle=no_boseos_middle,
        )
        uncond_weights = torch.tensor(uncond_weights, dtype=uncond_embeddings.dtype, device=uncond_embeddings.device)

    # assign weights to the prompts and normalize in the sense of mean
    # TODO: should we normalize by chunk or in a whole (current implementation)?
    if (not skip_parsing) and (not skip_weighting):
        previous_mean = text_embeddings.float().mean(axis=[-2, -1]).to(text_embeddings.dtype)
        text_embeddings *= prompt_weights.unsqueeze(-1)
        current_mean = text_embeddings.float().mean(axis=[-2, -1]).to(text_embeddings.dtype)
        text_embeddings *= (previous_mean / current_mean).unsqueeze(-1).unsqueeze(-1)
        if uncond_prompt is not None:
            previous_mean = uncond_embeddings.float().mean(axis=[-2, -1]).to(uncond_embeddings.dtype)
            uncond_embeddings *= uncond_weights.unsqueeze(-1)
            current_mean = uncond_embeddings.float().mean(axis=[-2, -1]).to(uncond_embeddings.dtype)
            uncond_embeddings *= (previous_mean / current_mean).unsqueeze(-1).unsqueeze(-1)

    if uncond_prompt is not None:
        return text_embeddings, uncond_embeddings
    return text_embeddings, None


def preprocess_image(image, batch_size):
    w, h = image.size
    w, h = (x - x % 8 for x in (w, h))  # resize to integer multiple of 8
    image = image.resize((w, h), resample=PIL_INTERPOLATION["lanczos"])
    image = np.array(image).astype(np.float32) / 255.0
    image = np.vstack([image[None].transpose(0, 3, 1, 2)] * batch_size)
    image = torch.from_numpy(image)
    return 2.0 * image - 1.0


def preprocess_mask(mask, batch_size, scale_factor=8):
    if not isinstance(mask, torch.FloatTensor):
        mask = mask.convert("L")
        w, h = mask.size
        w, h = (x - x % 8 for x in (w, h))  # resize to integer multiple of 8
        mask = mask.resize((w // scale_factor, h // scale_factor), resample=PIL_INTERPOLATION["nearest"])
        mask = np.array(mask).astype(np.float32) / 255.0
        mask = np.tile(mask, (4, 1, 1))
        mask = np.vstack([mask[None]] * batch_size)
        mask = 1 - mask  # repaint white, keep black
        mask = torch.from_numpy(mask)
        return mask

    else:
        valid_mask_channel_sizes = [1, 3]
        # if mask channel is fourth tensor dimension, permute dimensions to pytorch standard (B, C, H, W)
        if mask.shape[3] in valid_mask_channel_sizes:
            mask = mask.permute(0, 3, 1, 2)
        elif mask.shape[1] not in valid_mask_channel_sizes:
            raise ValueError(
                f"Mask channel dimension of size in {valid_mask_channel_sizes} should be second or fourth dimension,"
                f" but received mask of shape {tuple(mask.shape)}"
            )
        # (potentially) reduce mask channel dimension from 3 to 1 for broadcasting to latent shape
        mask = mask.mean(dim=1, keepdim=True)
        h, w = mask.shape[-2:]
        h, w = (x - x % 8 for x in (h, w))  # resize to integer multiple of 8
        mask = torch.nn.functional.interpolate(mask, (h // scale_factor, w // scale_factor))
        return mask


class StableDiffusionLongPromptWeightingPipeline(
    DiffusionPipeline, TextualInversionLoaderMixin, LoraLoaderMixin, FromCkptMixin
):
    r"""
    Pipeline for text-to-image generation using Stable Diffusion without tokens length limit, and support parsing
    weighting in prompt.

    This model inherits from [`DiffusionPipeline`]. Check the superclass documentation for the generic methods the
    library implements for all the pipelines (such as downloading or saving, running on a particular device, etc.)

    Args:
        vae ([`AutoencoderKL`]):
            Variational Auto-Encoder (VAE) Model to encode and decode images to and from latent representations.
        text_encoder ([`CLIPTextModel`]):
            Frozen text-encoder. Stable Diffusion uses the text portion of
            [CLIP](https://huggingface.co/docs/transformers/model_doc/clip#transformers.CLIPTextModel), specifically
            the [clip-vit-large-patch14](https://huggingface.co/openai/clip-vit-large-patch14) variant.
        tokenizer (`CLIPTokenizer`):
            Tokenizer of class
            [CLIPTokenizer](https://huggingface.co/docs/transformers/v4.21.0/en/model_doc/clip#transformers.CLIPTokenizer).
        unet ([`UNet2DConditionModel`]): Conditional U-Net architecture to denoise the encoded image latents.
        scheduler ([`SchedulerMixin`]):
            A scheduler to be used in combination with `unet` to denoise the encoded image latents. Can be one of
            [`DDIMScheduler`], [`LMSDiscreteScheduler`], or [`PNDMScheduler`].
        safety_checker ([`StableDiffusionSafetyChecker`]):
            Classification module that estimates whether generated images could be considered offensive or harmful.
            Please, refer to the [model card](https://huggingface.co/CompVis/stable-diffusion-v1-4) for details.
        feature_extractor ([`CLIPImageProcessor`]):
            Model that extracts features from generated images to be used as inputs for the `safety_checker`.
    """

    _optional_components = ["safety_checker", "feature_extractor"]

    def __init__(
        self,
        vae: AutoencoderKL,
        text_encoder: CLIPTextModel,
        tokenizer: CLIPTokenizer,
        unet: UNet2DConditionModel,
        scheduler: KarrasDiffusionSchedulers,
        safety_checker: StableDiffusionSafetyChecker,
        feature_extractor: CLIPImageProcessor,
        requires_safety_checker: bool = True,
    ):
        super().__init__()

        if hasattr(scheduler.config, "steps_offset") and scheduler.config.steps_offset != 1:
            deprecation_message = (
                f"The configuration file of this scheduler: {scheduler} is outdated. `steps_offset`"
                f" should be set to 1 instead of {scheduler.config.steps_offset}. Please make sure "
                "to update the config accordingly as leaving `steps_offset` might led to incorrect results"
                " in future versions. If you have downloaded this checkpoint from the Hugging Face Hub,"
                " it would be very nice if you could open a Pull request for the `scheduler/scheduler_config.json`"
                " file"
            )
            deprecate("steps_offset!=1", "1.0.0", deprecation_message, standard_warn=False)
            new_config = dict(scheduler.config)
            new_config["steps_offset"] = 1
            scheduler._internal_dict = FrozenDict(new_config)

        if hasattr(scheduler.config, "clip_sample") and scheduler.config.clip_sample is True:
            deprecation_message = (
                f"The configuration file of this scheduler: {scheduler} has not set the configuration `clip_sample`."
                " `clip_sample` should be set to False in the configuration file. Please make sure to update the"
                " config accordingly as not setting `clip_sample` in the config might lead to incorrect results in"
                " future versions. If you have downloaded this checkpoint from the Hugging Face Hub, it would be very"
                " nice if you could open a Pull request for the `scheduler/scheduler_config.json` file"
            )
            deprecate("clip_sample not set", "1.0.0", deprecation_message, standard_warn=False)
            new_config = dict(scheduler.config)
            new_config["clip_sample"] = False
            scheduler._internal_dict = FrozenDict(new_config)

        if safety_checker is None and requires_safety_checker:
            logger.warning(
                f"You have disabled the safety checker for {self.__class__} by passing `safety_checker=None`. Ensure"
                " that you abide to the conditions of the Stable Diffusion license and do not expose unfiltered"
                " results in services or applications open to the public. Both the diffusers team and Hugging Face"
                " strongly recommend to keep the safety filter enabled in all public facing circumstances, disabling"
                " it only for use-cases that involve analyzing network behavior or auditing its results. For more"
                " information, please have a look at https://github.com/huggingface/diffusers/pull/254 ."
            )

        if safety_checker is not None and feature_extractor is None:
            raise ValueError(
                "Make sure to define a feature extractor when loading {self.__class__} if you want to use the safety"
                " checker. If you do not want to use the safety checker, you can pass `'safety_checker=None'` instead."
            )

        is_unet_version_less_0_9_0 = hasattr(unet.config, "_diffusers_version") and version.parse(
            version.parse(unet.config._diffusers_version).base_version
        ) < version.parse("0.9.0.dev0")
        is_unet_sample_size_less_64 = hasattr(unet.config, "sample_size") and unet.config.sample_size < 64
        if is_unet_version_less_0_9_0 and is_unet_sample_size_less_64:
            deprecation_message = (
                "The configuration file of the unet has set the default `sample_size` to smaller than"
                " 64 which seems highly unlikely. If your checkpoint is a fine-tuned version of any of the"
                " following: \n- CompVis/stable-diffusion-v1-4 \n- CompVis/stable-diffusion-v1-3 \n-"
                " CompVis/stable-diffusion-v1-2 \n- CompVis/stable-diffusion-v1-1 \n- runwayml/stable-diffusion-v1-5"
                " \n- runwayml/stable-diffusion-inpainting \n you should change 'sample_size' to 64 in the"
                " configuration file. Please make sure to update the config accordingly as leaving `sample_size=32`"
                " in the config might lead to incorrect results in future versions. If you have downloaded this"
                " checkpoint from the Hugging Face Hub, it would be very nice if you could open a Pull request for"
                " the `unet/config.json` file"
            )
            deprecate("sample_size<64", "1.0.0", deprecation_message, standard_warn=False)
            new_config = dict(unet.config)
            new_config["sample_size"] = 64
            unet._internal_dict = FrozenDict(new_config)
        self.register_modules(
            vae=vae,
            text_encoder=text_encoder,
            tokenizer=tokenizer,
            unet=unet,
            scheduler=scheduler,
            safety_checker=safety_checker,
            feature_extractor=feature_extractor,
        )
        self.vae_scale_factor = 2 ** (len(self.vae.config.block_out_channels) - 1)

        self.image_processor = VaeImageProcessor(vae_scale_factor=self.vae_scale_factor)
        self.register_to_config(
            requires_safety_checker=requires_safety_checker,
        )

    def enable_vae_slicing(self):
        r"""
        Enable sliced VAE decoding.

        When this option is enabled, the VAE will split the input tensor in slices to compute decoding in several
        steps. This is useful to save some memory and allow larger batch sizes.
        """
        self.vae.enable_slicing()

    def disable_vae_slicing(self):
        r"""
        Disable sliced VAE decoding. If `enable_vae_slicing` was previously invoked, this method will go back to
        computing decoding in one step.
        """
        self.vae.disable_slicing()

    def enable_vae_tiling(self):
        r"""
        Enable tiled VAE decoding.

        When this option is enabled, the VAE will split the input tensor into tiles to compute decoding and encoding in
        several steps. This is useful to save a large amount of memory and to allow the processing of larger images.
        """
        self.vae.enable_tiling()

    def disable_vae_tiling(self):
        r"""
        Disable tiled VAE decoding. If `enable_vae_tiling` was previously invoked, this method will go back to
        computing decoding in one step.
        """
        self.vae.disable_tiling()

    # Copied from diffusers.pipelines.stable_diffusion.pipeline_stable_diffusion.StableDiffusionPipeline.enable_sequential_cpu_offload
    def enable_sequential_cpu_offload(self, gpu_id=0):
        r"""
        Offloads all models to CPU using accelerate, significantly reducing memory usage. When called, unet,
        text_encoder, vae and safety checker have their state dicts saved to CPU and then are moved to a
        `torch.device('meta') and loaded to GPU only when their specific submodule has its `forward` method called.
        Note that offloading happens on a submodule basis. Memory savings are higher than with
        `enable_model_cpu_offload`, but performance is lower.
        """
        if is_accelerate_available() and is_accelerate_version(">=", "0.14.0"):
            from accelerate import cpu_offload
        else:
            raise ImportError("`enable_sequential_cpu_offload` requires `accelerate v0.14.0` or higher")

        device = torch.device(f"cuda:{gpu_id}")

        if self.device.type != "cpu":
            self.to("cpu", silence_dtype_warnings=True)
            torch.cuda.empty_cache()  # otherwise we don't see the memory savings (but they probably exist)

        for cpu_offloaded_model in [self.unet, self.text_encoder, self.vae]:
            cpu_offload(cpu_offloaded_model, device)

        if self.safety_checker is not None:
            cpu_offload(self.safety_checker, execution_device=device, offload_buffers=True)

    # Copied from diffusers.pipelines.stable_diffusion.pipeline_stable_diffusion.StableDiffusionPipeline.enable_model_cpu_offload
    def enable_model_cpu_offload(self, gpu_id=0):
        r"""
        Offloads all models to CPU using accelerate, reducing memory usage with a low impact on performance. Compared
        to `enable_sequential_cpu_offload`, this method moves one whole model at a time to the GPU when its `forward`
        method is called, and the model remains in GPU until the next model runs. Memory savings are lower than with
        `enable_sequential_cpu_offload`, but performance is much better due to the iterative execution of the `unet`.
        """
        if is_accelerate_available() and is_accelerate_version(">=", "0.17.0.dev0"):
            from accelerate import cpu_offload_with_hook
        else:
            raise ImportError("`enable_model_cpu_offload` requires `accelerate v0.17.0` or higher.")

        device = torch.device(f"cuda:{gpu_id}")

        if self.device.type != "cpu":
            self.to("cpu", silence_dtype_warnings=True)
            torch.cuda.empty_cache()  # otherwise we don't see the memory savings (but they probably exist)

        hook = None
        for cpu_offloaded_model in [self.text_encoder, self.unet, self.vae]:
            _, hook = cpu_offload_with_hook(cpu_offloaded_model, device, prev_module_hook=hook)

        if self.safety_checker is not None:
            _, hook = cpu_offload_with_hook(self.safety_checker, device, prev_module_hook=hook)

        # We'll offload the last model manually.
        self.final_offload_hook = hook

    @property
    # Copied from diffusers.pipelines.stable_diffusion.pipeline_stable_diffusion.StableDiffusionPipeline._execution_device
    def _execution_device(self):
        r"""
        Returns the device on which the pipeline's models will be executed. After calling
        `pipeline.enable_sequential_cpu_offload()` the execution device can only be inferred from Accelerate's module
        hooks.
        """
        if not hasattr(self.unet, "_hf_hook"):
            return self.device
        for module in self.unet.modules():
            if (
                hasattr(module, "_hf_hook")
                and hasattr(module._hf_hook, "execution_device")
                and module._hf_hook.execution_device is not None
            ):
                return torch.device(module._hf_hook.execution_device)
        return self.device

    def _encode_prompt(
        self,
        prompt,
        device,
        num_images_per_prompt,
        do_classifier_free_guidance,
        negative_prompt=None,
        max_embeddings_multiples=3,
        prompt_embeds: Optional[torch.FloatTensor] = None,
        negative_prompt_embeds: Optional[torch.FloatTensor] = None,
    ):
        r"""
        Encodes the prompt into text encoder hidden states.

        Args:
            prompt (`str` or `list(int)`):
                prompt to be encoded
            device: (`torch.device`):
                torch device
            num_images_per_prompt (`int`):
                number of images that should be generated per prompt
            do_classifier_free_guidance (`bool`):
                whether to use classifier free guidance or not
            negative_prompt (`str` or `List[str]`):
                The prompt or prompts not to guide the image generation. Ignored when not using guidance (i.e., ignored
                if `guidance_scale` is less than `1`).
            max_embeddings_multiples (`int`, *optional*, defaults to `3`):
                The max multiple length of prompt embeddings compared to the max output length of text encoder.
        """
        if prompt is not None and isinstance(prompt, str):
            batch_size = 1
        elif prompt is not None and isinstance(prompt, list):
            batch_size = len(prompt)
        else:
            batch_size = prompt_embeds.shape[0]

        if negative_prompt_embeds is None:
            if negative_prompt is None:
                negative_prompt = [""] * batch_size
            elif isinstance(negative_prompt, str):
                negative_prompt = [negative_prompt] * batch_size
            if batch_size != len(negative_prompt):
                raise ValueError(
                    f"`negative_prompt`: {negative_prompt} has batch size {len(negative_prompt)}, but `prompt`:"
                    f" {prompt} has batch size {batch_size}. Please make sure that passed `negative_prompt` matches"
                    " the batch size of `prompt`."
                )
        if prompt_embeds is None or negative_prompt_embeds is None:
            if isinstance(self, TextualInversionLoaderMixin):
                prompt = self.maybe_convert_prompt(prompt, self.tokenizer)
                if do_classifier_free_guidance and negative_prompt_embeds is None:
                    negative_prompt = self.maybe_convert_prompt(negative_prompt, self.tokenizer)

            prompt_embeds1, negative_prompt_embeds1 = get_weighted_text_embeddings(
                pipe=self,
                prompt=prompt,
                uncond_prompt=negative_prompt if do_classifier_free_guidance else None,
                max_embeddings_multiples=max_embeddings_multiples,
            )
            if prompt_embeds is None:
                prompt_embeds = prompt_embeds1
            if negative_prompt_embeds is None:
                negative_prompt_embeds = negative_prompt_embeds1

        bs_embed, seq_len, _ = prompt_embeds.shape
        # duplicate text embeddings for each generation per prompt, using mps friendly method
        prompt_embeds = prompt_embeds.repeat(1, num_images_per_prompt, 1)
        prompt_embeds = prompt_embeds.view(bs_embed * num_images_per_prompt, seq_len, -1)

        if do_classifier_free_guidance:
            bs_embed, seq_len, _ = negative_prompt_embeds.shape
            negative_prompt_embeds = negative_prompt_embeds.repeat(1, num_images_per_prompt, 1)
            negative_prompt_embeds = negative_prompt_embeds.view(bs_embed * num_images_per_prompt, seq_len, -1)
            prompt_embeds = torch.cat([negative_prompt_embeds, prompt_embeds])

        return prompt_embeds

    def check_inputs(
        self,
        prompt,
        height,
        width,
        strength,
        callback_steps,
        negative_prompt=None,
        prompt_embeds=None,
        negative_prompt_embeds=None,
    ):
        if height % 8 != 0 or width % 8 != 0:
            raise ValueError(f"`height` and `width` have to be divisible by 8 but are {height} and {width}.")

        if strength < 0 or strength > 1:
            raise ValueError(f"The value of strength should in [0.0, 1.0] but is {strength}")

        if (callback_steps is None) or (
            callback_steps is not None and (not isinstance(callback_steps, int) or callback_steps <= 0)
        ):
            raise ValueError(
                f"`callback_steps` has to be a positive integer but is {callback_steps} of type"
                f" {type(callback_steps)}."
            )

        if prompt is not None and prompt_embeds is not None:
            raise ValueError(
                f"Cannot forward both `prompt`: {prompt} and `prompt_embeds`: {prompt_embeds}. Please make sure to"
                " only forward one of the two."
            )
        elif prompt is None and prompt_embeds is None:
            raise ValueError(
                "Provide either `prompt` or `prompt_embeds`. Cannot leave both `prompt` and `prompt_embeds` undefined."
            )
        elif prompt is not None and (not isinstance(prompt, str) and not isinstance(prompt, list)):
            raise ValueError(f"`prompt` has to be of type `str` or `list` but is {type(prompt)}")

        if negative_prompt is not None and negative_prompt_embeds is not None:
            raise ValueError(
                f"Cannot forward both `negative_prompt`: {negative_prompt} and `negative_prompt_embeds`:"
                f" {negative_prompt_embeds}. Please make sure to only forward one of the two."
            )

        if prompt_embeds is not None and negative_prompt_embeds is not None:
            if prompt_embeds.shape != negative_prompt_embeds.shape:
                raise ValueError(
                    "`prompt_embeds` and `negative_prompt_embeds` must have the same shape when passed directly, but"
                    f" got: `prompt_embeds` {prompt_embeds.shape} != `negative_prompt_embeds`"
                    f" {negative_prompt_embeds.shape}."
                )

    def get_timesteps(self, num_inference_steps, strength, device, is_text2img):
        if is_text2img:
            return self.scheduler.timesteps.to(device), num_inference_steps
        else:
            # get the original timestep using init_timestep
            init_timestep = min(int(num_inference_steps * strength), num_inference_steps)

            t_start = max(num_inference_steps - init_timestep, 0)
            timesteps = self.scheduler.timesteps[t_start * self.scheduler.order :]

            return timesteps, num_inference_steps - t_start

    def run_safety_checker(self, image, device, dtype):
        if self.safety_checker is not None:
            safety_checker_input = self.feature_extractor(self.numpy_to_pil(image), return_tensors="pt").to(device)
            image, has_nsfw_concept = self.safety_checker(
                images=image, clip_input=safety_checker_input.pixel_values.to(dtype)
            )
        else:
            has_nsfw_concept = None
        return image, has_nsfw_concept

    def decode_latents(self, latents):
        latents = 1 / self.vae.config.scaling_factor * latents
        image = self.vae.decode(latents).sample
        image = (image / 2 + 0.5).clamp(0, 1)
        # we always cast to float32 as this does not cause significant overhead and is compatible with bfloat16
        image = image.cpu().permute(0, 2, 3, 1).float().numpy()
        return image

    def prepare_extra_step_kwargs(self, generator, eta):
        # prepare extra kwargs for the scheduler step, since not all schedulers have the same signature
        # eta (η) is only used with the DDIMScheduler, it will be ignored for other schedulers.
        # eta corresponds to η in DDIM paper: https://arxiv.org/abs/2010.02502
        # and should be between [0, 1]

        accepts_eta = "eta" in set(inspect.signature(self.scheduler.step).parameters.keys())
        extra_step_kwargs = {}
        if accepts_eta:
            extra_step_kwargs["eta"] = eta

        # check if the scheduler accepts generator
        accepts_generator = "generator" in set(inspect.signature(self.scheduler.step).parameters.keys())
        if accepts_generator:
            extra_step_kwargs["generator"] = generator
        return extra_step_kwargs

    def prepare_latents(
        self,
        image,
        timestep,
        num_images_per_prompt,
        batch_size,
        num_channels_latents,
        height,
        width,
        dtype,
        device,
        generator,
        latents=None,
    ):
        if image is None:
            batch_size = batch_size * num_images_per_prompt
            shape = (batch_size, num_channels_latents, height // self.vae_scale_factor, width // self.vae_scale_factor)
            if isinstance(generator, list) and len(generator) != batch_size:
                raise ValueError(
                    f"You have passed a list of generators of length {len(generator)}, but requested an effective batch"
                    f" size of {batch_size}. Make sure the batch size matches the length of the generators."
                )

            if latents is None:
                latents = randn_tensor(shape, generator=generator, device=device, dtype=dtype)
            else:
                latents = latents.to(device)

            # scale the initial noise by the standard deviation required by the scheduler
            latents = latents * self.scheduler.init_noise_sigma
            return latents, None, None
        else:
            image = image.to(device=self.device, dtype=dtype)
            init_latent_dist = self.vae.encode(image).latent_dist
            init_latents = init_latent_dist.sample(generator=generator)
            init_latents = self.vae.config.scaling_factor * init_latents

            # Expand init_latents for batch_size and num_images_per_prompt
            init_latents = torch.cat([init_latents] * num_images_per_prompt, dim=0)
            init_latents_orig = init_latents

            # add noise to latents using the timesteps
            noise = randn_tensor(init_latents.shape, generator=generator, device=self.device, dtype=dtype)
            init_latents = self.scheduler.add_noise(init_latents, noise, timestep)
            latents = init_latents
            return latents, init_latents_orig, noise

    @torch.no_grad()
    def __call__(
        self,
        prompt: Union[str, List[str]],
        negative_prompt: Optional[Union[str, List[str]]] = None,
        image: Union[torch.FloatTensor, PIL.Image.Image] = None,
        mask_image: Union[torch.FloatTensor, PIL.Image.Image] = None,
        height: int = 512,
        width: int = 512,
        num_inference_steps: int = 50,
        guidance_scale: float = 7.5,
        strength: float = 0.8,
        num_images_per_prompt: Optional[int] = 1,
        add_predicted_noise: Optional[bool] = False,
        eta: float = 0.0,
        generator: Optional[Union[torch.Generator, List[torch.Generator]]] = None,
        latents: Optional[torch.FloatTensor] = None,
        prompt_embeds: Optional[torch.FloatTensor] = None,
        negative_prompt_embeds: Optional[torch.FloatTensor] = None,
        max_embeddings_multiples: Optional[int] = 3,
        output_type: Optional[str] = "pil",
        return_dict: bool = True,
        callback: Optional[Callable[[int, int, torch.FloatTensor], None]] = None,
        is_cancelled_callback: Optional[Callable[[], bool]] = None,
        callback_steps: int = 1,
        cross_attention_kwargs: Optional[Dict[str, Any]] = None,
    ):
        r"""
        Function invoked when calling the pipeline for generation.

        Args:
            prompt (`str` or `List[str]`):
                The prompt or prompts to guide the image generation.
            negative_prompt (`str` or `List[str]`, *optional*):
                The prompt or prompts not to guide the image generation. Ignored when not using guidance (i.e., ignored
                if `guidance_scale` is less than `1`).
            image (`torch.FloatTensor` or `PIL.Image.Image`):
                `Image`, or tensor representing an image batch, that will be used as the starting point for the
                process.
            mask_image (`torch.FloatTensor` or `PIL.Image.Image`):
                `Image`, or tensor representing an image batch, to mask `image`. White pixels in the mask will be
                replaced by noise and therefore repainted, while black pixels will be preserved. If `mask_image` is a
                PIL image, it will be converted to a single channel (luminance) before use. If it's a tensor, it should
                contain one color channel (L) instead of 3, so the expected shape would be `(B, H, W, 1)`.
            height (`int`, *optional*, defaults to 512):
                The height in pixels of the generated image.
            width (`int`, *optional*, defaults to 512):
                The width in pixels of the generated image.
            num_inference_steps (`int`, *optional*, defaults to 50):
                The number of denoising steps. More denoising steps usually lead to a higher quality image at the
                expense of slower inference.
            guidance_scale (`float`, *optional*, defaults to 7.5):
                Guidance scale as defined in [Classifier-Free Diffusion Guidance](https://arxiv.org/abs/2207.12598).
                `guidance_scale` is defined as `w` of equation 2. of [Imagen
                Paper](https://arxiv.org/pdf/2205.11487.pdf). Guidance scale is enabled by setting `guidance_scale >
                1`. Higher guidance scale encourages to generate images that are closely linked to the text `prompt`,
                usually at the expense of lower image quality.
            strength (`float`, *optional*, defaults to 0.8):
                Conceptually, indicates how much to transform the reference `image`. Must be between 0 and 1.
                `image` will be used as a starting point, adding more noise to it the larger the `strength`. The
                number of denoising steps depends on the amount of noise initially added. When `strength` is 1, added
                noise will be maximum and the denoising process will run for the full number of iterations specified in
                `num_inference_steps`. A value of 1, therefore, essentially ignores `image`.
            num_images_per_prompt (`int`, *optional*, defaults to 1):
                The number of images to generate per prompt.
            add_predicted_noise (`bool`, *optional*, defaults to True):
                Use predicted noise instead of random noise when constructing noisy versions of the original image in
                the reverse diffusion process
            eta (`float`, *optional*, defaults to 0.0):
                Corresponds to parameter eta (η) in the DDIM paper: https://arxiv.org/abs/2010.02502. Only applies to
                [`schedulers.DDIMScheduler`], will be ignored for others.
            generator (`torch.Generator` or `List[torch.Generator]`, *optional*):
                One or a list of [torch generator(s)](https://pytorch.org/docs/stable/generated/torch.Generator.html)
                to make generation deterministic.
            latents (`torch.FloatTensor`, *optional*):
                Pre-generated noisy latents, sampled from a Gaussian distribution, to be used as inputs for image
                generation. Can be used to tweak the same generation with different prompts. If not provided, a latents
                tensor will ge generated by sampling using the supplied random `generator`.
            prompt_embeds (`torch.FloatTensor`, *optional*):
                Pre-generated text embeddings. Can be used to easily tweak text inputs, *e.g.* prompt weighting. If not
                provided, text embeddings will be generated from `prompt` input argument.
            negative_prompt_embeds (`torch.FloatTensor`, *optional*):
                Pre-generated negative text embeddings. Can be used to easily tweak text inputs, *e.g.* prompt
                weighting. If not provided, negative_prompt_embeds will be generated from `negative_prompt` input
                argument.
            max_embeddings_multiples (`int`, *optional*, defaults to `3`):
                The max multiple length of prompt embeddings compared to the max output length of text encoder.
            output_type (`str`, *optional*, defaults to `"pil"`):
                The output format of the generate image. Choose between
                [PIL](https://pillow.readthedocs.io/en/stable/): `PIL.Image.Image` or `np.array`.
            return_dict (`bool`, *optional*, defaults to `True`):
                Whether or not to return a [`~pipelines.stable_diffusion.StableDiffusionPipelineOutput`] instead of a
                plain tuple.
            callback (`Callable`, *optional*):
                A function that will be called every `callback_steps` steps during inference. The function will be
                called with the following arguments: `callback(step: int, timestep: int, latents: torch.FloatTensor)`.
            is_cancelled_callback (`Callable`, *optional*):
                A function that will be called every `callback_steps` steps during inference. If the function returns
                `True`, the inference will be cancelled.
            callback_steps (`int`, *optional*, defaults to 1):
                The frequency at which the `callback` function will be called. If not specified, the callback will be
                called at every step.
            cross_attention_kwargs (`dict`, *optional*):
                A kwargs dictionary that if specified is passed along to the `AttentionProcessor` as defined under
                `self.processor` in
                [diffusers.cross_attention](https://github.com/huggingface/diffusers/blob/main/src/diffusers/models/cross_attention.py).

        Returns:
            `None` if cancelled by `is_cancelled_callback`,
            [`~pipelines.stable_diffusion.StableDiffusionPipelineOutput`] or `tuple`:
            [`~pipelines.stable_diffusion.StableDiffusionPipelineOutput`] if `return_dict` is True, otherwise a `tuple.
            When returning a tuple, the first element is a list with the generated images, and the second element is a
            list of `bool`s denoting whether the corresponding generated image likely represents "not-safe-for-work"
            (nsfw) content, according to the `safety_checker`.
        """
        # 0. Default height and width to unet
        height = height or self.unet.config.sample_size * self.vae_scale_factor
        width = width or self.unet.config.sample_size * self.vae_scale_factor

        # 1. Check inputs. Raise error if not correct
        self.check_inputs(
            prompt, height, width, strength, callback_steps, negative_prompt, prompt_embeds, negative_prompt_embeds
        )

        # 2. Define call parameters
        if prompt is not None and isinstance(prompt, str):
            batch_size = 1
        elif prompt is not None and isinstance(prompt, list):
            batch_size = len(prompt)
        else:
            batch_size = prompt_embeds.shape[0]

        device = self._execution_device
        # here `guidance_scale` is defined analog to the guidance weight `w` of equation (2)
        # of the Imagen paper: https://arxiv.org/pdf/2205.11487.pdf . `guidance_scale = 1`
        # corresponds to doing no classifier free guidance.
        do_classifier_free_guidance = guidance_scale > 1.0

        # 3. Encode input prompt
        prompt_embeds = self._encode_prompt(
            prompt,
            device,
            num_images_per_prompt,
            do_classifier_free_guidance,
            negative_prompt,
            max_embeddings_multiples,
            prompt_embeds=prompt_embeds,
            negative_prompt_embeds=negative_prompt_embeds,
        )
        dtype = prompt_embeds.dtype

        # 4. Preprocess image and mask
        if isinstance(image, PIL.Image.Image):
            image = preprocess_image(image, batch_size)
        if image is not None:
            image = image.to(device=self.device, dtype=dtype)
        if isinstance(mask_image, PIL.Image.Image):
            mask_image = preprocess_mask(mask_image, batch_size, self.vae_scale_factor)
        if mask_image is not None:
            mask = mask_image.to(device=self.device, dtype=dtype)
            mask = torch.cat([mask] * num_images_per_prompt)
        else:
            mask = None

        # 5. set timesteps
        self.scheduler.set_timesteps(num_inference_steps, device=device)
        timesteps, num_inference_steps = self.get_timesteps(num_inference_steps, strength, device, image is None)
        latent_timestep = timesteps[:1].repeat(batch_size * num_images_per_prompt)

        # 6. Prepare latent variables
        latents, init_latents_orig, noise = self.prepare_latents(
            image,
            latent_timestep,
            num_images_per_prompt,
            batch_size,
            self.unet.config.in_channels,
            height,
            width,
            dtype,
            device,
            generator,
            latents,
        )

        # 7. Prepare extra step kwargs. TODO: Logic should ideally just be moved out of the pipeline
        extra_step_kwargs = self.prepare_extra_step_kwargs(generator, eta)

        # 8. Denoising loop
        num_warmup_steps = len(timesteps) - num_inference_steps * self.scheduler.order
        with self.progress_bar(total=num_inference_steps) as progress_bar:
            for i, t in enumerate(timesteps):
                # expand the latents if we are doing classifier free guidance
                latent_model_input = torch.cat([latents] * 2) if do_classifier_free_guidance else latents
                latent_model_input = self.scheduler.scale_model_input(latent_model_input, t)

                # predict the noise residual
                noise_pred = self.unet(
                    latent_model_input,
                    t,
                    encoder_hidden_states=prompt_embeds,
                    cross_attention_kwargs=cross_attention_kwargs,
                ).sample

                # perform guidance
                if do_classifier_free_guidance:
                    noise_pred_uncond, noise_pred_text = noise_pred.chunk(2)
                    noise_pred = noise_pred_uncond + guidance_scale * (noise_pred_text - noise_pred_uncond)

                # compute the previous noisy sample x_t -> x_t-1
                latents = self.scheduler.step(noise_pred, t, latents, **extra_step_kwargs).prev_sample

                if mask is not None:
                    # masking
                    if add_predicted_noise:
                        init_latents_proper = self.scheduler.add_noise(
                            init_latents_orig, noise_pred_uncond, torch.tensor([t])
                        )
                    else:
                        init_latents_proper = self.scheduler.add_noise(init_latents_orig, noise, torch.tensor([t]))
                    latents = (init_latents_proper * mask) + (latents * (1 - mask))

                # call the callback, if provided
                if i == len(timesteps) - 1 or ((i + 1) > num_warmup_steps and (i + 1) % self.scheduler.order == 0):
                    progress_bar.update()
                    if i % callback_steps == 0:
                        if callback is not None:
                            callback(i, t, latents)
                        if is_cancelled_callback is not None and is_cancelled_callback():
                            return None

        if output_type == "latent":
            image = latents
            has_nsfw_concept = None
        elif output_type == "pil":
            # 9. Post-processing
            image = self.decode_latents(latents)

            # 10. Run safety checker
            image, has_nsfw_concept = self.run_safety_checker(image, device, prompt_embeds.dtype)

            # 11. Convert to PIL
            image = self.numpy_to_pil(image)
        else:
            # 9. Post-processing
            image = self.decode_latents(latents)

            # 10. Run safety checker
            image, has_nsfw_concept = self.run_safety_checker(image, device, prompt_embeds.dtype)

        # Offload last model to CPU
        if hasattr(self, "final_offload_hook") and self.final_offload_hook is not None:
            self.final_offload_hook.offload()

        if not return_dict:
            return image, has_nsfw_concept

        return StableDiffusionPipelineOutput(images=image, nsfw_content_detected=has_nsfw_concept)

    def text2img(
        self,
        prompt: Union[str, List[str]],
        negative_prompt: Optional[Union[str, List[str]]] = None,
        height: int = 512,
        width: int = 512,
        num_inference_steps: int = 50,
        guidance_scale: float = 7.5,
        num_images_per_prompt: Optional[int] = 1,
        eta: float = 0.0,
        generator: Optional[Union[torch.Generator, List[torch.Generator]]] = None,
        latents: Optional[torch.FloatTensor] = None,
        prompt_embeds: Optional[torch.FloatTensor] = None,
        negative_prompt_embeds: Optional[torch.FloatTensor] = None,
        max_embeddings_multiples: Optional[int] = 3,
        output_type: Optional[str] = "pil",
        return_dict: bool = True,
        callback: Optional[Callable[[int, int, torch.FloatTensor], None]] = None,
        is_cancelled_callback: Optional[Callable[[], bool]] = None,
        callback_steps: int = 1,
        cross_attention_kwargs: Optional[Dict[str, Any]] = None,
    ):
        r"""
        Function for text-to-image generation.
        Args:
            prompt (`str` or `List[str]`):
                The prompt or prompts to guide the image generation.
            negative_prompt (`str` or `List[str]`, *optional*):
                The prompt or prompts not to guide the image generation. Ignored when not using guidance (i.e., ignored
                if `guidance_scale` is less than `1`).
            height (`int`, *optional*, defaults to 512):
                The height in pixels of the generated image.
            width (`int`, *optional*, defaults to 512):
                The width in pixels of the generated image.
            num_inference_steps (`int`, *optional*, defaults to 50):
                The number of denoising steps. More denoising steps usually lead to a higher quality image at the
                expense of slower inference.
            guidance_scale (`float`, *optional*, defaults to 7.5):
                Guidance scale as defined in [Classifier-Free Diffusion Guidance](https://arxiv.org/abs/2207.12598).
                `guidance_scale` is defined as `w` of equation 2. of [Imagen
                Paper](https://arxiv.org/pdf/2205.11487.pdf). Guidance scale is enabled by setting `guidance_scale >
                1`. Higher guidance scale encourages to generate images that are closely linked to the text `prompt`,
                usually at the expense of lower image quality.
            num_images_per_prompt (`int`, *optional*, defaults to 1):
                The number of images to generate per prompt.
            eta (`float`, *optional*, defaults to 0.0):
                Corresponds to parameter eta (η) in the DDIM paper: https://arxiv.org/abs/2010.02502. Only applies to
                [`schedulers.DDIMScheduler`], will be ignored for others.
            generator (`torch.Generator` or `List[torch.Generator]`, *optional*):
                One or a list of [torch generator(s)](https://pytorch.org/docs/stable/generated/torch.Generator.html)
                to make generation deterministic.
            latents (`torch.FloatTensor`, *optional*):
                Pre-generated noisy latents, sampled from a Gaussian distribution, to be used as inputs for image
                generation. Can be used to tweak the same generation with different prompts. If not provided, a latents
                tensor will ge generated by sampling using the supplied random `generator`.
            prompt_embeds (`torch.FloatTensor`, *optional*):
                Pre-generated text embeddings. Can be used to easily tweak text inputs, *e.g.* prompt weighting. If not
                provided, text embeddings will be generated from `prompt` input argument.
            negative_prompt_embeds (`torch.FloatTensor`, *optional*):
                Pre-generated negative text embeddings. Can be used to easily tweak text inputs, *e.g.* prompt
                weighting. If not provided, negative_prompt_embeds will be generated from `negative_prompt` input
                argument.
            max_embeddings_multiples (`int`, *optional*, defaults to `3`):
                The max multiple length of prompt embeddings compared to the max output length of text encoder.
            output_type (`str`, *optional*, defaults to `"pil"`):
                The output format of the generate image. Choose between
                [PIL](https://pillow.readthedocs.io/en/stable/): `PIL.Image.Image` or `np.array`.
            return_dict (`bool`, *optional*, defaults to `True`):
                Whether or not to return a [`~pipelines.stable_diffusion.StableDiffusionPipelineOutput`] instead of a
                plain tuple.
            callback (`Callable`, *optional*):
                A function that will be called every `callback_steps` steps during inference. The function will be
                called with the following arguments: `callback(step: int, timestep: int, latents: torch.FloatTensor)`.
            is_cancelled_callback (`Callable`, *optional*):
                A function that will be called every `callback_steps` steps during inference. If the function returns
                `True`, the inference will be cancelled.
            callback_steps (`int`, *optional*, defaults to 1):
                The frequency at which the `callback` function will be called. If not specified, the callback will be
                called at every step.
            cross_attention_kwargs (`dict`, *optional*):
                A kwargs dictionary that if specified is passed along to the `AttentionProcessor` as defined under
                `self.processor` in
                [diffusers.cross_attention](https://github.com/huggingface/diffusers/blob/main/src/diffusers/models/cross_attention.py).

        Returns:
            `None` if cancelled by `is_cancelled_callback`,
            [`~pipelines.stable_diffusion.StableDiffusionPipelineOutput`] or `tuple`:
            [`~pipelines.stable_diffusion.StableDiffusionPipelineOutput`] if `return_dict` is True, otherwise a `tuple.
            When returning a tuple, the first element is a list with the generated images, and the second element is a
            list of `bool`s denoting whether the corresponding generated image likely represents "not-safe-for-work"
            (nsfw) content, according to the `safety_checker`.
        """
        return self.__call__(
            prompt=prompt,
            negative_prompt=negative_prompt,
            height=height,
            width=width,
            num_inference_steps=num_inference_steps,
            guidance_scale=guidance_scale,
            num_images_per_prompt=num_images_per_prompt,
            eta=eta,
            generator=generator,
            latents=latents,
            prompt_embeds=prompt_embeds,
            negative_prompt_embeds=negative_prompt_embeds,
            max_embeddings_multiples=max_embeddings_multiples,
            output_type=output_type,
            return_dict=return_dict,
            callback=callback,
            is_cancelled_callback=is_cancelled_callback,
            callback_steps=callback_steps,
            cross_attention_kwargs=cross_attention_kwargs,
        )

    def img2img(
        self,
        image: Union[torch.FloatTensor, PIL.Image.Image],
        prompt: Union[str, List[str]],
        negative_prompt: Optional[Union[str, List[str]]] = None,
        strength: float = 0.8,
        num_inference_steps: Optional[int] = 50,
        guidance_scale: Optional[float] = 7.5,
        num_images_per_prompt: Optional[int] = 1,
        eta: Optional[float] = 0.0,
        generator: Optional[Union[torch.Generator, List[torch.Generator]]] = None,
        prompt_embeds: Optional[torch.FloatTensor] = None,
        negative_prompt_embeds: Optional[torch.FloatTensor] = None,
        max_embeddings_multiples: Optional[int] = 3,
        output_type: Optional[str] = "pil",
        return_dict: bool = True,
        callback: Optional[Callable[[int, int, torch.FloatTensor], None]] = None,
        is_cancelled_callback: Optional[Callable[[], bool]] = None,
        callback_steps: int = 1,
        cross_attention_kwargs: Optional[Dict[str, Any]] = None,
    ):
        r"""
        Function for image-to-image generation.
        Args:
            image (`torch.FloatTensor` or `PIL.Image.Image`):
                `Image`, or tensor representing an image batch, that will be used as the starting point for the
                process.
            prompt (`str` or `List[str]`):
                The prompt or prompts to guide the image generation.
            negative_prompt (`str` or `List[str]`, *optional*):
                The prompt or prompts not to guide the image generation. Ignored when not using guidance (i.e., ignored
                if `guidance_scale` is less than `1`).
            strength (`float`, *optional*, defaults to 0.8):
                Conceptually, indicates how much to transform the reference `image`. Must be between 0 and 1.
                `image` will be used as a starting point, adding more noise to it the larger the `strength`. The
                number of denoising steps depends on the amount of noise initially added. When `strength` is 1, added
                noise will be maximum and the denoising process will run for the full number of iterations specified in
                `num_inference_steps`. A value of 1, therefore, essentially ignores `image`.
            num_inference_steps (`int`, *optional*, defaults to 50):
                The number of denoising steps. More denoising steps usually lead to a higher quality image at the
                expense of slower inference. This parameter will be modulated by `strength`.
            guidance_scale (`float`, *optional*, defaults to 7.5):
                Guidance scale as defined in [Classifier-Free Diffusion Guidance](https://arxiv.org/abs/2207.12598).
                `guidance_scale` is defined as `w` of equation 2. of [Imagen
                Paper](https://arxiv.org/pdf/2205.11487.pdf). Guidance scale is enabled by setting `guidance_scale >
                1`. Higher guidance scale encourages to generate images that are closely linked to the text `prompt`,
                usually at the expense of lower image quality.
            num_images_per_prompt (`int`, *optional*, defaults to 1):
                The number of images to generate per prompt.
            eta (`float`, *optional*, defaults to 0.0):
                Corresponds to parameter eta (η) in the DDIM paper: https://arxiv.org/abs/2010.02502. Only applies to
                [`schedulers.DDIMScheduler`], will be ignored for others.
            generator (`torch.Generator` or `List[torch.Generator]`, *optional*):
                One or a list of [torch generator(s)](https://pytorch.org/docs/stable/generated/torch.Generator.html)
                to make generation deterministic.
            prompt_embeds (`torch.FloatTensor`, *optional*):
                Pre-generated text embeddings. Can be used to easily tweak text inputs, *e.g.* prompt weighting. If not
                provided, text embeddings will be generated from `prompt` input argument.
            negative_prompt_embeds (`torch.FloatTensor`, *optional*):
                Pre-generated negative text embeddings. Can be used to easily tweak text inputs, *e.g.* prompt
                weighting. If not provided, negative_prompt_embeds will be generated from `negative_prompt` input
                argument.
            max_embeddings_multiples (`int`, *optional*, defaults to `3`):
                The max multiple length of prompt embeddings compared to the max output length of text encoder.
            output_type (`str`, *optional*, defaults to `"pil"`):
                The output format of the generate image. Choose between
                [PIL](https://pillow.readthedocs.io/en/stable/): `PIL.Image.Image` or `np.array`.
            return_dict (`bool`, *optional*, defaults to `True`):
                Whether or not to return a [`~pipelines.stable_diffusion.StableDiffusionPipelineOutput`] instead of a
                plain tuple.
            callback (`Callable`, *optional*):
                A function that will be called every `callback_steps` steps during inference. The function will be
                called with the following arguments: `callback(step: int, timestep: int, latents: torch.FloatTensor)`.
            is_cancelled_callback (`Callable`, *optional*):
                A function that will be called every `callback_steps` steps during inference. If the function returns
                `True`, the inference will be cancelled.
            callback_steps (`int`, *optional*, defaults to 1):
                The frequency at which the `callback` function will be called. If not specified, the callback will be
                called at every step.
            cross_attention_kwargs (`dict`, *optional*):
                A kwargs dictionary that if specified is passed along to the `AttentionProcessor` as defined under
                `self.processor` in
                [diffusers.cross_attention](https://github.com/huggingface/diffusers/blob/main/src/diffusers/models/cross_attention.py).

        Returns:
            `None` if cancelled by `is_cancelled_callback`,
            [`~pipelines.stable_diffusion.StableDiffusionPipelineOutput`] if `return_dict` is True, otherwise a `tuple.
            When returning a tuple, the first element is a list with the generated images, and the second element is a
            list of `bool`s denoting whether the corresponding generated image likely represents "not-safe-for-work"
            (nsfw) content, according to the `safety_checker`.
        """
        return self.__call__(
            prompt=prompt,
            negative_prompt=negative_prompt,
            image=image,
            num_inference_steps=num_inference_steps,
            guidance_scale=guidance_scale,
            strength=strength,
            num_images_per_prompt=num_images_per_prompt,
            eta=eta,
            generator=generator,
            prompt_embeds=prompt_embeds,
            negative_prompt_embeds=negative_prompt_embeds,
            max_embeddings_multiples=max_embeddings_multiples,
            output_type=output_type,
            return_dict=return_dict,
            callback=callback,
            is_cancelled_callback=is_cancelled_callback,
            callback_steps=callback_steps,
            cross_attention_kwargs=cross_attention_kwargs,
        )

    def inpaint(
        self,
        image: Union[torch.FloatTensor, PIL.Image.Image],
        mask_image: Union[torch.FloatTensor, PIL.Image.Image],
        prompt: Union[str, List[str]],
        negative_prompt: Optional[Union[str, List[str]]] = None,
        strength: float = 0.8,
        num_inference_steps: Optional[int] = 50,
        guidance_scale: Optional[float] = 7.5,
        num_images_per_prompt: Optional[int] = 1,
        add_predicted_noise: Optional[bool] = False,
        eta: Optional[float] = 0.0,
        generator: Optional[Union[torch.Generator, List[torch.Generator]]] = None,
        prompt_embeds: Optional[torch.FloatTensor] = None,
        negative_prompt_embeds: Optional[torch.FloatTensor] = None,
        max_embeddings_multiples: Optional[int] = 3,
        output_type: Optional[str] = "pil",
        return_dict: bool = True,
        callback: Optional[Callable[[int, int, torch.FloatTensor], None]] = None,
        is_cancelled_callback: Optional[Callable[[], bool]] = None,
        callback_steps: int = 1,
        cross_attention_kwargs: Optional[Dict[str, Any]] = None,
    ):
        r"""
        Function for inpaint.
        Args:
            image (`torch.FloatTensor` or `PIL.Image.Image`):
                `Image`, or tensor representing an image batch, that will be used as the starting point for the
                process. This is the image whose masked region will be inpainted.
            mask_image (`torch.FloatTensor` or `PIL.Image.Image`):
                `Image`, or tensor representing an image batch, to mask `image`. White pixels in the mask will be
                replaced by noise and therefore repainted, while black pixels will be preserved. If `mask_image` is a
                PIL image, it will be converted to a single channel (luminance) before use. If it's a tensor, it should
                contain one color channel (L) instead of 3, so the expected shape would be `(B, H, W, 1)`.
            prompt (`str` or `List[str]`):
                The prompt or prompts to guide the image generation.
            negative_prompt (`str` or `List[str]`, *optional*):
                The prompt or prompts not to guide the image generation. Ignored when not using guidance (i.e., ignored
                if `guidance_scale` is less than `1`).
            strength (`float`, *optional*, defaults to 0.8):
                Conceptually, indicates how much to inpaint the masked area. Must be between 0 and 1. When `strength`
                is 1, the denoising process will be run on the masked area for the full number of iterations specified
                in `num_inference_steps`. `image` will be used as a reference for the masked area, adding more
                noise to that region the larger the `strength`. If `strength` is 0, no inpainting will occur.
            num_inference_steps (`int`, *optional*, defaults to 50):
                The reference number of denoising steps. More denoising steps usually lead to a higher quality image at
                the expense of slower inference. This parameter will be modulated by `strength`, as explained above.
            guidance_scale (`float`, *optional*, defaults to 7.5):
                Guidance scale as defined in [Classifier-Free Diffusion Guidance](https://arxiv.org/abs/2207.12598).
                `guidance_scale` is defined as `w` of equation 2. of [Imagen
                Paper](https://arxiv.org/pdf/2205.11487.pdf). Guidance scale is enabled by setting `guidance_scale >
                1`. Higher guidance scale encourages to generate images that are closely linked to the text `prompt`,
                usually at the expense of lower image quality.
            num_images_per_prompt (`int`, *optional*, defaults to 1):
                The number of images to generate per prompt.
            add_predicted_noise (`bool`, *optional*, defaults to True):
                Use predicted noise instead of random noise when constructing noisy versions of the original image in
                the reverse diffusion process
            eta (`float`, *optional*, defaults to 0.0):
                Corresponds to parameter eta (η) in the DDIM paper: https://arxiv.org/abs/2010.02502. Only applies to
                [`schedulers.DDIMScheduler`], will be ignored for others.
            generator (`torch.Generator` or `List[torch.Generator]`, *optional*):
                One or a list of [torch generator(s)](https://pytorch.org/docs/stable/generated/torch.Generator.html)
                to make generation deterministic.
            prompt_embeds (`torch.FloatTensor`, *optional*):
                Pre-generated text embeddings. Can be used to easily tweak text inputs, *e.g.* prompt weighting. If not
                provided, text embeddings will be generated from `prompt` input argument.
            negative_prompt_embeds (`torch.FloatTensor`, *optional*):
                Pre-generated negative text embeddings. Can be used to easily tweak text inputs, *e.g.* prompt
                weighting. If not provided, negative_prompt_embeds will be generated from `negative_prompt` input
                argument.
            max_embeddings_multiples (`int`, *optional*, defaults to `3`):
                The max multiple length of prompt embeddings compared to the max output length of text encoder.
            output_type (`str`, *optional*, defaults to `"pil"`):
                The output format of the generate image. Choose between
                [PIL](https://pillow.readthedocs.io/en/stable/): `PIL.Image.Image` or `np.array`.
            return_dict (`bool`, *optional*, defaults to `True`):
                Whether or not to return a [`~pipelines.stable_diffusion.StableDiffusionPipelineOutput`] instead of a
                plain tuple.
            callback (`Callable`, *optional*):
                A function that will be called every `callback_steps` steps during inference. The function will be
                called with the following arguments: `callback(step: int, timestep: int, latents: torch.FloatTensor)`.
            is_cancelled_callback (`Callable`, *optional*):
                A function that will be called every `callback_steps` steps during inference. If the function returns
                `True`, the inference will be cancelled.
            callback_steps (`int`, *optional*, defaults to 1):
                The frequency at which the `callback` function will be called. If not specified, the callback will be
                called at every step.
            cross_attention_kwargs (`dict`, *optional*):
                A kwargs dictionary that if specified is passed along to the `AttentionProcessor` as defined under
                `self.processor` in
                [diffusers.cross_attention](https://github.com/huggingface/diffusers/blob/main/src/diffusers/models/cross_attention.py).

        Returns:
            `None` if cancelled by `is_cancelled_callback`,
            [`~pipelines.stable_diffusion.StableDiffusionPipelineOutput`] if `return_dict` is True, otherwise a `tuple.
            When returning a tuple, the first element is a list with the generated images, and the second element is a
            list of `bool`s denoting whether the corresponding generated image likely represents "not-safe-for-work"
            (nsfw) content, according to the `safety_checker`.
        """
        return self.__call__(
            prompt=prompt,
            negative_prompt=negative_prompt,
            image=image,
            mask_image=mask_image,
            num_inference_steps=num_inference_steps,
            guidance_scale=guidance_scale,
            strength=strength,
            num_images_per_prompt=num_images_per_prompt,
            add_predicted_noise=add_predicted_noise,
            eta=eta,
            generator=generator,
            prompt_embeds=prompt_embeds,
            negative_prompt_embeds=negative_prompt_embeds,
            max_embeddings_multiples=max_embeddings_multiples,
            output_type=output_type,
            return_dict=return_dict,
            callback=callback,
            is_cancelled_callback=is_cancelled_callback,
            callback_steps=callback_steps,
<<<<<<< HEAD
        )

    
    # Borrowed from https://github.com/csaluski/diffusers/blob/main/src/diffusers/pipelines/stable_diffusion/pipeline_stable_diffusion.py
    def get_text_latent_space(self, prompt, guidance_scale = 7.5):
        # get prompt text embeddings
        text_input = self.tokenizer(
            prompt,
            padding="max_length",
            max_length=self.tokenizer.model_max_length,
            truncation=True,
            return_tensors="pt",
        )
        text_embeddings = self.text_encoder(text_input.input_ids.to(self.device))[0]

        # here `guidance_scale` is defined analog to the guidance weight `w` of equation (2)
        # of the Imagen paper: https://arxiv.org/pdf/2205.11487.pdf . `guidance_scale = 1`
        # corresponds to doing no classifier free guidance.
        do_classifier_free_guidance = guidance_scale > 1.0
        # get unconditional embeddings for classifier free guidance
        if do_classifier_free_guidance:
            max_length = text_input.input_ids.shape[-1]
            uncond_input = self.tokenizer(
                [""], padding="max_length", max_length=max_length, return_tensors="pt"
            )
            uncond_embeddings = self.text_encoder(uncond_input.input_ids.to(self.device))[0]

            # For classifier free guidance, we need to do two forward passes.
            # Here we concatenate the unconditional and text embeddings into a single batch
            # to avoid doing two forward passes
            text_embeddings = torch.cat([uncond_embeddings, text_embeddings])

        return text_embeddings

    def slerp(self, t, v0, v1, DOT_THRESHOLD=0.9995):
        """ helper function to spherically interpolate two arrays v1 v2 
        from https://gist.github.com/karpathy/00103b0037c5aaea32fe1da1af553355 
        this should be better than lerping for moving between noise spaces """

        if not isinstance(v0, np.ndarray):
            inputs_are_torch = True
            input_device = v0.device
            v0 = v0.cpu().numpy()
            v1 = v1.cpu().numpy()

        dot = np.sum(v0 * v1 / (np.linalg.norm(v0) * np.linalg.norm(v1)))
        if np.abs(dot) > DOT_THRESHOLD:
            v2 = (1 - t) * v0 + t * v1
        else:
            theta_0 = np.arccos(dot)
            sin_theta_0 = np.sin(theta_0)
            theta_t = theta_0 * t
            sin_theta_t = np.sin(theta_t)
            s0 = np.sin(theta_0 - theta_t) / sin_theta_0
            s1 = sin_theta_t / sin_theta_0
            v2 = s0 * v0 + s1 * v1

        if inputs_are_torch:
            v2 = torch.from_numpy(v2).to(input_device)

        return v2

    def lerp_between_prompts(self, first_prompt, second_prompt, seed = None, length = 10, save=False, guidance_scale: Optional[float] = 7.5, **kwargs):
        first_embedding = self.get_text_latent_space(first_prompt)
        second_embedding = self.get_text_latent_space(second_prompt)
        if not seed:
            seed = random.randint(0, sys.maxsize)
        generator = torch.Generator(self.device)
        generator.manual_seed(seed)
        generator_state = generator.get_state()
        lerp_embed_points = []
        for i in range(length):
            weight = i / length
            tensor_lerp = torch.lerp(first_embedding, second_embedding, weight)
            lerp_embed_points.append(tensor_lerp)
        images = []
        for idx, latent_point in enumerate(lerp_embed_points):
            generator.set_state(generator_state)
            image = self.diffuse_from_inits(latent_point, **kwargs)["image"][0]
            images.append(image)
            if save:
                image.save(f"{first_prompt}-{second_prompt}-{idx:02d}.png", "PNG")
        return {"images": images, "latent_points": lerp_embed_points,"generator_state": generator_state}

    def slerp_through_seeds(self,
        prompt,
        height: Optional[int] = 512,
        width: Optional[int] = 512,
        save = False,
        seed = None, steps = 10, **kwargs):

        if not seed:
            seed = random.randint(0, sys.maxsize)
        generator = torch.Generator(self.device)
        generator.manual_seed(seed)
        init_start = torch.randn(
            (1, self.unet.in_channels, height // 8, width // 8), 
            generator = generator, device = self.device)
        init_end = torch.randn(
            (1, self.unet.in_channels, height // 8, width // 8), 
            generator = generator, device = self.device)
        generator_state = generator.get_state()
        slerp_embed_points = []
        # weight from 0 to 1/(steps - 1), add init_end specifically so that we 
        # have len(images) = steps
        for i in range(steps - 1):
            weight = i / steps
            tensor_slerp = self.slerp(weight, init_start, init_end)
            slerp_embed_points.append(tensor_slerp)
        slerp_embed_points.append(init_end)
        images = []
        embed_point = self.get_text_latent_space(prompt)
        for idx, noise_point in enumerate(slerp_embed_points):
            generator.set_state(generator_state)
            image = self.diffuse_from_inits(embed_point, init = noise_point, **kwargs)["image"][0]
            images.append(image)
            if save:
                image.save(f"{seed}-{idx:02d}.png", "PNG")
        return {"images": images, "noise_samples": slerp_embed_points,"generator_state": generator_state}

    @torch.no_grad()
    def diffuse_from_inits(self, text_embeddings, 
        init = None,
        height: Optional[int] = 512,
        width: Optional[int] = 512,
        num_inference_steps: Optional[int] = 50,
        guidance_scale: Optional[float] = 7.5,
        eta: Optional[float] = 0.0,
        generator: Optional[torch.Generator] = None,
        output_type: Optional[str] = "pil",
        **kwargs,):

        from diffusers.schedulers import LMSDiscreteScheduler
        batch_size = 1

        if generator == None:
            generator = torch.Generator("cuda")
        generator_state = generator.get_state()
        # here `guidance_scale` is defined analog to the guidance weight `w` of equation (2)
        # of the Imagen paper: https://arxiv.org/pdf/2205.11487.pdf . `guidance_scale = 1`
        # corresponds to doing no classifier free guidance.
        do_classifier_free_guidance = guidance_scale > 1.0
        # get the intial random noise
        latents = init if init is not None else torch.randn(
            (batch_size, self.unet.in_channels, height // 8, width // 8),
            generator=generator,
            device=self.device,)

        # set timesteps
        accepts_offset = "offset" in set(inspect.signature(self.scheduler.set_timesteps).parameters.keys())
        extra_set_kwargs = {}
        if accepts_offset:
            extra_set_kwargs["offset"] = 1

        self.scheduler.set_timesteps(num_inference_steps, **extra_set_kwargs)

        # if we use LMSDiscreteScheduler, let's make sure latents are mulitplied by sigmas
        if isinstance(self.scheduler, LMSDiscreteScheduler):
            latents = latents * self.scheduler.sigmas[0]

        # prepare extra kwargs for the scheduler step, since not all schedulers have the same signature
        # eta (η) is only used with the DDIMScheduler, it will be ignored for other schedulers.
        # eta corresponds to η in DDIM paper: https://arxiv.org/abs/2010.02502
        # and should be between [0, 1]
        accepts_eta = "eta" in set(inspect.signature(self.scheduler.step).parameters.keys())
        extra_step_kwargs = {}
        if accepts_eta:
            extra_step_kwargs["eta"] = eta

        for i, t in tqdm(enumerate(self.scheduler.timesteps)):
            # expand the latents if we are doing classifier free guidance
            latent_model_input = torch.cat([latents] * 2) if do_classifier_free_guidance else latents
            if isinstance(self.scheduler, LMSDiscreteScheduler):
                sigma = self.scheduler.sigmas[i]
                latent_model_input = latent_model_input / ((sigma**2 + 1) ** 0.5)

            # predict the noise residual
            noise_pred = self.unet(latent_model_input, t, encoder_hidden_states=text_embeddings).sample

            # perform guidance
            if do_classifier_free_guidance:
                noise_pred_uncond, noise_pred_text = noise_pred.chunk(2)
                noise_pred = noise_pred_uncond + guidance_scale * (noise_pred_text - noise_pred_uncond)

            # compute the previous noisy sample x_t -> x_t-1
            if isinstance(self.scheduler, LMSDiscreteScheduler):
                latents = self.scheduler.step(noise_pred, i, latents, **extra_step_kwargs).prev_sample
            else:
                latents = self.scheduler.step(noise_pred, t, latents, **extra_step_kwargs).prev_sample

        # scale and decode the image latents with vae
        latents = 1 / 0.18215 * latents
        image = self.vae.decode(latents)

        image = (image / 2 + 0.5).clamp(0, 1)
        image = image.cpu().permute(0, 2, 3, 1).numpy()

        if output_type == "pil":
            image = self.numpy_to_pil(image)

        return {"image": image, "generator_state": generator_state}

    def variation(self, text_embeddings, generator_state, variation_magnitude = 100, **kwargs):
        # random vector to move in latent space
        rand_t = (torch.rand(text_embeddings.shape, device = self.device) * 2) - 1
        rand_mag = torch.sum(torch.abs(rand_t)) / variation_magnitude
        scaled_rand_t = rand_t / rand_mag
        variation_embedding = text_embeddings + scaled_rand_t

        generator = torch.Generator("cuda")
        generator.set_state(generator_state)
        result = self.diffuse_from_inits(variation_embedding, generator=generator, **kwargs)
        result.update({"latent_point": variation_embedding})
        return result
=======
            cross_attention_kwargs=cross_attention_kwargs,
        )
>>>>>>> 71de5b70
<|MERGE_RESOLUTION|>--- conflicted
+++ resolved
@@ -1469,7 +1469,7 @@
             callback=callback,
             is_cancelled_callback=is_cancelled_callback,
             callback_steps=callback_steps,
-<<<<<<< HEAD
+            cross_attention_kwargs=cross_attention_kwargs,
         )
 
     
@@ -1683,8 +1683,4 @@
         generator.set_state(generator_state)
         result = self.diffuse_from_inits(variation_embedding, generator=generator, **kwargs)
         result.update({"latent_point": variation_embedding})
-        return result
-=======
-            cross_attention_kwargs=cross_attention_kwargs,
-        )
->>>>>>> 71de5b70
+        return result