import inspect
import re
from typing import Callable, List, Optional, Union

import numpy as np
import PIL
import torch
from packaging import version
<<<<<<< HEAD
from transformers import CLIPFeatureExtractor, CLIPTextModel, CLIPTokenizer
import random
import sys
from tqdm.auto import tqdm
=======
from transformers import CLIPImageProcessor, CLIPTextModel, CLIPTokenizer
>>>>>>> 42d95017

import diffusers
from diffusers import SchedulerMixin, StableDiffusionPipeline
from diffusers.models import AutoencoderKL, UNet2DConditionModel
from diffusers.pipelines.stable_diffusion import StableDiffusionPipelineOutput, StableDiffusionSafetyChecker
from diffusers.utils import logging
from diffusers.utils import deprecate, is_accelerate_available, is_accelerate_version

try:
    from diffusers.utils import PIL_INTERPOLATION
except ImportError:
    if version.parse(version.parse(PIL.__version__).base_version) >= version.parse("9.1.0"):
        PIL_INTERPOLATION = {
            "linear": PIL.Image.Resampling.BILINEAR,
            "bilinear": PIL.Image.Resampling.BILINEAR,
            "bicubic": PIL.Image.Resampling.BICUBIC,
            "lanczos": PIL.Image.Resampling.LANCZOS,
            "nearest": PIL.Image.Resampling.NEAREST,
        }
    else:
        PIL_INTERPOLATION = {
            "linear": PIL.Image.LINEAR,
            "bilinear": PIL.Image.BILINEAR,
            "bicubic": PIL.Image.BICUBIC,
            "lanczos": PIL.Image.LANCZOS,
            "nearest": PIL.Image.NEAREST,
        }
# ------------------------------------------------------------------------------

logger = logging.get_logger(__name__)  # pylint: disable=invalid-name

re_attention = re.compile(
    r"""
\\\(|
\\\)|
\\\[|
\\]|
\\\\|
\\|
\(|
\[|
:([+-]?[.\d]+)\)|
\)|
]|
[^\\()\[\]:]+|
:
""",
    re.X,
)


def parse_prompt_attention(text):
    """
    Parses a string with attention tokens and returns a list of pairs: text and its associated weight.
    Accepted tokens are:
      (abc) - increases attention to abc by a multiplier of 1.1
      (abc:3.12) - increases attention to abc by a multiplier of 3.12
      [abc] - decreases attention to abc by a multiplier of 1.1
      \( - literal character '('
      \[ - literal character '['
      \) - literal character ')'
      \] - literal character ']'
      \\ - literal character '\'
      anything else - just text
    >>> parse_prompt_attention('normal text')
    [['normal text', 1.0]]
    >>> parse_prompt_attention('an (important) word')
    [['an ', 1.0], ['important', 1.1], [' word', 1.0]]
    >>> parse_prompt_attention('(unbalanced')
    [['unbalanced', 1.1]]
    >>> parse_prompt_attention('\(literal\]')
    [['(literal]', 1.0]]
    >>> parse_prompt_attention('(unnecessary)(parens)')
    [['unnecessaryparens', 1.1]]
    >>> parse_prompt_attention('a (((house:1.3)) [on] a (hill:0.5), sun, (((sky))).')
    [['a ', 1.0],
     ['house', 1.5730000000000004],
     [' ', 1.1],
     ['on', 1.0],
     [' a ', 1.1],
     ['hill', 0.55],
     [', sun, ', 1.1],
     ['sky', 1.4641000000000006],
     ['.', 1.1]]
    """

    res = []
    round_brackets = []
    square_brackets = []

    round_bracket_multiplier = 1.1
    square_bracket_multiplier = 1 / 1.1

    def multiply_range(start_position, multiplier):
        for p in range(start_position, len(res)):
            res[p][1] *= multiplier

    for m in re_attention.finditer(text):
        text = m.group(0)
        weight = m.group(1)

        if text.startswith("\\"):
            res.append([text[1:], 1.0])
        elif text == "(":
            round_brackets.append(len(res))
        elif text == "[":
            square_brackets.append(len(res))
        elif weight is not None and len(round_brackets) > 0:
            multiply_range(round_brackets.pop(), float(weight))
        elif text == ")" and len(round_brackets) > 0:
            multiply_range(round_brackets.pop(), round_bracket_multiplier)
        elif text == "]" and len(square_brackets) > 0:
            multiply_range(square_brackets.pop(), square_bracket_multiplier)
        else:
            res.append([text, 1.0])

    for pos in round_brackets:
        multiply_range(pos, round_bracket_multiplier)

    for pos in square_brackets:
        multiply_range(pos, square_bracket_multiplier)

    if len(res) == 0:
        res = [["", 1.0]]

    # merge runs of identical weights
    i = 0
    while i + 1 < len(res):
        if res[i][1] == res[i + 1][1]:
            res[i][0] += res[i + 1][0]
            res.pop(i + 1)
        else:
            i += 1

    return res


def get_prompts_with_weights(pipe: StableDiffusionPipeline, prompt: List[str], max_length: int):
    r"""
    Tokenize a list of prompts and return its tokens with weights of each token.

    No padding, starting or ending token is included.
    """
    tokens = []
    weights = []
    truncated = False
    for text in prompt:
        texts_and_weights = parse_prompt_attention(text)
        text_token = []
        text_weight = []
        for word, weight in texts_and_weights:
            # tokenize and discard the starting and the ending token
            token = pipe.tokenizer(word).input_ids[1:-1]
            text_token += token
            # copy the weight by length of token
            text_weight += [weight] * len(token)
            # stop if the text is too long (longer than truncation limit)
            if len(text_token) > max_length:
                truncated = True
                break
        # truncate
        if len(text_token) > max_length:
            truncated = True
            text_token = text_token[:max_length]
            text_weight = text_weight[:max_length]
        tokens.append(text_token)
        weights.append(text_weight)
    if truncated:
        logger.warning("Prompt was truncated. Try to shorten the prompt or increase max_embeddings_multiples")
    return tokens, weights


def pad_tokens_and_weights(tokens, weights, max_length, bos, eos, no_boseos_middle=True, chunk_length=77):
    r"""
    Pad the tokens (with starting and ending tokens) and weights (with 1.0) to max_length.
    """
    max_embeddings_multiples = (max_length - 2) // (chunk_length - 2)
    weights_length = max_length if no_boseos_middle else max_embeddings_multiples * chunk_length
    for i in range(len(tokens)):
        tokens[i] = [bos] + tokens[i] + [eos] * (max_length - 1 - len(tokens[i]))
        if no_boseos_middle:
            weights[i] = [1.0] + weights[i] + [1.0] * (max_length - 1 - len(weights[i]))
        else:
            w = []
            if len(weights[i]) == 0:
                w = [1.0] * weights_length
            else:
                for j in range(max_embeddings_multiples):
                    w.append(1.0)  # weight for starting token in this chunk
                    w += weights[i][j * (chunk_length - 2) : min(len(weights[i]), (j + 1) * (chunk_length - 2))]
                    w.append(1.0)  # weight for ending token in this chunk
                w += [1.0] * (weights_length - len(w))
            weights[i] = w[:]

    return tokens, weights


def get_unweighted_text_embeddings(
    pipe: StableDiffusionPipeline,
    text_input: torch.Tensor,
    chunk_length: int,
    no_boseos_middle: Optional[bool] = True,
):
    """
    When the length of tokens is a multiple of the capacity of the text encoder,
    it should be split into chunks and sent to the text encoder individually.
    """
    max_embeddings_multiples = (text_input.shape[1] - 2) // (chunk_length - 2)
    if max_embeddings_multiples > 1:
        text_embeddings = []
        for i in range(max_embeddings_multiples):
            # extract the i-th chunk
            text_input_chunk = text_input[:, i * (chunk_length - 2) : (i + 1) * (chunk_length - 2) + 2].clone()

            # cover the head and the tail by the starting and the ending tokens
            text_input_chunk[:, 0] = text_input[0, 0]
            text_input_chunk[:, -1] = text_input[0, -1]
            text_embedding = pipe.text_encoder(text_input_chunk)[0]

            if no_boseos_middle:
                if i == 0:
                    # discard the ending token
                    text_embedding = text_embedding[:, :-1]
                elif i == max_embeddings_multiples - 1:
                    # discard the starting token
                    text_embedding = text_embedding[:, 1:]
                else:
                    # discard both starting and ending tokens
                    text_embedding = text_embedding[:, 1:-1]

            text_embeddings.append(text_embedding)
        text_embeddings = torch.concat(text_embeddings, axis=1)
    else:
        text_embeddings = pipe.text_encoder(text_input)[0]
    return text_embeddings


def get_weighted_text_embeddings(
    pipe: StableDiffusionPipeline,
    prompt: Union[str, List[str]],
    uncond_prompt: Optional[Union[str, List[str]]] = None,
    max_embeddings_multiples: Optional[int] = 3,
    no_boseos_middle: Optional[bool] = False,
    skip_parsing: Optional[bool] = False,
    skip_weighting: Optional[bool] = False,
):
    r"""
    Prompts can be assigned with local weights using brackets. For example,
    prompt 'A (very beautiful) masterpiece' highlights the words 'very beautiful',
    and the embedding tokens corresponding to the words get multiplied by a constant, 1.1.

    Also, to regularize of the embedding, the weighted embedding would be scaled to preserve the original mean.

    Args:
        pipe (`StableDiffusionPipeline`):
            Pipe to provide access to the tokenizer and the text encoder.
        prompt (`str` or `List[str]`):
            The prompt or prompts to guide the image generation.
        uncond_prompt (`str` or `List[str]`):
            The unconditional prompt or prompts for guide the image generation. If unconditional prompt
            is provided, the embeddings of prompt and uncond_prompt are concatenated.
        max_embeddings_multiples (`int`, *optional*, defaults to `3`):
            The max multiple length of prompt embeddings compared to the max output length of text encoder.
        no_boseos_middle (`bool`, *optional*, defaults to `False`):
            If the length of text token is multiples of the capacity of text encoder, whether reserve the starting and
            ending token in each of the chunk in the middle.
        skip_parsing (`bool`, *optional*, defaults to `False`):
            Skip the parsing of brackets.
        skip_weighting (`bool`, *optional*, defaults to `False`):
            Skip the weighting. When the parsing is skipped, it is forced True.
    """
    unet_device = torch.device('cpu') if pipe.unet.device == torch.device('meta') else pipe.unet.device
    max_length = (pipe.tokenizer.model_max_length - 2) * max_embeddings_multiples + 2
    if isinstance(prompt, str):
        prompt = [prompt]

    if not skip_parsing:
        prompt_tokens, prompt_weights = get_prompts_with_weights(pipe, prompt, max_length - 2)
        if uncond_prompt is not None:
            if isinstance(uncond_prompt, str):
                uncond_prompt = [uncond_prompt]
            uncond_tokens, uncond_weights = get_prompts_with_weights(pipe, uncond_prompt, max_length - 2)
    else:
        prompt_tokens = [
            token[1:-1] for token in pipe.tokenizer(prompt, max_length=max_length, truncation=True).input_ids
        ]
        prompt_weights = [[1.0] * len(token) for token in prompt_tokens]
        if uncond_prompt is not None:
            if isinstance(uncond_prompt, str):
                uncond_prompt = [uncond_prompt]
            uncond_tokens = [
                token[1:-1]
                for token in pipe.tokenizer(uncond_prompt, max_length=max_length, truncation=True).input_ids
            ]
            uncond_weights = [[1.0] * len(token) for token in uncond_tokens]

    # round up the longest length of tokens to a multiple of (model_max_length - 2)
    max_length = max([len(token) for token in prompt_tokens])
    if uncond_prompt is not None:
        max_length = max(max_length, max([len(token) for token in uncond_tokens]))

    max_embeddings_multiples = min(
        max_embeddings_multiples,
        (max_length - 1) // (pipe.tokenizer.model_max_length - 2) + 1,
    )
    max_embeddings_multiples = max(1, max_embeddings_multiples)
    max_length = (pipe.tokenizer.model_max_length - 2) * max_embeddings_multiples + 2

    # pad the length of tokens and weights
    bos = pipe.tokenizer.bos_token_id
    eos = pipe.tokenizer.eos_token_id
    prompt_tokens, prompt_weights = pad_tokens_and_weights(
        prompt_tokens,
        prompt_weights,
        max_length,
        bos,
        eos,
        no_boseos_middle=no_boseos_middle,
        chunk_length=pipe.tokenizer.model_max_length,
    )
    prompt_tokens = torch.tensor(prompt_tokens, dtype=torch.long, device=unet_device)
    if uncond_prompt is not None:
        uncond_tokens, uncond_weights = pad_tokens_and_weights(
            uncond_tokens,
            uncond_weights,
            max_length,
            bos,
            eos,
            no_boseos_middle=no_boseos_middle,
            chunk_length=pipe.tokenizer.model_max_length,
        )
        uncond_tokens = torch.tensor(uncond_tokens, dtype=torch.long, device=unet_device)

    # get the embeddings
    text_embeddings = get_unweighted_text_embeddings(
        pipe,
        prompt_tokens,
        pipe.tokenizer.model_max_length,
        no_boseos_middle=no_boseos_middle,
    )
    text_embeddings = text_embeddings.to(device=unet_device)
    prompt_weights = torch.tensor(prompt_weights, dtype=text_embeddings.dtype, device=unet_device)
    if uncond_prompt is not None:
        uncond_embeddings = get_unweighted_text_embeddings(
            pipe,
            uncond_tokens,
            pipe.tokenizer.model_max_length,
            no_boseos_middle=no_boseos_middle,
        )
        uncond_embeddings = uncond_embeddings.to(device=unet_device)
        uncond_weights = torch.tensor(uncond_weights, dtype=uncond_embeddings.dtype, device=unet_device)

    # assign weights to the prompts and normalize in the sense of mean
    # TODO: should we normalize by chunk or in a whole (current implementation)?
    if (not skip_parsing) and (not skip_weighting):
        previous_mean = text_embeddings.float().mean(axis=[-2, -1]).to(text_embeddings.dtype)
        text_embeddings *= prompt_weights.unsqueeze(-1)
        current_mean = text_embeddings.float().mean(axis=[-2, -1]).to(text_embeddings.dtype)
        text_embeddings *= (previous_mean / current_mean).unsqueeze(-1).unsqueeze(-1)
        if uncond_prompt is not None:
            previous_mean = uncond_embeddings.float().mean(axis=[-2, -1]).to(uncond_embeddings.dtype)
            uncond_embeddings *= uncond_weights.unsqueeze(-1)
            current_mean = uncond_embeddings.float().mean(axis=[-2, -1]).to(uncond_embeddings.dtype)
            uncond_embeddings *= (previous_mean / current_mean).unsqueeze(-1).unsqueeze(-1)

    if uncond_prompt is not None:
        return text_embeddings, uncond_embeddings
    return text_embeddings, None


def preprocess_image(image):
    w, h = image.size
    w, h = (x - x % 32 for x in (w, h))  # resize to integer multiple of 32
    image = image.resize((w, h), resample=PIL_INTERPOLATION["lanczos"])
    image = np.array(image).astype(np.float32) / 255.0
    image = image[None].transpose(0, 3, 1, 2)
    image = torch.from_numpy(image)
    return 2.0 * image - 1.0


def preprocess_mask(mask, scale_factor=8):
    mask = mask.convert("L")
    w, h = mask.size
    w, h = (x - x % 32 for x in (w, h))  # resize to integer multiple of 32
    mask = mask.resize((w // scale_factor, h // scale_factor), resample=PIL_INTERPOLATION["nearest"])
    mask = np.array(mask).astype(np.float32) / 255.0
    mask = np.tile(mask, (4, 1, 1))
    mask = mask[None].transpose(0, 1, 2, 3)  # what does this step do?
    mask = 1 - mask  # repaint white, keep black
    mask = torch.from_numpy(mask)
    return mask


class StableDiffusionLongPromptWeightingPipeline(StableDiffusionPipeline):
    r"""
    Pipeline for text-to-image generation using Stable Diffusion without tokens length limit, and support parsing
    weighting in prompt.

    This model inherits from [`DiffusionPipeline`]. Check the superclass documentation for the generic methods the
    library implements for all the pipelines (such as downloading or saving, running on a particular device, etc.)

    Args:
        vae ([`AutoencoderKL`]):
            Variational Auto-Encoder (VAE) Model to encode and decode images to and from latent representations.
        text_encoder ([`CLIPTextModel`]):
            Frozen text-encoder. Stable Diffusion uses the text portion of
            [CLIP](https://huggingface.co/docs/transformers/model_doc/clip#transformers.CLIPTextModel), specifically
            the [clip-vit-large-patch14](https://huggingface.co/openai/clip-vit-large-patch14) variant.
        tokenizer (`CLIPTokenizer`):
            Tokenizer of class
            [CLIPTokenizer](https://huggingface.co/docs/transformers/v4.21.0/en/model_doc/clip#transformers.CLIPTokenizer).
        unet ([`UNet2DConditionModel`]): Conditional U-Net architecture to denoise the encoded image latents.
        scheduler ([`SchedulerMixin`]):
            A scheduler to be used in combination with `unet` to denoise the encoded image latents. Can be one of
            [`DDIMScheduler`], [`LMSDiscreteScheduler`], or [`PNDMScheduler`].
        safety_checker ([`StableDiffusionSafetyChecker`]):
            Classification module that estimates whether generated images could be considered offensive or harmful.
            Please, refer to the [model card](https://huggingface.co/CompVis/stable-diffusion-v1-4) for details.
        feature_extractor ([`CLIPImageProcessor`]):
            Model that extracts features from generated images to be used as inputs for the `safety_checker`.
    """

    if version.parse(version.parse(diffusers.__version__).base_version) >= version.parse("0.9.0"):

        def __init__(
            self,
            vae: AutoencoderKL,
            text_encoder: CLIPTextModel,
            tokenizer: CLIPTokenizer,
            unet: UNet2DConditionModel,
            scheduler: SchedulerMixin,
            safety_checker: StableDiffusionSafetyChecker,
            feature_extractor: CLIPImageProcessor,
            requires_safety_checker: bool = True,
        ):
            super().__init__(
                vae=vae,
                text_encoder=text_encoder,
                tokenizer=tokenizer,
                unet=unet,
                scheduler=scheduler,
                safety_checker=safety_checker,
                feature_extractor=feature_extractor,
                requires_safety_checker=requires_safety_checker,
            )
            self.__init__additional__()

    else:

        def __init__(
            self,
            vae: AutoencoderKL,
            text_encoder: CLIPTextModel,
            tokenizer: CLIPTokenizer,
            unet: UNet2DConditionModel,
            scheduler: SchedulerMixin,
            safety_checker: StableDiffusionSafetyChecker,
            feature_extractor: CLIPImageProcessor,
        ):
            super().__init__(
                vae=vae,
                text_encoder=text_encoder,
                tokenizer=tokenizer,
                unet=unet,
                scheduler=scheduler,
                safety_checker=safety_checker,
                feature_extractor=feature_extractor,
            )
            self.__init__additional__()

    def __init__additional__(self):
        if not hasattr(self, "vae_scale_factor"):
            setattr(self, "vae_scale_factor", 2 ** (len(self.vae.config.block_out_channels) - 1))

    def enable_sequential_cpu_offload(self, gpu_id=0):
        r"""
        Offloads all models to CPU using accelerate, significantly reducing memory usage. When called, unet,
        text_encoder, vae and safety checker have their state dicts saved to CPU and then are moved to a
        `torch.device('meta') and loaded to GPU only when their specific submodule has its `forward` method called.
        Note that offloading happens on a submodule basis. Memory savings are higher than with
        `enable_model_cpu_offload`, but performance is lower.
        """
        if is_accelerate_available():
            from accelerate import cpu_offload
        else:
            raise ImportError("Please install accelerate via `pip install accelerate`")

        device = torch.device(f"cuda:{gpu_id}")

        if self.device.type != "cpu":
            self.to("cpu", silence_dtype_warnings=True)
            torch.cuda.empty_cache()  # otherwise we don't see the memory savings (but they probably exist)

        for cpu_offloaded_model in [self.unet, self.text_encoder, self.vae]:
            cpu_offload(cpu_offloaded_model, device)

        if self.safety_checker is not None:
            cpu_offload(self.safety_checker, execution_device=device, offload_buffers=True)

    def enable_model_cpu_offload(self, gpu_id=0):
        r"""
        Offloads all models to CPU using accelerate, reducing memory usage with a low impact on performance. Compared
        to `enable_sequential_cpu_offload`, this method moves one whole model at a time to the GPU when its `forward`
        method is called, and the model remains in GPU until the next model runs. Memory savings are lower than with
        `enable_sequential_cpu_offload`, but performance is much better due to the iterative execution of the `unet`.
        """
        if is_accelerate_available() and is_accelerate_version(">=", "0.17.0.dev0"):
            from accelerate import cpu_offload_with_hook
        else:
            raise ImportError("`enable_model_offload` requires `accelerate v0.17.0` or higher.")

        device = torch.device(f"cuda:{gpu_id}")

        if self.device.type != "cpu":
            self.to("cpu", silence_dtype_warnings=True)
            torch.cuda.empty_cache()  # otherwise we don't see the memory savings (but they probably exist)

        hook = None
        for cpu_offloaded_model in [self.text_encoder, self.unet, self.vae]:
            _, hook = cpu_offload_with_hook(cpu_offloaded_model, device, prev_module_hook=hook)

        if self.safety_checker is not None:
            _, hook = cpu_offload_with_hook(self.safety_checker, device, prev_module_hook=hook)

        # We'll offload the last model manually.
        self.final_offload_hook = hook

    @property
    def _execution_device(self):
        r"""
        Returns the device on which the pipeline's models will be executed. After calling
        `pipeline.enable_sequential_cpu_offload()` the execution device can only be inferred from Accelerate's module
        hooks.
        """
        #if self.device != torch.device("meta") or not hasattr(self.unet, "_hf_hook"):
        if not hasattr(self.unet, "_hf_hook"):
            return self.device
        for module in self.unet.modules():
            if (
                hasattr(module, "_hf_hook")
                and hasattr(module._hf_hook, "execution_device")
                and module._hf_hook.execution_device is not None
            ):
                return torch.device(module._hf_hook.execution_device)
        return self.device

    def _encode_prompt(
        self,
        prompt,
        device,
        num_images_per_prompt,
        do_classifier_free_guidance,
        negative_prompt,
        max_embeddings_multiples,
    ):
        r"""
        Encodes the prompt into text encoder hidden states.

        Args:
            prompt (`str` or `list(int)`):
                prompt to be encoded
            device: (`torch.device`):
                torch device
            num_images_per_prompt (`int`):
                number of images that should be generated per prompt
            do_classifier_free_guidance (`bool`):
                whether to use classifier free guidance or not
            negative_prompt (`str` or `List[str]`):
                The prompt or prompts not to guide the image generation. Ignored when not using guidance (i.e., ignored
                if `guidance_scale` is less than `1`).
            max_embeddings_multiples (`int`, *optional*, defaults to `3`):
                The max multiple length of prompt embeddings compared to the max output length of text encoder.
        """
        batch_size = len(prompt) if isinstance(prompt, list) else 1

        if negative_prompt is None:
            negative_prompt = [""] * batch_size
        elif isinstance(negative_prompt, str):
            negative_prompt = [negative_prompt] * batch_size
        if batch_size != len(negative_prompt):
            raise ValueError(
                f"`negative_prompt`: {negative_prompt} has batch size {len(negative_prompt)}, but `prompt`:"
                f" {prompt} has batch size {batch_size}. Please make sure that passed `negative_prompt` matches"
                " the batch size of `prompt`."
            )

        text_embeddings, uncond_embeddings = get_weighted_text_embeddings(
            pipe=self,
            prompt=prompt,
            uncond_prompt=negative_prompt if do_classifier_free_guidance else None,
            max_embeddings_multiples=max_embeddings_multiples,
        )
        bs_embed, seq_len, _ = text_embeddings.shape
        text_embeddings = text_embeddings.repeat(1, num_images_per_prompt, 1)
        text_embeddings = text_embeddings.view(bs_embed * num_images_per_prompt, seq_len, -1)

        if do_classifier_free_guidance:
            bs_embed, seq_len, _ = uncond_embeddings.shape
            uncond_embeddings = uncond_embeddings.repeat(1, num_images_per_prompt, 1)
            uncond_embeddings = uncond_embeddings.view(bs_embed * num_images_per_prompt, seq_len, -1)
            text_embeddings = torch.cat([uncond_embeddings, text_embeddings])

        return text_embeddings

    def check_inputs(self, prompt, height, width, strength, callback_steps):
        if not isinstance(prompt, str) and not isinstance(prompt, list):
            raise ValueError(f"`prompt` has to be of type `str` or `list` but is {type(prompt)}")

        if strength < 0 or strength > 1:
            raise ValueError(f"The value of strength should in [0.0, 1.0] but is {strength}")

        if height % 8 != 0 or width % 8 != 0:
            raise ValueError(f"`height` and `width` have to be divisible by 8 but are {height} and {width}.")

        if (callback_steps is None) or (
            callback_steps is not None and (not isinstance(callback_steps, int) or callback_steps <= 0)
        ):
            raise ValueError(
                f"`callback_steps` has to be a positive integer but is {callback_steps} of type"
                f" {type(callback_steps)}."
            )

    def get_timesteps(self, num_inference_steps, strength, device, is_text2img):
        if is_text2img:
            return self.scheduler.timesteps.to(device), num_inference_steps
        else:
            # get the original timestep using init_timestep
            offset = self.scheduler.config.get("steps_offset", 0)
            init_timestep = int(num_inference_steps * strength) + offset
            init_timestep = min(init_timestep, num_inference_steps)

            t_start = max(num_inference_steps - init_timestep + offset, 0)
            timesteps = self.scheduler.timesteps[t_start:].to(device)
            return timesteps, num_inference_steps - t_start

    def run_safety_checker(self, image, device, dtype):
        if self.safety_checker is not None:
            safety_checker_input = self.feature_extractor(self.numpy_to_pil(image), return_tensors="pt").to(device)
            image, has_nsfw_concept = self.safety_checker(
                images=image, clip_input=safety_checker_input.pixel_values.to(dtype)
            )
        else:
            has_nsfw_concept = None
        return image, has_nsfw_concept

    def decode_latents(self, latents):
        latents = 1 / 0.18215 * latents
        image = self.vae.decode(latents).sample
        image = (image / 2 + 0.5).clamp(0, 1)
        # we always cast to float32 as this does not cause significant overhead and is compatible with bfloat16
        image = image.cpu().permute(0, 2, 3, 1).float().numpy()
        return image

    def prepare_extra_step_kwargs(self, generator, eta):
        # prepare extra kwargs for the scheduler step, since not all schedulers have the same signature
        # eta (η) is only used with the DDIMScheduler, it will be ignored for other schedulers.
        # eta corresponds to η in DDIM paper: https://arxiv.org/abs/2010.02502
        # and should be between [0, 1]

        accepts_eta = "eta" in set(inspect.signature(self.scheduler.step).parameters.keys())
        extra_step_kwargs = {}
        if accepts_eta:
            extra_step_kwargs["eta"] = eta

        # check if the scheduler accepts generator
        accepts_generator = "generator" in set(inspect.signature(self.scheduler.step).parameters.keys())
        if accepts_generator:
            extra_step_kwargs["generator"] = generator
        return extra_step_kwargs

    def prepare_latents(self, image, timestep, batch_size, height, width, dtype, device, generator, latents=None):
        if image is None:
            shape = (
                batch_size,
                self.unet.in_channels,
                height // self.vae_scale_factor,
                width // self.vae_scale_factor,
            )

            if latents is None:
                if device.type == "mps":
                    # randn does not work reproducibly on mps
                    latents = torch.randn(shape, generator=generator, device="cpu", dtype=dtype).to(device)
                else:
                    latents = torch.randn(shape, generator=generator, device=device, dtype=dtype)
            else:
                if latents.shape != shape:
                    raise ValueError(f"Unexpected latents shape, got {latents.shape}, expected {shape}")
                latents = latents.to(device)

            # scale the initial noise by the standard deviation required by the scheduler
            latents = latents * self.scheduler.init_noise_sigma
            return latents, None, None
        else:
            init_latent_dist = self.vae.encode(image).latent_dist
            init_latents = init_latent_dist.sample(generator=generator)
            init_latents = 0.18215 * init_latents
            init_latents = torch.cat([init_latents] * batch_size, dim=0)
            init_latents_orig = init_latents
            shape = init_latents.shape

            # add noise to latents using the timesteps
            if device.type == "mps":
                noise = torch.randn(shape, generator=generator, device="cpu", dtype=dtype).to(device)
            else:
                noise = torch.randn(shape, generator=generator, device=device, dtype=dtype)
            latents = self.scheduler.add_noise(init_latents, noise, timestep)
            return latents, init_latents_orig, noise

    @torch.no_grad()
    def __call__(
        self,
        prompt: Union[str, List[str]],
        negative_prompt: Optional[Union[str, List[str]]] = None,
        image: Union[torch.FloatTensor, PIL.Image.Image] = None,
        mask_image: Union[torch.FloatTensor, PIL.Image.Image] = None,
        height: int = 512,
        width: int = 512,
        num_inference_steps: int = 50,
        guidance_scale: float = 7.5,
        strength: float = 0.8,
        num_images_per_prompt: Optional[int] = 1,
        eta: float = 0.0,
        generator: Optional[torch.Generator] = None,
        latents: Optional[torch.FloatTensor] = None,
        max_embeddings_multiples: Optional[int] = 3,
        output_type: Optional[str] = "pil",
        return_dict: bool = True,
        callback: Optional[Callable[[int, int, torch.FloatTensor], None]] = None,
        is_cancelled_callback: Optional[Callable[[], bool]] = None,
        callback_steps: int = 1,
    ):
        r"""
        Function invoked when calling the pipeline for generation.

        Args:
            prompt (`str` or `List[str]`):
                The prompt or prompts to guide the image generation.
            negative_prompt (`str` or `List[str]`, *optional*):
                The prompt or prompts not to guide the image generation. Ignored when not using guidance (i.e., ignored
                if `guidance_scale` is less than `1`).
            image (`torch.FloatTensor` or `PIL.Image.Image`):
                `Image`, or tensor representing an image batch, that will be used as the starting point for the
                process.
            mask_image (`torch.FloatTensor` or `PIL.Image.Image`):
                `Image`, or tensor representing an image batch, to mask `image`. White pixels in the mask will be
                replaced by noise and therefore repainted, while black pixels will be preserved. If `mask_image` is a
                PIL image, it will be converted to a single channel (luminance) before use. If it's a tensor, it should
                contain one color channel (L) instead of 3, so the expected shape would be `(B, H, W, 1)`.
            height (`int`, *optional*, defaults to 512):
                The height in pixels of the generated image.
            width (`int`, *optional*, defaults to 512):
                The width in pixels of the generated image.
            num_inference_steps (`int`, *optional*, defaults to 50):
                The number of denoising steps. More denoising steps usually lead to a higher quality image at the
                expense of slower inference.
            guidance_scale (`float`, *optional*, defaults to 7.5):
                Guidance scale as defined in [Classifier-Free Diffusion Guidance](https://arxiv.org/abs/2207.12598).
                `guidance_scale` is defined as `w` of equation 2. of [Imagen
                Paper](https://arxiv.org/pdf/2205.11487.pdf). Guidance scale is enabled by setting `guidance_scale >
                1`. Higher guidance scale encourages to generate images that are closely linked to the text `prompt`,
                usually at the expense of lower image quality.
            strength (`float`, *optional*, defaults to 0.8):
                Conceptually, indicates how much to transform the reference `image`. Must be between 0 and 1.
                `image` will be used as a starting point, adding more noise to it the larger the `strength`. The
                number of denoising steps depends on the amount of noise initially added. When `strength` is 1, added
                noise will be maximum and the denoising process will run for the full number of iterations specified in
                `num_inference_steps`. A value of 1, therefore, essentially ignores `image`.
            num_images_per_prompt (`int`, *optional*, defaults to 1):
                The number of images to generate per prompt.
            eta (`float`, *optional*, defaults to 0.0):
                Corresponds to parameter eta (η) in the DDIM paper: https://arxiv.org/abs/2010.02502. Only applies to
                [`schedulers.DDIMScheduler`], will be ignored for others.
            generator (`torch.Generator`, *optional*):
                A [torch generator](https://pytorch.org/docs/stable/generated/torch.Generator.html) to make generation
                deterministic.
            latents (`torch.FloatTensor`, *optional*):
                Pre-generated noisy latents, sampled from a Gaussian distribution, to be used as inputs for image
                generation. Can be used to tweak the same generation with different prompts. If not provided, a latents
                tensor will ge generated by sampling using the supplied random `generator`.
            max_embeddings_multiples (`int`, *optional*, defaults to `3`):
                The max multiple length of prompt embeddings compared to the max output length of text encoder.
            output_type (`str`, *optional*, defaults to `"pil"`):
                The output format of the generate image. Choose between
                [PIL](https://pillow.readthedocs.io/en/stable/): `PIL.Image.Image` or `np.array`.
            return_dict (`bool`, *optional*, defaults to `True`):
                Whether or not to return a [`~pipelines.stable_diffusion.StableDiffusionPipelineOutput`] instead of a
                plain tuple.
            callback (`Callable`, *optional*):
                A function that will be called every `callback_steps` steps during inference. The function will be
                called with the following arguments: `callback(step: int, timestep: int, latents: torch.FloatTensor)`.
            is_cancelled_callback (`Callable`, *optional*):
                A function that will be called every `callback_steps` steps during inference. If the function returns
                `True`, the inference will be cancelled.
            callback_steps (`int`, *optional*, defaults to 1):
                The frequency at which the `callback` function will be called. If not specified, the callback will be
                called at every step.

        Returns:
            `None` if cancelled by `is_cancelled_callback`,
            [`~pipelines.stable_diffusion.StableDiffusionPipelineOutput`] or `tuple`:
            [`~pipelines.stable_diffusion.StableDiffusionPipelineOutput`] if `return_dict` is True, otherwise a `tuple.
            When returning a tuple, the first element is a list with the generated images, and the second element is a
            list of `bool`s denoting whether the corresponding generated image likely represents "not-safe-for-work"
            (nsfw) content, according to the `safety_checker`.
        """
        # 0. Default height and width to unet
        height = height or self.unet.config.sample_size * self.vae_scale_factor
        width = width or self.unet.config.sample_size * self.vae_scale_factor

        # 1. Check inputs. Raise error if not correct
        self.check_inputs(prompt, height, width, strength, callback_steps)

        # 2. Define call parameters
        batch_size = 1 if isinstance(prompt, str) else len(prompt)
        device = self._execution_device
        # here `guidance_scale` is defined analog to the guidance weight `w` of equation (2)
        # of the Imagen paper: https://arxiv.org/pdf/2205.11487.pdf . `guidance_scale = 1`
        # corresponds to doing no classifier free guidance.
        do_classifier_free_guidance = guidance_scale > 1.0

        # 3. Encode input prompt
        text_embeddings = self._encode_prompt(
            prompt,
            device,
            num_images_per_prompt,
            do_classifier_free_guidance,
            negative_prompt,
            max_embeddings_multiples,
        )
        dtype = text_embeddings.dtype

        # 4. Preprocess image and mask
        if isinstance(image, PIL.Image.Image):
            image = preprocess_image(image)
        if image is not None:
            image = image.to(device=self.device, dtype=dtype)
        if isinstance(mask_image, PIL.Image.Image):
            mask_image = preprocess_mask(mask_image, self.vae_scale_factor)
        if mask_image is not None:
            mask = mask_image.to(device=self.device, dtype=dtype)
            mask = torch.cat([mask] * batch_size * num_images_per_prompt)
        else:
            mask = None

        # 5. set timesteps
        self.scheduler.set_timesteps(num_inference_steps, device=device)
        timesteps, num_inference_steps = self.get_timesteps(num_inference_steps, strength, device, image is None)
        latent_timestep = timesteps[:1].repeat(batch_size * num_images_per_prompt)

        # 6. Prepare latent variables
        latents, init_latents_orig, noise = self.prepare_latents(
            image,
            latent_timestep,
            batch_size * num_images_per_prompt,
            height,
            width,
            dtype,
            device,
            generator,
            latents,
        )

        # 7. Prepare extra step kwargs. TODO: Logic should ideally just be moved out of the pipeline
        extra_step_kwargs = self.prepare_extra_step_kwargs(generator, eta)

        # 8. Denoising loop
        for i, t in enumerate(self.progress_bar(timesteps)):
            # expand the latents if we are doing classifier free guidance
            latent_model_input = torch.cat([latents] * 2) if do_classifier_free_guidance else latents
            latent_model_input = self.scheduler.scale_model_input(latent_model_input, t)

            # predict the noise residual
            noise_pred = self.unet(latent_model_input, t, encoder_hidden_states=text_embeddings).sample

            # perform guidance
            if do_classifier_free_guidance:
                noise_pred_uncond, noise_pred_text = noise_pred.chunk(2)
                noise_pred = noise_pred_uncond + guidance_scale * (noise_pred_text - noise_pred_uncond)

            # compute the previous noisy sample x_t -> x_t-1
            latents = self.scheduler.step(noise_pred, t, latents, **extra_step_kwargs).prev_sample

            if mask is not None:
                # masking
                init_latents_proper = self.scheduler.add_noise(init_latents_orig, noise, torch.tensor([t]))
                latents = (init_latents_proper * mask) + (latents * (1 - mask))

            # call the callback, if provided
            if i % callback_steps == 0:
                if callback is not None:
                    callback(i, t, latents)
                if is_cancelled_callback is not None and is_cancelled_callback():
                    return None

        # 9. Post-processing
        image = self.decode_latents(latents)

        # 10. Run safety checker
        image, has_nsfw_concept = self.run_safety_checker(image, device, text_embeddings.dtype)

        # 11. Convert to PIL
        if output_type == "pil":
            image = self.numpy_to_pil(image)

        # 12. Offload last model to CPU
        if hasattr(self, "final_offload_hook") and self.final_offload_hook is not None:
            self.final_offload_hook.offload()

        if not return_dict:
            return image, has_nsfw_concept

        return StableDiffusionPipelineOutput(images=image, nsfw_content_detected=has_nsfw_concept)

    def text2img(
        self,
        prompt: Union[str, List[str]],
        negative_prompt: Optional[Union[str, List[str]]] = None,
        height: int = 512,
        width: int = 512,
        num_inference_steps: int = 50,
        guidance_scale: float = 7.5,
        num_images_per_prompt: Optional[int] = 1,
        eta: float = 0.0,
        generator: Optional[torch.Generator] = None,
        latents: Optional[torch.FloatTensor] = None,
        max_embeddings_multiples: Optional[int] = 3,
        output_type: Optional[str] = "pil",
        return_dict: bool = True,
        callback: Optional[Callable[[int, int, torch.FloatTensor], None]] = None,
        is_cancelled_callback: Optional[Callable[[], bool]] = None,
        callback_steps: int = 1,
    ):
        r"""
        Function for text-to-image generation.
        Args:
            prompt (`str` or `List[str]`):
                The prompt or prompts to guide the image generation.
            negative_prompt (`str` or `List[str]`, *optional*):
                The prompt or prompts not to guide the image generation. Ignored when not using guidance (i.e., ignored
                if `guidance_scale` is less than `1`).
            height (`int`, *optional*, defaults to 512):
                The height in pixels of the generated image.
            width (`int`, *optional*, defaults to 512):
                The width in pixels of the generated image.
            num_inference_steps (`int`, *optional*, defaults to 50):
                The number of denoising steps. More denoising steps usually lead to a higher quality image at the
                expense of slower inference.
            guidance_scale (`float`, *optional*, defaults to 7.5):
                Guidance scale as defined in [Classifier-Free Diffusion Guidance](https://arxiv.org/abs/2207.12598).
                `guidance_scale` is defined as `w` of equation 2. of [Imagen
                Paper](https://arxiv.org/pdf/2205.11487.pdf). Guidance scale is enabled by setting `guidance_scale >
                1`. Higher guidance scale encourages to generate images that are closely linked to the text `prompt`,
                usually at the expense of lower image quality.
            num_images_per_prompt (`int`, *optional*, defaults to 1):
                The number of images to generate per prompt.
            eta (`float`, *optional*, defaults to 0.0):
                Corresponds to parameter eta (η) in the DDIM paper: https://arxiv.org/abs/2010.02502. Only applies to
                [`schedulers.DDIMScheduler`], will be ignored for others.
            generator (`torch.Generator`, *optional*):
                A [torch generator](https://pytorch.org/docs/stable/generated/torch.Generator.html) to make generation
                deterministic.
            latents (`torch.FloatTensor`, *optional*):
                Pre-generated noisy latents, sampled from a Gaussian distribution, to be used as inputs for image
                generation. Can be used to tweak the same generation with different prompts. If not provided, a latents
                tensor will ge generated by sampling using the supplied random `generator`.
            max_embeddings_multiples (`int`, *optional*, defaults to `3`):
                The max multiple length of prompt embeddings compared to the max output length of text encoder.
            output_type (`str`, *optional*, defaults to `"pil"`):
                The output format of the generate image. Choose between
                [PIL](https://pillow.readthedocs.io/en/stable/): `PIL.Image.Image` or `np.array`.
            return_dict (`bool`, *optional*, defaults to `True`):
                Whether or not to return a [`~pipelines.stable_diffusion.StableDiffusionPipelineOutput`] instead of a
                plain tuple.
            callback (`Callable`, *optional*):
                A function that will be called every `callback_steps` steps during inference. The function will be
                called with the following arguments: `callback(step: int, timestep: int, latents: torch.FloatTensor)`.
            is_cancelled_callback (`Callable`, *optional*):
                A function that will be called every `callback_steps` steps during inference. If the function returns
                `True`, the inference will be cancelled.
            callback_steps (`int`, *optional*, defaults to 1):
                The frequency at which the `callback` function will be called. If not specified, the callback will be
                called at every step.
        Returns:
            [`~pipelines.stable_diffusion.StableDiffusionPipelineOutput`] or `tuple`:
            [`~pipelines.stable_diffusion.StableDiffusionPipelineOutput`] if `return_dict` is True, otherwise a `tuple.
            When returning a tuple, the first element is a list with the generated images, and the second element is a
            list of `bool`s denoting whether the corresponding generated image likely represents "not-safe-for-work"
            (nsfw) content, according to the `safety_checker`.
        """
        return self.__call__(
            prompt=prompt,
            negative_prompt=negative_prompt,
            height=height,
            width=width,
            num_inference_steps=num_inference_steps,
            guidance_scale=guidance_scale,
            num_images_per_prompt=num_images_per_prompt,
            eta=eta,
            generator=generator,
            latents=latents,
            max_embeddings_multiples=max_embeddings_multiples,
            output_type=output_type,
            return_dict=return_dict,
            callback=callback,
            is_cancelled_callback=is_cancelled_callback,
            callback_steps=callback_steps,
        )

    def img2img(
        self,
        image: Union[torch.FloatTensor, PIL.Image.Image],
        prompt: Union[str, List[str]],
        negative_prompt: Optional[Union[str, List[str]]] = None,
        strength: float = 0.8,
        num_inference_steps: Optional[int] = 50,
        guidance_scale: Optional[float] = 7.5,
        num_images_per_prompt: Optional[int] = 1,
        eta: Optional[float] = 0.0,
        generator: Optional[torch.Generator] = None,
        max_embeddings_multiples: Optional[int] = 3,
        output_type: Optional[str] = "pil",
        return_dict: bool = True,
        callback: Optional[Callable[[int, int, torch.FloatTensor], None]] = None,
        is_cancelled_callback: Optional[Callable[[], bool]] = None,
        callback_steps: int = 1,
    ):
        r"""
        Function for image-to-image generation.
        Args:
            image (`torch.FloatTensor` or `PIL.Image.Image`):
                `Image`, or tensor representing an image batch, that will be used as the starting point for the
                process.
            prompt (`str` or `List[str]`):
                The prompt or prompts to guide the image generation.
            negative_prompt (`str` or `List[str]`, *optional*):
                The prompt or prompts not to guide the image generation. Ignored when not using guidance (i.e., ignored
                if `guidance_scale` is less than `1`).
            strength (`float`, *optional*, defaults to 0.8):
                Conceptually, indicates how much to transform the reference `image`. Must be between 0 and 1.
                `image` will be used as a starting point, adding more noise to it the larger the `strength`. The
                number of denoising steps depends on the amount of noise initially added. When `strength` is 1, added
                noise will be maximum and the denoising process will run for the full number of iterations specified in
                `num_inference_steps`. A value of 1, therefore, essentially ignores `image`.
            num_inference_steps (`int`, *optional*, defaults to 50):
                The number of denoising steps. More denoising steps usually lead to a higher quality image at the
                expense of slower inference. This parameter will be modulated by `strength`.
            guidance_scale (`float`, *optional*, defaults to 7.5):
                Guidance scale as defined in [Classifier-Free Diffusion Guidance](https://arxiv.org/abs/2207.12598).
                `guidance_scale` is defined as `w` of equation 2. of [Imagen
                Paper](https://arxiv.org/pdf/2205.11487.pdf). Guidance scale is enabled by setting `guidance_scale >
                1`. Higher guidance scale encourages to generate images that are closely linked to the text `prompt`,
                usually at the expense of lower image quality.
            num_images_per_prompt (`int`, *optional*, defaults to 1):
                The number of images to generate per prompt.
            eta (`float`, *optional*, defaults to 0.0):
                Corresponds to parameter eta (η) in the DDIM paper: https://arxiv.org/abs/2010.02502. Only applies to
                [`schedulers.DDIMScheduler`], will be ignored for others.
            generator (`torch.Generator`, *optional*):
                A [torch generator](https://pytorch.org/docs/stable/generated/torch.Generator.html) to make generation
                deterministic.
            max_embeddings_multiples (`int`, *optional*, defaults to `3`):
                The max multiple length of prompt embeddings compared to the max output length of text encoder.
            output_type (`str`, *optional*, defaults to `"pil"`):
                The output format of the generate image. Choose between
                [PIL](https://pillow.readthedocs.io/en/stable/): `PIL.Image.Image` or `np.array`.
            return_dict (`bool`, *optional*, defaults to `True`):
                Whether or not to return a [`~pipelines.stable_diffusion.StableDiffusionPipelineOutput`] instead of a
                plain tuple.
            callback (`Callable`, *optional*):
                A function that will be called every `callback_steps` steps during inference. The function will be
                called with the following arguments: `callback(step: int, timestep: int, latents: torch.FloatTensor)`.
            is_cancelled_callback (`Callable`, *optional*):
                A function that will be called every `callback_steps` steps during inference. If the function returns
                `True`, the inference will be cancelled.
            callback_steps (`int`, *optional*, defaults to 1):
                The frequency at which the `callback` function will be called. If not specified, the callback will be
                called at every step.
        Returns:
            [`~pipelines.stable_diffusion.StableDiffusionPipelineOutput`] or `tuple`:
            [`~pipelines.stable_diffusion.StableDiffusionPipelineOutput`] if `return_dict` is True, otherwise a `tuple.
            When returning a tuple, the first element is a list with the generated images, and the second element is a
            list of `bool`s denoting whether the corresponding generated image likely represents "not-safe-for-work"
            (nsfw) content, according to the `safety_checker`.
        """
        return self.__call__(
            prompt=prompt,
            negative_prompt=negative_prompt,
            image=image,
            num_inference_steps=num_inference_steps,
            guidance_scale=guidance_scale,
            strength=strength,
            num_images_per_prompt=num_images_per_prompt,
            eta=eta,
            generator=generator,
            max_embeddings_multiples=max_embeddings_multiples,
            output_type=output_type,
            return_dict=return_dict,
            callback=callback,
            is_cancelled_callback=is_cancelled_callback,
            callback_steps=callback_steps,
        )

    def inpaint(
        self,
        image: Union[torch.FloatTensor, PIL.Image.Image],
        mask_image: Union[torch.FloatTensor, PIL.Image.Image],
        prompt: Union[str, List[str]],
        negative_prompt: Optional[Union[str, List[str]]] = None,
        strength: float = 0.8,
        num_inference_steps: Optional[int] = 50,
        guidance_scale: Optional[float] = 7.5,
        num_images_per_prompt: Optional[int] = 1,
        eta: Optional[float] = 0.0,
        generator: Optional[torch.Generator] = None,
        max_embeddings_multiples: Optional[int] = 3,
        output_type: Optional[str] = "pil",
        return_dict: bool = True,
        callback: Optional[Callable[[int, int, torch.FloatTensor], None]] = None,
        is_cancelled_callback: Optional[Callable[[], bool]] = None,
        callback_steps: int = 1,
    ):
        r"""
        Function for inpaint.
        Args:
            image (`torch.FloatTensor` or `PIL.Image.Image`):
                `Image`, or tensor representing an image batch, that will be used as the starting point for the
                process. This is the image whose masked region will be inpainted.
            mask_image (`torch.FloatTensor` or `PIL.Image.Image`):
                `Image`, or tensor representing an image batch, to mask `image`. White pixels in the mask will be
                replaced by noise and therefore repainted, while black pixels will be preserved. If `mask_image` is a
                PIL image, it will be converted to a single channel (luminance) before use. If it's a tensor, it should
                contain one color channel (L) instead of 3, so the expected shape would be `(B, H, W, 1)`.
            prompt (`str` or `List[str]`):
                The prompt or prompts to guide the image generation.
            negative_prompt (`str` or `List[str]`, *optional*):
                The prompt or prompts not to guide the image generation. Ignored when not using guidance (i.e., ignored
                if `guidance_scale` is less than `1`).
            strength (`float`, *optional*, defaults to 0.8):
                Conceptually, indicates how much to inpaint the masked area. Must be between 0 and 1. When `strength`
                is 1, the denoising process will be run on the masked area for the full number of iterations specified
                in `num_inference_steps`. `image` will be used as a reference for the masked area, adding more
                noise to that region the larger the `strength`. If `strength` is 0, no inpainting will occur.
            num_inference_steps (`int`, *optional*, defaults to 50):
                The reference number of denoising steps. More denoising steps usually lead to a higher quality image at
                the expense of slower inference. This parameter will be modulated by `strength`, as explained above.
            guidance_scale (`float`, *optional*, defaults to 7.5):
                Guidance scale as defined in [Classifier-Free Diffusion Guidance](https://arxiv.org/abs/2207.12598).
                `guidance_scale` is defined as `w` of equation 2. of [Imagen
                Paper](https://arxiv.org/pdf/2205.11487.pdf). Guidance scale is enabled by setting `guidance_scale >
                1`. Higher guidance scale encourages to generate images that are closely linked to the text `prompt`,
                usually at the expense of lower image quality.
            num_images_per_prompt (`int`, *optional*, defaults to 1):
                The number of images to generate per prompt.
            eta (`float`, *optional*, defaults to 0.0):
                Corresponds to parameter eta (η) in the DDIM paper: https://arxiv.org/abs/2010.02502. Only applies to
                [`schedulers.DDIMScheduler`], will be ignored for others.
            generator (`torch.Generator`, *optional*):
                A [torch generator](https://pytorch.org/docs/stable/generated/torch.Generator.html) to make generation
                deterministic.
            max_embeddings_multiples (`int`, *optional*, defaults to `3`):
                The max multiple length of prompt embeddings compared to the max output length of text encoder.
            output_type (`str`, *optional*, defaults to `"pil"`):
                The output format of the generate image. Choose between
                [PIL](https://pillow.readthedocs.io/en/stable/): `PIL.Image.Image` or `np.array`.
            return_dict (`bool`, *optional*, defaults to `True`):
                Whether or not to return a [`~pipelines.stable_diffusion.StableDiffusionPipelineOutput`] instead of a
                plain tuple.
            callback (`Callable`, *optional*):
                A function that will be called every `callback_steps` steps during inference. The function will be
                called with the following arguments: `callback(step: int, timestep: int, latents: torch.FloatTensor)`.
            is_cancelled_callback (`Callable`, *optional*):
                A function that will be called every `callback_steps` steps during inference. If the function returns
                `True`, the inference will be cancelled.
            callback_steps (`int`, *optional*, defaults to 1):
                The frequency at which the `callback` function will be called. If not specified, the callback will be
                called at every step.
        Returns:
            [`~pipelines.stable_diffusion.StableDiffusionPipelineOutput`] or `tuple`:
            [`~pipelines.stable_diffusion.StableDiffusionPipelineOutput`] if `return_dict` is True, otherwise a `tuple.
            When returning a tuple, the first element is a list with the generated images, and the second element is a
            list of `bool`s denoting whether the corresponding generated image likely represents "not-safe-for-work"
            (nsfw) content, according to the `safety_checker`.
        """
        return self.__call__(
            prompt=prompt,
            negative_prompt=negative_prompt,
            image=image,
            mask_image=mask_image,
            num_inference_steps=num_inference_steps,
            guidance_scale=guidance_scale,
            strength=strength,
            num_images_per_prompt=num_images_per_prompt,
            eta=eta,
            generator=generator,
            max_embeddings_multiples=max_embeddings_multiples,
            output_type=output_type,
            return_dict=return_dict,
            callback=callback,
            is_cancelled_callback=is_cancelled_callback,
            callback_steps=callback_steps,
        )

    
    # Borrowed from https://github.com/csaluski/diffusers/blob/main/src/diffusers/pipelines/stable_diffusion/pipeline_stable_diffusion.py
    def get_text_latent_space(self, prompt, guidance_scale = 7.5):
        # get prompt text embeddings
        text_input = self.tokenizer(
            prompt,
            padding="max_length",
            max_length=self.tokenizer.model_max_length,
            truncation=True,
            return_tensors="pt",
        )
        text_embeddings = self.text_encoder(text_input.input_ids.to(self.device))[0]

        # here `guidance_scale` is defined analog to the guidance weight `w` of equation (2)
        # of the Imagen paper: https://arxiv.org/pdf/2205.11487.pdf . `guidance_scale = 1`
        # corresponds to doing no classifier free guidance.
        do_classifier_free_guidance = guidance_scale > 1.0
        # get unconditional embeddings for classifier free guidance
        if do_classifier_free_guidance:
            max_length = text_input.input_ids.shape[-1]
            uncond_input = self.tokenizer(
                [""], padding="max_length", max_length=max_length, return_tensors="pt"
            )
            uncond_embeddings = self.text_encoder(uncond_input.input_ids.to(self.device))[0]

            # For classifier free guidance, we need to do two forward passes.
            # Here we concatenate the unconditional and text embeddings into a single batch
            # to avoid doing two forward passes
            text_embeddings = torch.cat([uncond_embeddings, text_embeddings])

        return text_embeddings

    def slerp(self, t, v0, v1, DOT_THRESHOLD=0.9995):
        """ helper function to spherically interpolate two arrays v1 v2 
        from https://gist.github.com/karpathy/00103b0037c5aaea32fe1da1af553355 
        this should be better than lerping for moving between noise spaces """

        if not isinstance(v0, np.ndarray):
            inputs_are_torch = True
            input_device = v0.device
            v0 = v0.cpu().numpy()
            v1 = v1.cpu().numpy()

        dot = np.sum(v0 * v1 / (np.linalg.norm(v0) * np.linalg.norm(v1)))
        if np.abs(dot) > DOT_THRESHOLD:
            v2 = (1 - t) * v0 + t * v1
        else:
            theta_0 = np.arccos(dot)
            sin_theta_0 = np.sin(theta_0)
            theta_t = theta_0 * t
            sin_theta_t = np.sin(theta_t)
            s0 = np.sin(theta_0 - theta_t) / sin_theta_0
            s1 = sin_theta_t / sin_theta_0
            v2 = s0 * v0 + s1 * v1

        if inputs_are_torch:
            v2 = torch.from_numpy(v2).to(input_device)

        return v2

    def lerp_between_prompts(self, first_prompt, second_prompt, seed = None, length = 10, save=False, guidance_scale: Optional[float] = 7.5, **kwargs):
        first_embedding = self.get_text_latent_space(first_prompt)
        second_embedding = self.get_text_latent_space(second_prompt)
        if not seed:
            seed = random.randint(0, sys.maxsize)
        generator = torch.Generator(self.device)
        generator.manual_seed(seed)
        generator_state = generator.get_state()
        lerp_embed_points = []
        for i in range(length):
            weight = i / length
            tensor_lerp = torch.lerp(first_embedding, second_embedding, weight)
            lerp_embed_points.append(tensor_lerp)
        images = []
        for idx, latent_point in enumerate(lerp_embed_points):
            generator.set_state(generator_state)
            image = self.diffuse_from_inits(latent_point, **kwargs)["image"][0]
            images.append(image)
            if save:
                image.save(f"{first_prompt}-{second_prompt}-{idx:02d}.png", "PNG")
        return {"images": images, "latent_points": lerp_embed_points,"generator_state": generator_state}

    def slerp_through_seeds(self,
        prompt,
        height: Optional[int] = 512,
        width: Optional[int] = 512,
        save = False,
        seed = None, steps = 10, **kwargs):

        if not seed:
            seed = random.randint(0, sys.maxsize)
        generator = torch.Generator(self.device)
        generator.manual_seed(seed)
        init_start = torch.randn(
            (1, self.unet.in_channels, height // 8, width // 8), 
            generator = generator, device = self.device)
        init_end = torch.randn(
            (1, self.unet.in_channels, height // 8, width // 8), 
            generator = generator, device = self.device)
        generator_state = generator.get_state()
        slerp_embed_points = []
        # weight from 0 to 1/(steps - 1), add init_end specifically so that we 
        # have len(images) = steps
        for i in range(steps - 1):
            weight = i / steps
            tensor_slerp = self.slerp(weight, init_start, init_end)
            slerp_embed_points.append(tensor_slerp)
        slerp_embed_points.append(init_end)
        images = []
        embed_point = self.get_text_latent_space(prompt)
        for idx, noise_point in enumerate(slerp_embed_points):
            generator.set_state(generator_state)
            image = self.diffuse_from_inits(embed_point, init = noise_point, **kwargs)["image"][0]
            images.append(image)
            if save:
                image.save(f"{seed}-{idx:02d}.png", "PNG")
        return {"images": images, "noise_samples": slerp_embed_points,"generator_state": generator_state}

    @torch.no_grad()
    def diffuse_from_inits(self, text_embeddings, 
        init = None,
        height: Optional[int] = 512,
        width: Optional[int] = 512,
        num_inference_steps: Optional[int] = 50,
        guidance_scale: Optional[float] = 7.5,
        eta: Optional[float] = 0.0,
        generator: Optional[torch.Generator] = None,
        output_type: Optional[str] = "pil",
        **kwargs,):

        from diffusers.schedulers import LMSDiscreteScheduler
        batch_size = 1

        if generator == None:
            generator = torch.Generator("cuda")
        generator_state = generator.get_state()
        # here `guidance_scale` is defined analog to the guidance weight `w` of equation (2)
        # of the Imagen paper: https://arxiv.org/pdf/2205.11487.pdf . `guidance_scale = 1`
        # corresponds to doing no classifier free guidance.
        do_classifier_free_guidance = guidance_scale > 1.0
        # get the intial random noise
        latents = init if init is not None else torch.randn(
            (batch_size, self.unet.in_channels, height // 8, width // 8),
            generator=generator,
            device=self.device,)

        # set timesteps
        accepts_offset = "offset" in set(inspect.signature(self.scheduler.set_timesteps).parameters.keys())
        extra_set_kwargs = {}
        if accepts_offset:
            extra_set_kwargs["offset"] = 1

        self.scheduler.set_timesteps(num_inference_steps, **extra_set_kwargs)

        # if we use LMSDiscreteScheduler, let's make sure latents are mulitplied by sigmas
        if isinstance(self.scheduler, LMSDiscreteScheduler):
            latents = latents * self.scheduler.sigmas[0]

        # prepare extra kwargs for the scheduler step, since not all schedulers have the same signature
        # eta (η) is only used with the DDIMScheduler, it will be ignored for other schedulers.
        # eta corresponds to η in DDIM paper: https://arxiv.org/abs/2010.02502
        # and should be between [0, 1]
        accepts_eta = "eta" in set(inspect.signature(self.scheduler.step).parameters.keys())
        extra_step_kwargs = {}
        if accepts_eta:
            extra_step_kwargs["eta"] = eta

        for i, t in tqdm(enumerate(self.scheduler.timesteps)):
            # expand the latents if we are doing classifier free guidance
            latent_model_input = torch.cat([latents] * 2) if do_classifier_free_guidance else latents
            if isinstance(self.scheduler, LMSDiscreteScheduler):
                sigma = self.scheduler.sigmas[i]
                latent_model_input = latent_model_input / ((sigma**2 + 1) ** 0.5)

            # predict the noise residual
            noise_pred = self.unet(latent_model_input, t, encoder_hidden_states=text_embeddings).sample

            # perform guidance
            if do_classifier_free_guidance:
                noise_pred_uncond, noise_pred_text = noise_pred.chunk(2)
                noise_pred = noise_pred_uncond + guidance_scale * (noise_pred_text - noise_pred_uncond)

            # compute the previous noisy sample x_t -> x_t-1
            if isinstance(self.scheduler, LMSDiscreteScheduler):
                latents = self.scheduler.step(noise_pred, i, latents, **extra_step_kwargs).prev_sample
            else:
                latents = self.scheduler.step(noise_pred, t, latents, **extra_step_kwargs).prev_sample

        # scale and decode the image latents with vae
        latents = 1 / 0.18215 * latents
        image = self.vae.decode(latents)

        image = (image / 2 + 0.5).clamp(0, 1)
        image = image.cpu().permute(0, 2, 3, 1).numpy()

        if output_type == "pil":
            image = self.numpy_to_pil(image)

        return {"image": image, "generator_state": generator_state}

    def variation(self, text_embeddings, generator_state, variation_magnitude = 100, **kwargs):
        # random vector to move in latent space
        rand_t = (torch.rand(text_embeddings.shape, device = self.device) * 2) - 1
        rand_mag = torch.sum(torch.abs(rand_t)) / variation_magnitude
        scaled_rand_t = rand_t / rand_mag
        variation_embedding = text_embeddings + scaled_rand_t

        generator = torch.Generator("cuda")
        generator.set_state(generator_state)
        result = self.diffuse_from_inits(variation_embedding, generator=generator, **kwargs)
        result.update({"latent_point": variation_embedding})
        return result<|MERGE_RESOLUTION|>--- conflicted
+++ resolved
@@ -6,21 +6,17 @@
 import PIL
 import torch
 from packaging import version
-<<<<<<< HEAD
-from transformers import CLIPFeatureExtractor, CLIPTextModel, CLIPTokenizer
+from transformers import CLIPImageProcessor, CLIPTextModel, CLIPTokenizer
 import random
 import sys
 from tqdm.auto import tqdm
-=======
-from transformers import CLIPImageProcessor, CLIPTextModel, CLIPTokenizer
->>>>>>> 42d95017
 
 import diffusers
 from diffusers import SchedulerMixin, StableDiffusionPipeline
 from diffusers.models import AutoencoderKL, UNet2DConditionModel
 from diffusers.pipelines.stable_diffusion import StableDiffusionPipelineOutput, StableDiffusionSafetyChecker
 from diffusers.utils import logging
-from diffusers.utils import deprecate, is_accelerate_available, is_accelerate_version
+
 
 try:
     from diffusers.utils import PIL_INTERPOLATION
@@ -285,7 +281,6 @@
         skip_weighting (`bool`, *optional*, defaults to `False`):
             Skip the weighting. When the parsing is skipped, it is forced True.
     """
-    unet_device = torch.device('cpu') if pipe.unet.device == torch.device('meta') else pipe.unet.device
     max_length = (pipe.tokenizer.model_max_length - 2) * max_embeddings_multiples + 2
     if isinstance(prompt, str):
         prompt = [prompt]
@@ -334,7 +329,7 @@
         no_boseos_middle=no_boseos_middle,
         chunk_length=pipe.tokenizer.model_max_length,
     )
-    prompt_tokens = torch.tensor(prompt_tokens, dtype=torch.long, device=unet_device)
+    prompt_tokens = torch.tensor(prompt_tokens, dtype=torch.long, device=pipe.device)
     if uncond_prompt is not None:
         uncond_tokens, uncond_weights = pad_tokens_and_weights(
             uncond_tokens,
@@ -345,7 +340,7 @@
             no_boseos_middle=no_boseos_middle,
             chunk_length=pipe.tokenizer.model_max_length,
         )
-        uncond_tokens = torch.tensor(uncond_tokens, dtype=torch.long, device=unet_device)
+        uncond_tokens = torch.tensor(uncond_tokens, dtype=torch.long, device=pipe.device)
 
     # get the embeddings
     text_embeddings = get_unweighted_text_embeddings(
@@ -354,8 +349,7 @@
         pipe.tokenizer.model_max_length,
         no_boseos_middle=no_boseos_middle,
     )
-    text_embeddings = text_embeddings.to(device=unet_device)
-    prompt_weights = torch.tensor(prompt_weights, dtype=text_embeddings.dtype, device=unet_device)
+    prompt_weights = torch.tensor(prompt_weights, dtype=text_embeddings.dtype, device=pipe.device)
     if uncond_prompt is not None:
         uncond_embeddings = get_unweighted_text_embeddings(
             pipe,
@@ -363,8 +357,7 @@
             pipe.tokenizer.model_max_length,
             no_boseos_middle=no_boseos_middle,
         )
-        uncond_embeddings = uncond_embeddings.to(device=unet_device)
-        uncond_weights = torch.tensor(uncond_weights, dtype=uncond_embeddings.dtype, device=unet_device)
+        uncond_weights = torch.tensor(uncond_weights, dtype=uncond_embeddings.dtype, device=pipe.device)
 
     # assign weights to the prompts and normalize in the sense of mean
     # TODO: should we normalize by chunk or in a whole (current implementation)?
@@ -488,59 +481,6 @@
         if not hasattr(self, "vae_scale_factor"):
             setattr(self, "vae_scale_factor", 2 ** (len(self.vae.config.block_out_channels) - 1))
 
-    def enable_sequential_cpu_offload(self, gpu_id=0):
-        r"""
-        Offloads all models to CPU using accelerate, significantly reducing memory usage. When called, unet,
-        text_encoder, vae and safety checker have their state dicts saved to CPU and then are moved to a
-        `torch.device('meta') and loaded to GPU only when their specific submodule has its `forward` method called.
-        Note that offloading happens on a submodule basis. Memory savings are higher than with
-        `enable_model_cpu_offload`, but performance is lower.
-        """
-        if is_accelerate_available():
-            from accelerate import cpu_offload
-        else:
-            raise ImportError("Please install accelerate via `pip install accelerate`")
-
-        device = torch.device(f"cuda:{gpu_id}")
-
-        if self.device.type != "cpu":
-            self.to("cpu", silence_dtype_warnings=True)
-            torch.cuda.empty_cache()  # otherwise we don't see the memory savings (but they probably exist)
-
-        for cpu_offloaded_model in [self.unet, self.text_encoder, self.vae]:
-            cpu_offload(cpu_offloaded_model, device)
-
-        if self.safety_checker is not None:
-            cpu_offload(self.safety_checker, execution_device=device, offload_buffers=True)
-
-    def enable_model_cpu_offload(self, gpu_id=0):
-        r"""
-        Offloads all models to CPU using accelerate, reducing memory usage with a low impact on performance. Compared
-        to `enable_sequential_cpu_offload`, this method moves one whole model at a time to the GPU when its `forward`
-        method is called, and the model remains in GPU until the next model runs. Memory savings are lower than with
-        `enable_sequential_cpu_offload`, but performance is much better due to the iterative execution of the `unet`.
-        """
-        if is_accelerate_available() and is_accelerate_version(">=", "0.17.0.dev0"):
-            from accelerate import cpu_offload_with_hook
-        else:
-            raise ImportError("`enable_model_offload` requires `accelerate v0.17.0` or higher.")
-
-        device = torch.device(f"cuda:{gpu_id}")
-
-        if self.device.type != "cpu":
-            self.to("cpu", silence_dtype_warnings=True)
-            torch.cuda.empty_cache()  # otherwise we don't see the memory savings (but they probably exist)
-
-        hook = None
-        for cpu_offloaded_model in [self.text_encoder, self.unet, self.vae]:
-            _, hook = cpu_offload_with_hook(cpu_offloaded_model, device, prev_module_hook=hook)
-
-        if self.safety_checker is not None:
-            _, hook = cpu_offload_with_hook(self.safety_checker, device, prev_module_hook=hook)
-
-        # We'll offload the last model manually.
-        self.final_offload_hook = hook
-
     @property
     def _execution_device(self):
         r"""
@@ -548,8 +488,7 @@
         `pipeline.enable_sequential_cpu_offload()` the execution device can only be inferred from Accelerate's module
         hooks.
         """
-        #if self.device != torch.device("meta") or not hasattr(self.unet, "_hf_hook"):
-        if not hasattr(self.unet, "_hf_hook"):
+        if self.device != torch.device("meta") or not hasattr(self.unet, "_hf_hook"):
             return self.device
         for module in self.unet.modules():
             if (
@@ -918,10 +857,6 @@
         # 11. Convert to PIL
         if output_type == "pil":
             image = self.numpy_to_pil(image)
-
-        # 12. Offload last model to CPU
-        if hasattr(self, "final_offload_hook") and self.final_offload_hook is not None:
-            self.final_offload_hook.offload()
 
         if not return_dict:
             return image, has_nsfw_concept
