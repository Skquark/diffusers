--- conflicted
+++ resolved
@@ -5,14 +5,11 @@
 import numpy as np
 import PIL
 import torch
-<<<<<<< HEAD
+from packaging import version
+from transformers import CLIPFeatureExtractor, CLIPTextModel, CLIPTokenizer
 import random
 import sys
 from tqdm.auto import tqdm
-=======
-from packaging import version
-from transformers import CLIPFeatureExtractor, CLIPTextModel, CLIPTokenizer
->>>>>>> a7ca03aa
 
 import diffusers
 from diffusers import SchedulerMixin, StableDiffusionPipeline
