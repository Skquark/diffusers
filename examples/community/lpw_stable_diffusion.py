--- conflicted
+++ resolved
@@ -458,11 +458,6 @@
             new_config["steps_offset"] = 1
             scheduler._internal_dict = FrozenDict(new_config)
 
-<<<<<<< HEAD
-        #if safety_checker is None:
-        if False:
-            logger.warn(
-=======
         if hasattr(scheduler.config, "clip_sample") and scheduler.config.clip_sample is True:
             deprecation_message = (
                 f"The configuration file of this scheduler: {scheduler} has not set the configuration `clip_sample`."
@@ -477,8 +472,7 @@
             scheduler._internal_dict = FrozenDict(new_config)
 
         if safety_checker is None:
-            logger.warning(
->>>>>>> d50e3217
+            logger.warn(
                 f"You have disabled the safety checker for {self.__class__} by passing `safety_checker=None`. Ensure"
                 " that you abide to the conditions of the Stable Diffusion license and do not expose unfiltered"
                 " results in services or applications open to the public. Both the diffusers team and Hugging Face"
