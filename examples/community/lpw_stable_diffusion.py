import inspect
import re
from typing import Callable, List, Optional, Union

import numpy as np
import torch
import random
import sys
from tqdm.auto import tqdm

import PIL
from diffusers.configuration_utils import FrozenDict
from diffusers.models import AutoencoderKL, UNet2DConditionModel
from diffusers.pipeline_utils import DiffusionPipeline
from diffusers.pipelines.stable_diffusion import StableDiffusionPipelineOutput
from diffusers.pipelines.stable_diffusion.safety_checker import StableDiffusionSafetyChecker
<<<<<<< HEAD
from diffusers.schedulers import DDIMScheduler, LMSDiscreteScheduler, PNDMScheduler, EulerAncestralDiscreteScheduler, EulerDiscreteScheduler
from diffusers.utils import deprecate, logging
=======
from diffusers.schedulers import DDIMScheduler, LMSDiscreteScheduler, PNDMScheduler
from diffusers.utils import deprecate, is_accelerate_available, logging
>>>>>>> 9d8943b7
from transformers import CLIPFeatureExtractor, CLIPTextModel, CLIPTokenizer


logger = logging.get_logger(__name__)  # pylint: disable=invalid-name

re_attention = re.compile(
    r"""
\\\(|
\\\)|
\\\[|
\\]|
\\\\|
\\|
\(|
\[|
:([+-]?[.\d]+)\)|
\)|
]|
[^\\()\[\]:]+|
:
""",
    re.X,
)


def parse_prompt_attention(text):
    """
    Parses a string with attention tokens and returns a list of pairs: text and its associated weight.
    Accepted tokens are:
      (abc) - increases attention to abc by a multiplier of 1.1
      (abc:3.12) - increases attention to abc by a multiplier of 3.12
      [abc] - decreases attention to abc by a multiplier of 1.1
      \( - literal character '('
      \[ - literal character '['
      \) - literal character ')'
      \] - literal character ']'
      \\ - literal character '\'
      anything else - just text
    >>> parse_prompt_attention('normal text')
    [['normal text', 1.0]]
    >>> parse_prompt_attention('an (important) word')
    [['an ', 1.0], ['important', 1.1], [' word', 1.0]]
    >>> parse_prompt_attention('(unbalanced')
    [['unbalanced', 1.1]]
    >>> parse_prompt_attention('\(literal\]')
    [['(literal]', 1.0]]
    >>> parse_prompt_attention('(unnecessary)(parens)')
    [['unnecessaryparens', 1.1]]
    >>> parse_prompt_attention('a (((house:1.3)) [on] a (hill:0.5), sun, (((sky))).')
    [['a ', 1.0],
     ['house', 1.5730000000000004],
     [' ', 1.1],
     ['on', 1.0],
     [' a ', 1.1],
     ['hill', 0.55],
     [', sun, ', 1.1],
     ['sky', 1.4641000000000006],
     ['.', 1.1]]
    """

    res = []
    round_brackets = []
    square_brackets = []

    round_bracket_multiplier = 1.1
    square_bracket_multiplier = 1 / 1.1

    def multiply_range(start_position, multiplier):
        for p in range(start_position, len(res)):
            res[p][1] *= multiplier

    for m in re_attention.finditer(text):
        text = m.group(0)
        weight = m.group(1)

        if text.startswith("\\"):
            res.append([text[1:], 1.0])
        elif text == "(":
            round_brackets.append(len(res))
        elif text == "[":
            square_brackets.append(len(res))
        elif weight is not None and len(round_brackets) > 0:
            multiply_range(round_brackets.pop(), float(weight))
        elif text == ")" and len(round_brackets) > 0:
            multiply_range(round_brackets.pop(), round_bracket_multiplier)
        elif text == "]" and len(square_brackets) > 0:
            multiply_range(square_brackets.pop(), square_bracket_multiplier)
        else:
            res.append([text, 1.0])

    for pos in round_brackets:
        multiply_range(pos, round_bracket_multiplier)

    for pos in square_brackets:
        multiply_range(pos, square_bracket_multiplier)

    if len(res) == 0:
        res = [["", 1.0]]

    # merge runs of identical weights
    i = 0
    while i + 1 < len(res):
        if res[i][1] == res[i + 1][1]:
            res[i][0] += res[i + 1][0]
            res.pop(i + 1)
        else:
            i += 1

    return res


def get_prompts_with_weights(pipe: DiffusionPipeline, prompt: List[str], max_length: int):
    r"""
    Tokenize a list of prompts and return its tokens with weights of each token.

    No padding, starting or ending token is included.
    """
    tokens = []
    weights = []
    truncated = False
    for text in prompt:
        texts_and_weights = parse_prompt_attention(text)
        text_token = []
        text_weight = []
        for word, weight in texts_and_weights:
            # tokenize and discard the starting and the ending token
            token = pipe.tokenizer(word).input_ids[1:-1]
            text_token += token
            # copy the weight by length of token
            text_weight += [weight] * len(token)
            # stop if the text is too long (longer than truncation limit)
            if len(text_token) > max_length:
                truncated = True
                break
        # truncate
        if len(text_token) > max_length:
            truncated = True
            text_token = text_token[:max_length]
            text_weight = text_weight[:max_length]
        tokens.append(text_token)
        weights.append(text_weight)
    if truncated:
        logger.warning("Prompt was truncated. Try to shorten the prompt or increase max_embeddings_multiples")
    return tokens, weights


def pad_tokens_and_weights(tokens, weights, max_length, bos, eos, no_boseos_middle=True, chunk_length=77):
    r"""
    Pad the tokens (with starting and ending tokens) and weights (with 1.0) to max_length.
    """
    max_embeddings_multiples = (max_length - 2) // (chunk_length - 2)
    weights_length = max_length if no_boseos_middle else max_embeddings_multiples * chunk_length
    for i in range(len(tokens)):
        tokens[i] = [bos] + tokens[i] + [eos] * (max_length - 1 - len(tokens[i]))
        if no_boseos_middle:
            weights[i] = [1.0] + weights[i] + [1.0] * (max_length - 1 - len(weights[i]))
        else:
            w = []
            if len(weights[i]) == 0:
                w = [1.0] * weights_length
            else:
                for j in range(max_embeddings_multiples):
                    w.append(1.0)  # weight for starting token in this chunk
                    w += weights[i][j * (chunk_length - 2) : min(len(weights[i]), (j + 1) * (chunk_length - 2))]
                    w.append(1.0)  # weight for ending token in this chunk
                w += [1.0] * (weights_length - len(w))
            weights[i] = w[:]

    return tokens, weights


def get_unweighted_text_embeddings(
    pipe: DiffusionPipeline,
    text_input: torch.Tensor,
    chunk_length: int,
    no_boseos_middle: Optional[bool] = True,
):
    """
    When the length of tokens is a multiple of the capacity of the text encoder,
    it should be split into chunks and sent to the text encoder individually.
    """
    max_embeddings_multiples = (text_input.shape[1] - 2) // (chunk_length - 2)
    if max_embeddings_multiples > 1:
        text_embeddings = []
        for i in range(max_embeddings_multiples):
            # extract the i-th chunk
            text_input_chunk = text_input[:, i * (chunk_length - 2) : (i + 1) * (chunk_length - 2) + 2].clone()

            # cover the head and the tail by the starting and the ending tokens
            text_input_chunk[:, 0] = text_input[0, 0]
            text_input_chunk[:, -1] = text_input[0, -1]
            text_embedding = pipe.text_encoder(text_input_chunk)[0]

            if no_boseos_middle:
                if i == 0:
                    # discard the ending token
                    text_embedding = text_embedding[:, :-1]
                elif i == max_embeddings_multiples - 1:
                    # discard the starting token
                    text_embedding = text_embedding[:, 1:]
                else:
                    # discard both starting and ending tokens
                    text_embedding = text_embedding[:, 1:-1]

            text_embeddings.append(text_embedding)
        text_embeddings = torch.concat(text_embeddings, axis=1)
    else:
        text_embeddings = pipe.text_encoder(text_input)[0]
    return text_embeddings


def get_weighted_text_embeddings(
    pipe: DiffusionPipeline,
    prompt: Union[str, List[str]],
    uncond_prompt: Optional[Union[str, List[str]]] = None,
    max_embeddings_multiples: Optional[int] = 1,
    no_boseos_middle: Optional[bool] = False,
    skip_parsing: Optional[bool] = False,
    skip_weighting: Optional[bool] = False,
    **kwargs,
):
    r"""
    Prompts can be assigned with local weights using brackets. For example,
    prompt 'A (very beautiful) masterpiece' highlights the words 'very beautiful',
    and the embedding tokens corresponding to the words get multiplied by a constant, 1.1.

    Also, to regularize of the embedding, the weighted embedding would be scaled to preserve the original mean.

    Args:
        pipe (`DiffusionPipeline`):
            Pipe to provide access to the tokenizer and the text encoder.
        prompt (`str` or `List[str]`):
            The prompt or prompts to guide the image generation.
        uncond_prompt (`str` or `List[str]`):
            The unconditional prompt or prompts for guide the image generation. If unconditional prompt
            is provided, the embeddings of prompt and uncond_prompt are concatenated.
        max_embeddings_multiples (`int`, *optional*, defaults to `1`):
            The max multiple length of prompt embeddings compared to the max output length of text encoder.
        no_boseos_middle (`bool`, *optional*, defaults to `False`):
            If the length of text token is multiples of the capacity of text encoder, whether reserve the starting and
            ending token in each of the chunk in the middle.
        skip_parsing (`bool`, *optional*, defaults to `False`):
            Skip the parsing of brackets.
        skip_weighting (`bool`, *optional*, defaults to `False`):
            Skip the weighting. When the parsing is skipped, it is forced True.
    """
    max_length = (pipe.tokenizer.model_max_length - 2) * max_embeddings_multiples + 2
    if isinstance(prompt, str):
        prompt = [prompt]

    if not skip_parsing:
        prompt_tokens, prompt_weights = get_prompts_with_weights(pipe, prompt, max_length - 2)
        if uncond_prompt is not None:
            if isinstance(uncond_prompt, str):
                uncond_prompt = [uncond_prompt]
            uncond_tokens, uncond_weights = get_prompts_with_weights(pipe, uncond_prompt, max_length - 2)
    else:
        prompt_tokens = [
            token[1:-1] for token in pipe.tokenizer(prompt, max_length=max_length, truncation=True).input_ids
        ]
        prompt_weights = [[1.0] * len(token) for token in prompt_tokens]
        if uncond_prompt is not None:
            if isinstance(uncond_prompt, str):
                uncond_prompt = [uncond_prompt]
            uncond_tokens = [
                token[1:-1]
                for token in pipe.tokenizer(uncond_prompt, max_length=max_length, truncation=True).input_ids
            ]
            uncond_weights = [[1.0] * len(token) for token in uncond_tokens]

    # round up the longest length of tokens to a multiple of (model_max_length - 2)
    max_length = max([len(token) for token in prompt_tokens])
    if uncond_prompt is not None:
        max_length = max(max_length, max([len(token) for token in uncond_tokens]))

    max_embeddings_multiples = min(
        max_embeddings_multiples,
        (max_length - 1) // (pipe.tokenizer.model_max_length - 2) + 1,
    )
    max_embeddings_multiples = max(1, max_embeddings_multiples)
    max_length = (pipe.tokenizer.model_max_length - 2) * max_embeddings_multiples + 2

    # pad the length of tokens and weights
    bos = pipe.tokenizer.bos_token_id
    eos = pipe.tokenizer.eos_token_id
    prompt_tokens, prompt_weights = pad_tokens_and_weights(
        prompt_tokens,
        prompt_weights,
        max_length,
        bos,
        eos,
        no_boseos_middle=no_boseos_middle,
        chunk_length=pipe.tokenizer.model_max_length,
    )
    prompt_tokens = torch.tensor(prompt_tokens, dtype=torch.long, device=pipe.device)
    if uncond_prompt is not None:
        uncond_tokens, uncond_weights = pad_tokens_and_weights(
            uncond_tokens,
            uncond_weights,
            max_length,
            bos,
            eos,
            no_boseos_middle=no_boseos_middle,
            chunk_length=pipe.tokenizer.model_max_length,
        )
        uncond_tokens = torch.tensor(uncond_tokens, dtype=torch.long, device=pipe.device)

    # get the embeddings
    text_embeddings = get_unweighted_text_embeddings(
        pipe,
        prompt_tokens,
        pipe.tokenizer.model_max_length,
        no_boseos_middle=no_boseos_middle,
    )
    prompt_weights = torch.tensor(prompt_weights, dtype=text_embeddings.dtype, device=pipe.device)
    if uncond_prompt is not None:
        uncond_embeddings = get_unweighted_text_embeddings(
            pipe,
            uncond_tokens,
            pipe.tokenizer.model_max_length,
            no_boseos_middle=no_boseos_middle,
        )
        uncond_weights = torch.tensor(uncond_weights, dtype=uncond_embeddings.dtype, device=pipe.device)

    # assign weights to the prompts and normalize in the sense of mean
    # TODO: should we normalize by chunk or in a whole (current implementation)?
    if (not skip_parsing) and (not skip_weighting):
        previous_mean = text_embeddings.float().mean(axis=[-2, -1]).to(text_embeddings.dtype)
        text_embeddings *= prompt_weights.unsqueeze(-1)
        current_mean = text_embeddings.float().mean(axis=[-2, -1]).to(text_embeddings.dtype)
        text_embeddings *= (previous_mean / current_mean).unsqueeze(-1).unsqueeze(-1)
        if uncond_prompt is not None:
            previous_mean = uncond_embeddings.float().mean(axis=[-2, -1]).to(uncond_embeddings.dtype)
            uncond_embeddings *= uncond_weights.unsqueeze(-1)
            current_mean = uncond_embeddings.float().mean(axis=[-2, -1]).to(uncond_embeddings.dtype)
            uncond_embeddings *= (previous_mean / current_mean).unsqueeze(-1).unsqueeze(-1)

    if uncond_prompt is not None:
        return text_embeddings, uncond_embeddings
    return text_embeddings, None


def preprocess_image(image):
    w, h = image.size
    w, h = map(lambda x: x - x % 32, (w, h))  # resize to integer multiple of 32
    image = image.resize((w, h), resample=PIL.Image.LANCZOS)
    image = np.array(image).astype(np.float32) / 255.0
    image = image[None].transpose(0, 3, 1, 2)
    image = torch.from_numpy(image)
    return 2.0 * image - 1.0


def preprocess_mask(mask):
    mask = mask.convert("L")
    w, h = mask.size
    w, h = map(lambda x: x - x % 32, (w, h))  # resize to integer multiple of 32
    mask = mask.resize((w // 8, h // 8), resample=PIL.Image.NEAREST)
    mask = np.array(mask).astype(np.float32) / 255.0
    mask = np.tile(mask, (4, 1, 1))
    mask = mask[None].transpose(0, 1, 2, 3)  # what does this step do?
    mask = 1 - mask  # repaint white, keep black
    mask = torch.from_numpy(mask)
    return mask


class StableDiffusionLongPromptWeightingPipeline(DiffusionPipeline):
    r"""
    Pipeline for text-to-image generation using Stable Diffusion without tokens length limit, and support parsing
    weighting in prompt.

    This model inherits from [`DiffusionPipeline`]. Check the superclass documentation for the generic methods the
    library implements for all the pipelines (such as downloading or saving, running on a particular device, etc.)

    Args:
        vae ([`AutoencoderKL`]):
            Variational Auto-Encoder (VAE) Model to encode and decode images to and from latent representations.
        text_encoder ([`CLIPTextModel`]):
            Frozen text-encoder. Stable Diffusion uses the text portion of
            [CLIP](https://huggingface.co/docs/transformers/model_doc/clip#transformers.CLIPTextModel), specifically
            the [clip-vit-large-patch14](https://huggingface.co/openai/clip-vit-large-patch14) variant.
        tokenizer (`CLIPTokenizer`):
            Tokenizer of class
            [CLIPTokenizer](https://huggingface.co/docs/transformers/v4.21.0/en/model_doc/clip#transformers.CLIPTokenizer).
        unet ([`UNet2DConditionModel`]): Conditional U-Net architecture to denoise the encoded image latents.
        scheduler ([`SchedulerMixin`]):
            A scheduler to be used in combination with `unet` to denoise the encoded image latens. Can be one of
            [`DDIMScheduler`], [`LMSDiscreteScheduler`], or [`PNDMScheduler`].
        safety_checker ([`StableDiffusionSafetyChecker`]):
            Classification module that estimates whether generated images could be considered offensive or harmful.
            Please, refer to the [model card](https://huggingface.co/CompVis/stable-diffusion-v1-4) for details.
        feature_extractor ([`CLIPFeatureExtractor`]):
            Model that extracts features from generated images to be used as inputs for the `safety_checker`.
    """

    def __init__(
        self,
        vae: AutoencoderKL,
        text_encoder: CLIPTextModel,
        tokenizer: CLIPTokenizer,
        unet: UNet2DConditionModel,
        scheduler: Union[DDIMScheduler, PNDMScheduler, LMSDiscreteScheduler, EulerDiscreteScheduler, EulerAncestralDiscreteScheduler],
        safety_checker: StableDiffusionSafetyChecker,
        feature_extractor: CLIPFeatureExtractor,
    ):
        super().__init__()

        if hasattr(scheduler.config, "steps_offset") and scheduler.config.steps_offset != 1:
            deprecation_message = (
                f"The configuration file of this scheduler: {scheduler} is outdated. `steps_offset`"
                f" should be set to 1 instead of {scheduler.config.steps_offset}. Please make sure "
                "to update the config accordingly as leaving `steps_offset` might led to incorrect results"
                " in future versions. If you have downloaded this checkpoint from the Hugging Face Hub,"
                " it would be very nice if you could open a Pull request for the `scheduler/scheduler_config.json`"
                " file"
            )
            deprecate("steps_offset!=1", "1.0.0", deprecation_message, standard_warn=False)
            new_config = dict(scheduler.config)
            new_config["steps_offset"] = 1
            scheduler._internal_dict = FrozenDict(new_config)

<<<<<<< HEAD
        #if safety_checker is None:
        if False:
=======
        if hasattr(scheduler.config, "clip_sample") and scheduler.config.clip_sample is True:
            deprecation_message = (
                f"The configuration file of this scheduler: {scheduler} has not set the configuration `clip_sample`."
                " `clip_sample` should be set to False in the configuration file. Please make sure to update the"
                " config accordingly as not setting `clip_sample` in the config might lead to incorrect results in"
                " future versions. If you have downloaded this checkpoint from the Hugging Face Hub, it would be very"
                " nice if you could open a Pull request for the `scheduler/scheduler_config.json` file"
            )
            deprecate("clip_sample not set", "1.0.0", deprecation_message, standard_warn=False)
            new_config = dict(scheduler.config)
            new_config["clip_sample"] = False
            scheduler._internal_dict = FrozenDict(new_config)

        if safety_checker is None:
>>>>>>> 9d8943b7
            logger.warn(
                f"You have disabled the safety checker for {self.__class__} by passing `safety_checker=None`. Ensure"
                " that you abide to the conditions of the Stable Diffusion license and do not expose unfiltered"
                " results in services or applications open to the public. Both the diffusers team and Hugging Face"
                " strongly recommend to keep the safety filter enabled in all public facing circumstances, disabling"
                " it only for use-cases that involve analyzing network behavior or auditing its results. For more"
                " information, please have a look at https://github.com/huggingface/diffusers/pull/254 ."
            )

        self.register_modules(
            vae=vae,
            text_encoder=text_encoder,
            tokenizer=tokenizer,
            unet=unet,
            scheduler=scheduler,
            safety_checker=safety_checker,
            feature_extractor=feature_extractor,
        )

    def enable_xformers_memory_efficient_attention(self):
        r"""
        Enable memory efficient attention as implemented in xformers.

        When this option is enabled, you should observe lower GPU memory usage and a potential speed up at inference
        time. Speed up at training time is not guaranteed.

        Warning: When Memory Efficient Attention and Sliced attention are both enabled, the Memory Efficient Attention
        is used.
        """
        self.unet.set_use_memory_efficient_attention_xformers(True)

    def disable_xformers_memory_efficient_attention(self):
        r"""
        Disable memory efficient attention as implemented in xformers.
        """
        self.unet.set_use_memory_efficient_attention_xformers(False)

    def enable_attention_slicing(self, slice_size: Optional[Union[str, int]] = "auto"):
        r"""
        Enable sliced attention computation.

        When this option is enabled, the attention module will split the input tensor in slices, to compute attention
        in several steps. This is useful to save some memory in exchange for a small speed decrease.

        Args:
            slice_size (`str` or `int`, *optional*, defaults to `"auto"`):
                When `"auto"`, halves the input to the attention heads, so attention will be computed in two steps. If
                a number is provided, uses as many slices as `attention_head_dim // slice_size`. In this case,
                `attention_head_dim` must be a multiple of `slice_size`.
        """
        if slice_size == "auto":
            # half the attention head size is usually a good trade-off between
            # speed and memory
            slice_size = self.unet.config.attention_head_dim // 2
        self.unet.set_attention_slice(slice_size)

    def disable_attention_slicing(self):
        r"""
        Disable sliced attention computation. If `enable_attention_slicing` was previously invoked, this method will go
        back to computing attention in one step.
        """
        # set slice_size = `None` to disable `attention slicing`
        self.enable_attention_slicing(None)

    def enable_sequential_cpu_offload(self):
        r"""
        Offloads all models to CPU using accelerate, significantly reducing memory usage. When called, unet,
        text_encoder, vae and safety checker have their state dicts saved to CPU and then are moved to a
        `torch.device('meta') and loaded to GPU only when their specific submodule has its `forward` method called.
        """
        if is_accelerate_available():
            from accelerate import cpu_offload
        else:
            raise ImportError("Please install accelerate via `pip install accelerate`")

        device = self.device

        for cpu_offloaded_model in [self.unet, self.text_encoder, self.vae, self.safety_checker]:
            if cpu_offloaded_model is not None:
                cpu_offload(cpu_offloaded_model, device)

    @torch.no_grad()
    def __call__(
        self,
        prompt: Union[str, List[str]],
        negative_prompt: Optional[Union[str, List[str]]] = None,
        init_image: Union[torch.FloatTensor, PIL.Image.Image] = None,
        mask_image: Union[torch.FloatTensor, PIL.Image.Image] = None,
        height: int = 512,
        width: int = 512,
        num_inference_steps: int = 50,
        guidance_scale: float = 7.5,
        strength: float = 0.8,
        num_images_per_prompt: Optional[int] = 1,
        eta: float = 0.0,
        generator: Optional[torch.Generator] = None,
        latents: Optional[torch.FloatTensor] = None,
        max_embeddings_multiples: Optional[int] = 3,
        output_type: Optional[str] = "pil",
        return_dict: bool = True,
        callback: Optional[Callable[[int, int, torch.FloatTensor], None]] = None,
        is_cancelled_callback: Optional[Callable[[], bool]] = None,
        callback_steps: Optional[int] = 1,
        **kwargs,
    ):
        r"""
        Function invoked when calling the pipeline for generation.

        Args:
            prompt (`str` or `List[str]`):
                The prompt or prompts to guide the image generation.
            negative_prompt (`str` or `List[str]`, *optional*):
                The prompt or prompts not to guide the image generation. Ignored when not using guidance (i.e., ignored
                if `guidance_scale` is less than `1`).
            init_image (`torch.FloatTensor` or `PIL.Image.Image`):
                `Image`, or tensor representing an image batch, that will be used as the starting point for the
                process.
            mask_image (`torch.FloatTensor` or `PIL.Image.Image`):
                `Image`, or tensor representing an image batch, to mask `init_image`. White pixels in the mask will be
                replaced by noise and therefore repainted, while black pixels will be preserved. If `mask_image` is a
                PIL image, it will be converted to a single channel (luminance) before use. If it's a tensor, it should
                contain one color channel (L) instead of 3, so the expected shape would be `(B, H, W, 1)`.
            height (`int`, *optional*, defaults to 512):
                The height in pixels of the generated image.
            width (`int`, *optional*, defaults to 512):
                The width in pixels of the generated image.
            num_inference_steps (`int`, *optional*, defaults to 50):
                The number of denoising steps. More denoising steps usually lead to a higher quality image at the
                expense of slower inference.
            guidance_scale (`float`, *optional*, defaults to 7.5):
                Guidance scale as defined in [Classifier-Free Diffusion Guidance](https://arxiv.org/abs/2207.12598).
                `guidance_scale` is defined as `w` of equation 2. of [Imagen
                Paper](https://arxiv.org/pdf/2205.11487.pdf). Guidance scale is enabled by setting `guidance_scale >
                1`. Higher guidance scale encourages to generate images that are closely linked to the text `prompt`,
                usually at the expense of lower image quality.
            strength (`float`, *optional*, defaults to 0.8):
                Conceptually, indicates how much to transform the reference `init_image`. Must be between 0 and 1.
                `init_image` will be used as a starting point, adding more noise to it the larger the `strength`. The
                number of denoising steps depends on the amount of noise initially added. When `strength` is 1, added
                noise will be maximum and the denoising process will run for the full number of iterations specified in
                `num_inference_steps`. A value of 1, therefore, essentially ignores `init_image`.
            num_images_per_prompt (`int`, *optional*, defaults to 1):
                The number of images to generate per prompt.
            eta (`float`, *optional*, defaults to 0.0):
                Corresponds to parameter eta (η) in the DDIM paper: https://arxiv.org/abs/2010.02502. Only applies to
                [`schedulers.DDIMScheduler`], will be ignored for others.
            generator (`torch.Generator`, *optional*):
                A [torch generator](https://pytorch.org/docs/stable/generated/torch.Generator.html) to make generation
                deterministic.
            latents (`torch.FloatTensor`, *optional*):
                Pre-generated noisy latents, sampled from a Gaussian distribution, to be used as inputs for image
                generation. Can be used to tweak the same generation with different prompts. If not provided, a latents
                tensor will ge generated by sampling using the supplied random `generator`.
            max_embeddings_multiples (`int`, *optional*, defaults to `3`):
                The max multiple length of prompt embeddings compared to the max output length of text encoder.
            output_type (`str`, *optional*, defaults to `"pil"`):
                The output format of the generate image. Choose between
                [PIL](https://pillow.readthedocs.io/en/stable/): `PIL.Image.Image` or `np.array`.
            return_dict (`bool`, *optional*, defaults to `True`):
                Whether or not to return a [`~pipelines.stable_diffusion.StableDiffusionPipelineOutput`] instead of a
                plain tuple.
            callback (`Callable`, *optional*):
                A function that will be called every `callback_steps` steps during inference. The function will be
                called with the following arguments: `callback(step: int, timestep: int, latents: torch.FloatTensor)`.
            is_cancelled_callback (`Callable`, *optional*):
                A function that will be called every `callback_steps` steps during inference. If the function returns
                `True`, the inference will be cancelled.
            callback_steps (`int`, *optional*, defaults to 1):
                The frequency at which the `callback` function will be called. If not specified, the callback will be
                called at every step.

        Returns:
            `None` if cancelled by `is_cancelled_callback`,
            [`~pipelines.stable_diffusion.StableDiffusionPipelineOutput`] or `tuple`:
            [`~pipelines.stable_diffusion.StableDiffusionPipelineOutput`] if `return_dict` is True, otherwise a `tuple.
            When returning a tuple, the first element is a list with the generated images, and the second element is a
            list of `bool`s denoting whether the corresponding generated image likely represents "not-safe-for-work"
            (nsfw) content, according to the `safety_checker`.
        """

        if isinstance(prompt, str):
            batch_size = 1
            prompt = [prompt]
        elif isinstance(prompt, list):
            batch_size = len(prompt)
        else:
            raise ValueError(f"`prompt` has to be of type `str` or `list` but is {type(prompt)}")

        if strength < 0 or strength > 1:
            raise ValueError(f"The value of strength should in [0.0, 1.0] but is {strength}")

        if height % 8 != 0 or width % 8 != 0:
            raise ValueError(f"`height` and `width` have to be divisible by 8 but are {height} and {width}.")

        if (callback_steps is None) or (
            callback_steps is not None and (not isinstance(callback_steps, int) or callback_steps <= 0)
        ):
            raise ValueError(
                f"`callback_steps` has to be a positive integer but is {callback_steps} of type"
                f" {type(callback_steps)}."
            )

        # get prompt text embeddings

        # here `guidance_scale` is defined analog to the guidance weight `w` of equation (2)
        # of the Imagen paper: https://arxiv.org/pdf/2205.11487.pdf . `guidance_scale = 1`
        # corresponds to doing no classifier free guidance.
        do_classifier_free_guidance = guidance_scale > 1.0
        # get unconditional embeddings for classifier free guidance
        if negative_prompt is None:
            negative_prompt = [""] * batch_size
        elif isinstance(negative_prompt, str):
            negative_prompt = [negative_prompt] * batch_size
        if batch_size != len(negative_prompt):
            raise ValueError(
                f"`negative_prompt`: {negative_prompt} has batch size {len(negative_prompt)}, but `prompt`:"
                f" {prompt} has batch size {batch_size}. Please make sure that passed `negative_prompt` matches"
                " the batch size of `prompt`."
            )

        text_embeddings, uncond_embeddings = get_weighted_text_embeddings(
            pipe=self,
            prompt=prompt,
            uncond_prompt=negative_prompt if do_classifier_free_guidance else None,
            max_embeddings_multiples=max_embeddings_multiples,
            **kwargs,
        )
        bs_embed, seq_len, _ = text_embeddings.shape
        text_embeddings = text_embeddings.repeat(1, num_images_per_prompt, 1)
        text_embeddings = text_embeddings.view(bs_embed * num_images_per_prompt, seq_len, -1)

        if do_classifier_free_guidance:
            bs_embed, seq_len, _ = uncond_embeddings.shape
            uncond_embeddings = uncond_embeddings.repeat(1, num_images_per_prompt, 1)
            uncond_embeddings = uncond_embeddings.view(bs_embed * num_images_per_prompt, seq_len, -1)
            text_embeddings = torch.cat([uncond_embeddings, text_embeddings])

        # set timesteps
        self.scheduler.set_timesteps(num_inference_steps)

        latents_dtype = text_embeddings.dtype
        init_latents_orig = None
        mask = None
        noise = None

        if init_image is None:
            # get the initial random noise unless the user supplied it

            # Unlike in other pipelines, latents need to be generated in the target device
            # for 1-to-1 results reproducibility with the CompVis implementation.
            # However this currently doesn't work in `mps`.
            latents_shape = (
                batch_size * num_images_per_prompt,
                self.unet.in_channels,
                height // 8,
                width // 8,
            )

            if latents is None:
                if self.device.type == "mps":
                    # randn does not exist on mps
                    latents = torch.randn(
                        latents_shape,
                        generator=generator,
                        device="cpu",
                        dtype=latents_dtype,
                    ).to(self.device)
                else:
                    latents = torch.randn(
                        latents_shape,
                        generator=generator,
                        device=self.device,
                        dtype=latents_dtype,
                    )
            else:
                if latents.shape != latents_shape:
                    raise ValueError(f"Unexpected latents shape, got {latents.shape}, expected {latents_shape}")
                latents = latents.to(self.device)

            timesteps = self.scheduler.timesteps.to(self.device)

            # scale the initial noise by the standard deviation required by the scheduler
            latents = latents * self.scheduler.init_noise_sigma
        else:
            if isinstance(init_image, PIL.Image.Image):
                init_image = preprocess_image(init_image)
            # encode the init image into latents and scale the latents
            init_image = init_image.to(device=self.device, dtype=latents_dtype)
            init_latent_dist = self.vae.encode(init_image).latent_dist
            init_latents = init_latent_dist.sample(generator=generator)
            init_latents = 0.18215 * init_latents
            init_latents = torch.cat([init_latents] * batch_size * num_images_per_prompt, dim=0)
            init_latents_orig = init_latents

            # preprocess mask
            if mask_image is not None:
                if isinstance(mask_image, PIL.Image.Image):
                    mask_image = preprocess_mask(mask_image)
                mask_image = mask_image.to(device=self.device, dtype=latents_dtype)
                mask = torch.cat([mask_image] * batch_size * num_images_per_prompt)

                # check sizes
                if not mask.shape == init_latents.shape:
                    raise ValueError("The mask and init_image should be the same size!")

            # get the original timestep using init_timestep
            offset = self.scheduler.config.get("steps_offset", 0)
            init_timestep = int(num_inference_steps * strength) + offset
            init_timestep = min(init_timestep, num_inference_steps)

            timesteps = self.scheduler.timesteps[-init_timestep]
            timesteps = torch.tensor([timesteps] * batch_size * num_images_per_prompt, device=self.device)

            # add noise to latents using the timesteps
            if self.device.type == "mps":
                # randn does not exist on mps
                noise = torch.randn(
                    init_latents.shape,
                    generator=generator,
                    device="cpu",
                    dtype=latents_dtype,
                ).to(self.device)
            else:
                noise = torch.randn(
                    init_latents.shape,
                    generator=generator,
                    device=self.device,
                    dtype=latents_dtype,
                )
            latents = self.scheduler.add_noise(init_latents, noise, timesteps)

            t_start = max(num_inference_steps - init_timestep + offset, 0)
            timesteps = self.scheduler.timesteps[t_start:].to(self.device)

        # prepare extra kwargs for the scheduler step, since not all schedulers have the same signature
        # eta (η) is only used with the DDIMScheduler, it will be ignored for other schedulers.
        # eta corresponds to η in DDIM paper: https://arxiv.org/abs/2010.02502
        # and should be between [0, 1]
        accepts_eta = "eta" in set(inspect.signature(self.scheduler.step).parameters.keys())
        extra_step_kwargs = {}
        if accepts_eta:
            extra_step_kwargs["eta"] = eta

        for i, t in enumerate(self.progress_bar(timesteps)):
            # expand the latents if we are doing classifier free guidance
            latent_model_input = torch.cat([latents] * 2) if do_classifier_free_guidance else latents
            latent_model_input = self.scheduler.scale_model_input(latent_model_input, t)

            # predict the noise residual
            noise_pred = self.unet(latent_model_input, t, encoder_hidden_states=text_embeddings).sample

            # perform guidance
            if do_classifier_free_guidance:
                noise_pred_uncond, noise_pred_text = noise_pred.chunk(2)
                noise_pred = noise_pred_uncond + guidance_scale * (noise_pred_text - noise_pred_uncond)

            # compute the previous noisy sample x_t -> x_t-1
            latents = self.scheduler.step(noise_pred, t, latents, **extra_step_kwargs).prev_sample

            if mask is not None:
                # masking
                init_latents_proper = self.scheduler.add_noise(init_latents_orig, noise, torch.tensor([t]))
                latents = (init_latents_proper * mask) + (latents * (1 - mask))

            # call the callback, if provided
            if i % callback_steps == 0:
                if callback is not None:
                    callback(i, t, latents)
                if is_cancelled_callback is not None and is_cancelled_callback():
                    return None

        latents = 1 / 0.18215 * latents
        image = self.vae.decode(latents).sample

        image = (image / 2 + 0.5).clamp(0, 1)

        # we always cast to float32 as this does not cause significant overhead and is compatible with bfloa16
        image = image.cpu().permute(0, 2, 3, 1).float().numpy()

        if self.safety_checker is not None:
            safety_checker_input = self.feature_extractor(self.numpy_to_pil(image), return_tensors="pt").to(
                self.device
            )
            image, has_nsfw_concept = self.safety_checker(
                images=image,
                clip_input=safety_checker_input.pixel_values.to(text_embeddings.dtype),
            )
        else:
            has_nsfw_concept = None

        if output_type == "pil":
            image = self.numpy_to_pil(image)

        if not return_dict:
            return (image, has_nsfw_concept)

        return StableDiffusionPipelineOutput(images=image, nsfw_content_detected=has_nsfw_concept)

    def text2img(
        self,
        prompt: Union[str, List[str]],
        negative_prompt: Optional[Union[str, List[str]]] = None,
        height: int = 512,
        width: int = 512,
        num_inference_steps: int = 50,
        guidance_scale: float = 7.5,
        num_images_per_prompt: Optional[int] = 1,
        eta: float = 0.0,
        generator: Optional[torch.Generator] = None,
        latents: Optional[torch.FloatTensor] = None,
        max_embeddings_multiples: Optional[int] = 3,
        output_type: Optional[str] = "pil",
        return_dict: bool = True,
        callback: Optional[Callable[[int, int, torch.FloatTensor], None]] = None,
        callback_steps: Optional[int] = 1,
        **kwargs,
    ):
        r"""
        Function for text-to-image generation.
        Args:
            prompt (`str` or `List[str]`):
                The prompt or prompts to guide the image generation.
            negative_prompt (`str` or `List[str]`, *optional*):
                The prompt or prompts not to guide the image generation. Ignored when not using guidance (i.e., ignored
                if `guidance_scale` is less than `1`).
            height (`int`, *optional*, defaults to 512):
                The height in pixels of the generated image.
            width (`int`, *optional*, defaults to 512):
                The width in pixels of the generated image.
            num_inference_steps (`int`, *optional*, defaults to 50):
                The number of denoising steps. More denoising steps usually lead to a higher quality image at the
                expense of slower inference.
            guidance_scale (`float`, *optional*, defaults to 7.5):
                Guidance scale as defined in [Classifier-Free Diffusion Guidance](https://arxiv.org/abs/2207.12598).
                `guidance_scale` is defined as `w` of equation 2. of [Imagen
                Paper](https://arxiv.org/pdf/2205.11487.pdf). Guidance scale is enabled by setting `guidance_scale >
                1`. Higher guidance scale encourages to generate images that are closely linked to the text `prompt`,
                usually at the expense of lower image quality.
            num_images_per_prompt (`int`, *optional*, defaults to 1):
                The number of images to generate per prompt.
            eta (`float`, *optional*, defaults to 0.0):
                Corresponds to parameter eta (η) in the DDIM paper: https://arxiv.org/abs/2010.02502. Only applies to
                [`schedulers.DDIMScheduler`], will be ignored for others.
            generator (`torch.Generator`, *optional*):
                A [torch generator](https://pytorch.org/docs/stable/generated/torch.Generator.html) to make generation
                deterministic.
            latents (`torch.FloatTensor`, *optional*):
                Pre-generated noisy latents, sampled from a Gaussian distribution, to be used as inputs for image
                generation. Can be used to tweak the same generation with different prompts. If not provided, a latents
                tensor will ge generated by sampling using the supplied random `generator`.
            max_embeddings_multiples (`int`, *optional*, defaults to `3`):
                The max multiple length of prompt embeddings compared to the max output length of text encoder.
            output_type (`str`, *optional*, defaults to `"pil"`):
                The output format of the generate image. Choose between
                [PIL](https://pillow.readthedocs.io/en/stable/): `PIL.Image.Image` or `np.array`.
            return_dict (`bool`, *optional*, defaults to `True`):
                Whether or not to return a [`~pipelines.stable_diffusion.StableDiffusionPipelineOutput`] instead of a
                plain tuple.
            callback (`Callable`, *optional*):
                A function that will be called every `callback_steps` steps during inference. The function will be
                called with the following arguments: `callback(step: int, timestep: int, latents: torch.FloatTensor)`.
            callback_steps (`int`, *optional*, defaults to 1):
                The frequency at which the `callback` function will be called. If not specified, the callback will be
                called at every step.
        Returns:
            [`~pipelines.stable_diffusion.StableDiffusionPipelineOutput`] or `tuple`:
            [`~pipelines.stable_diffusion.StableDiffusionPipelineOutput`] if `return_dict` is True, otherwise a `tuple.
            When returning a tuple, the first element is a list with the generated images, and the second element is a
            list of `bool`s denoting whether the corresponding generated image likely represents "not-safe-for-work"
            (nsfw) content, according to the `safety_checker`.
        """
        return self.__call__(
            prompt=prompt,
            negative_prompt=negative_prompt,
            height=height,
            width=width,
            num_inference_steps=num_inference_steps,
            guidance_scale=guidance_scale,
            num_images_per_prompt=num_images_per_prompt,
            eta=eta,
            generator=generator,
            latents=latents,
            max_embeddings_multiples=max_embeddings_multiples,
            output_type=output_type,
            return_dict=return_dict,
            callback=callback,
            callback_steps=callback_steps,
            **kwargs,
        )

    def img2img(
        self,
        init_image: Union[torch.FloatTensor, PIL.Image.Image],
        prompt: Union[str, List[str]],
        negative_prompt: Optional[Union[str, List[str]]] = None,
        strength: float = 0.8,
        num_inference_steps: Optional[int] = 50,
        guidance_scale: Optional[float] = 7.5,
        num_images_per_prompt: Optional[int] = 1,
        eta: Optional[float] = 0.0,
        generator: Optional[torch.Generator] = None,
        max_embeddings_multiples: Optional[int] = 3,
        output_type: Optional[str] = "pil",
        return_dict: bool = True,
        callback: Optional[Callable[[int, int, torch.FloatTensor], None]] = None,
        callback_steps: Optional[int] = 1,
        **kwargs,
    ):
        r"""
        Function for image-to-image generation.
        Args:
            init_image (`torch.FloatTensor` or `PIL.Image.Image`):
                `Image`, or tensor representing an image batch, that will be used as the starting point for the
                process.
            prompt (`str` or `List[str]`):
                The prompt or prompts to guide the image generation.
            negative_prompt (`str` or `List[str]`, *optional*):
                The prompt or prompts not to guide the image generation. Ignored when not using guidance (i.e., ignored
                if `guidance_scale` is less than `1`).
            strength (`float`, *optional*, defaults to 0.8):
                Conceptually, indicates how much to transform the reference `init_image`. Must be between 0 and 1.
                `init_image` will be used as a starting point, adding more noise to it the larger the `strength`. The
                number of denoising steps depends on the amount of noise initially added. When `strength` is 1, added
                noise will be maximum and the denoising process will run for the full number of iterations specified in
                `num_inference_steps`. A value of 1, therefore, essentially ignores `init_image`.
            num_inference_steps (`int`, *optional*, defaults to 50):
                The number of denoising steps. More denoising steps usually lead to a higher quality image at the
                expense of slower inference. This parameter will be modulated by `strength`.
            guidance_scale (`float`, *optional*, defaults to 7.5):
                Guidance scale as defined in [Classifier-Free Diffusion Guidance](https://arxiv.org/abs/2207.12598).
                `guidance_scale` is defined as `w` of equation 2. of [Imagen
                Paper](https://arxiv.org/pdf/2205.11487.pdf). Guidance scale is enabled by setting `guidance_scale >
                1`. Higher guidance scale encourages to generate images that are closely linked to the text `prompt`,
                usually at the expense of lower image quality.
            num_images_per_prompt (`int`, *optional*, defaults to 1):
                The number of images to generate per prompt.
            eta (`float`, *optional*, defaults to 0.0):
                Corresponds to parameter eta (η) in the DDIM paper: https://arxiv.org/abs/2010.02502. Only applies to
                [`schedulers.DDIMScheduler`], will be ignored for others.
            generator (`torch.Generator`, *optional*):
                A [torch generator](https://pytorch.org/docs/stable/generated/torch.Generator.html) to make generation
                deterministic.
            max_embeddings_multiples (`int`, *optional*, defaults to `3`):
                The max multiple length of prompt embeddings compared to the max output length of text encoder.
            output_type (`str`, *optional*, defaults to `"pil"`):
                The output format of the generate image. Choose between
                [PIL](https://pillow.readthedocs.io/en/stable/): `PIL.Image.Image` or `np.array`.
            return_dict (`bool`, *optional*, defaults to `True`):
                Whether or not to return a [`~pipelines.stable_diffusion.StableDiffusionPipelineOutput`] instead of a
                plain tuple.
            callback (`Callable`, *optional*):
                A function that will be called every `callback_steps` steps during inference. The function will be
                called with the following arguments: `callback(step: int, timestep: int, latents: torch.FloatTensor)`.
            callback_steps (`int`, *optional*, defaults to 1):
                The frequency at which the `callback` function will be called. If not specified, the callback will be
                called at every step.
        Returns:
            [`~pipelines.stable_diffusion.StableDiffusionPipelineOutput`] or `tuple`:
            [`~pipelines.stable_diffusion.StableDiffusionPipelineOutput`] if `return_dict` is True, otherwise a `tuple.
            When returning a tuple, the first element is a list with the generated images, and the second element is a
            list of `bool`s denoting whether the corresponding generated image likely represents "not-safe-for-work"
            (nsfw) content, according to the `safety_checker`.
        """
        return self.__call__(
            prompt=prompt,
            negative_prompt=negative_prompt,
            init_image=init_image,
            num_inference_steps=num_inference_steps,
            guidance_scale=guidance_scale,
            strength=strength,
            num_images_per_prompt=num_images_per_prompt,
            eta=eta,
            generator=generator,
            max_embeddings_multiples=max_embeddings_multiples,
            output_type=output_type,
            return_dict=return_dict,
            callback=callback,
            callback_steps=callback_steps,
            **kwargs,
        )

    def inpaint(
        self,
        init_image: Union[torch.FloatTensor, PIL.Image.Image],
        mask_image: Union[torch.FloatTensor, PIL.Image.Image],
        prompt: Union[str, List[str]],
        negative_prompt: Optional[Union[str, List[str]]] = None,
        strength: float = 0.8,
        num_inference_steps: Optional[int] = 50,
        guidance_scale: Optional[float] = 7.5,
        num_images_per_prompt: Optional[int] = 1,
        eta: Optional[float] = 0.0,
        generator: Optional[torch.Generator] = None,
        max_embeddings_multiples: Optional[int] = 3,
        output_type: Optional[str] = "pil",
        return_dict: bool = True,
        callback: Optional[Callable[[int, int, torch.FloatTensor], None]] = None,
        callback_steps: Optional[int] = 1,
        **kwargs,
    ):
        r"""
        Function for inpaint.
        Args:
            init_image (`torch.FloatTensor` or `PIL.Image.Image`):
                `Image`, or tensor representing an image batch, that will be used as the starting point for the
                process. This is the image whose masked region will be inpainted.
            mask_image (`torch.FloatTensor` or `PIL.Image.Image`):
                `Image`, or tensor representing an image batch, to mask `init_image`. White pixels in the mask will be
                replaced by noise and therefore repainted, while black pixels will be preserved. If `mask_image` is a
                PIL image, it will be converted to a single channel (luminance) before use. If it's a tensor, it should
                contain one color channel (L) instead of 3, so the expected shape would be `(B, H, W, 1)`.
            prompt (`str` or `List[str]`):
                The prompt or prompts to guide the image generation.
            negative_prompt (`str` or `List[str]`, *optional*):
                The prompt or prompts not to guide the image generation. Ignored when not using guidance (i.e., ignored
                if `guidance_scale` is less than `1`).
            strength (`float`, *optional*, defaults to 0.8):
                Conceptually, indicates how much to inpaint the masked area. Must be between 0 and 1. When `strength`
                is 1, the denoising process will be run on the masked area for the full number of iterations specified
                in `num_inference_steps`. `init_image` will be used as a reference for the masked area, adding more
                noise to that region the larger the `strength`. If `strength` is 0, no inpainting will occur.
            num_inference_steps (`int`, *optional*, defaults to 50):
                The reference number of denoising steps. More denoising steps usually lead to a higher quality image at
                the expense of slower inference. This parameter will be modulated by `strength`, as explained above.
            guidance_scale (`float`, *optional*, defaults to 7.5):
                Guidance scale as defined in [Classifier-Free Diffusion Guidance](https://arxiv.org/abs/2207.12598).
                `guidance_scale` is defined as `w` of equation 2. of [Imagen
                Paper](https://arxiv.org/pdf/2205.11487.pdf). Guidance scale is enabled by setting `guidance_scale >
                1`. Higher guidance scale encourages to generate images that are closely linked to the text `prompt`,
                usually at the expense of lower image quality.
            num_images_per_prompt (`int`, *optional*, defaults to 1):
                The number of images to generate per prompt.
            eta (`float`, *optional*, defaults to 0.0):
                Corresponds to parameter eta (η) in the DDIM paper: https://arxiv.org/abs/2010.02502. Only applies to
                [`schedulers.DDIMScheduler`], will be ignored for others.
            generator (`torch.Generator`, *optional*):
                A [torch generator](https://pytorch.org/docs/stable/generated/torch.Generator.html) to make generation
                deterministic.
            max_embeddings_multiples (`int`, *optional*, defaults to `3`):
                The max multiple length of prompt embeddings compared to the max output length of text encoder.
            output_type (`str`, *optional*, defaults to `"pil"`):
                The output format of the generate image. Choose between
                [PIL](https://pillow.readthedocs.io/en/stable/): `PIL.Image.Image` or `np.array`.
            return_dict (`bool`, *optional*, defaults to `True`):
                Whether or not to return a [`~pipelines.stable_diffusion.StableDiffusionPipelineOutput`] instead of a
                plain tuple.
            callback (`Callable`, *optional*):
                A function that will be called every `callback_steps` steps during inference. The function will be
                called with the following arguments: `callback(step: int, timestep: int, latents: torch.FloatTensor)`.
            callback_steps (`int`, *optional*, defaults to 1):
                The frequency at which the `callback` function will be called. If not specified, the callback will be
                called at every step.
        Returns:
            [`~pipelines.stable_diffusion.StableDiffusionPipelineOutput`] or `tuple`:
            [`~pipelines.stable_diffusion.StableDiffusionPipelineOutput`] if `return_dict` is True, otherwise a `tuple.
            When returning a tuple, the first element is a list with the generated images, and the second element is a
            list of `bool`s denoting whether the corresponding generated image likely represents "not-safe-for-work"
            (nsfw) content, according to the `safety_checker`.
        """
        return self.__call__(
            prompt=prompt,
            negative_prompt=negative_prompt,
            init_image=init_image,
            mask_image=mask_image,
            num_inference_steps=num_inference_steps,
            guidance_scale=guidance_scale,
            strength=strength,
            num_images_per_prompt=num_images_per_prompt,
            eta=eta,
            generator=generator,
            max_embeddings_multiples=max_embeddings_multiples,
            output_type=output_type,
            return_dict=return_dict,
            callback=callback,
            callback_steps=callback_steps,
            **kwargs,
        )
    # Borrowed from https://github.com/csaluski/diffusers/blob/main/src/diffusers/pipelines/stable_diffusion/pipeline_stable_diffusion.py
    def get_text_latent_space(self, prompt, guidance_scale = 7.5):
        # get prompt text embeddings
        text_input = self.tokenizer(
            prompt,
            padding="max_length",
            max_length=self.tokenizer.model_max_length,
            truncation=True,
            return_tensors="pt",
        )
        text_embeddings = self.text_encoder(text_input.input_ids.to(self.device))[0]

        # here `guidance_scale` is defined analog to the guidance weight `w` of equation (2)
        # of the Imagen paper: https://arxiv.org/pdf/2205.11487.pdf . `guidance_scale = 1`
        # corresponds to doing no classifier free guidance.
        do_classifier_free_guidance = guidance_scale > 1.0
        # get unconditional embeddings for classifier free guidance
        if do_classifier_free_guidance:
            max_length = text_input.input_ids.shape[-1]
            uncond_input = self.tokenizer(
                [""], padding="max_length", max_length=max_length, return_tensors="pt"
            )
            uncond_embeddings = self.text_encoder(uncond_input.input_ids.to(self.device))[0]

            # For classifier free guidance, we need to do two forward passes.
            # Here we concatenate the unconditional and text embeddings into a single batch
            # to avoid doing two forward passes
            text_embeddings = torch.cat([uncond_embeddings, text_embeddings])

        return text_embeddings

    def slerp(self, t, v0, v1, DOT_THRESHOLD=0.9995):
        """ helper function to spherically interpolate two arrays v1 v2 
        from https://gist.github.com/karpathy/00103b0037c5aaea32fe1da1af553355 
        this should be better than lerping for moving between noise spaces """

        if not isinstance(v0, np.ndarray):
            inputs_are_torch = True
            input_device = v0.device
            v0 = v0.cpu().numpy()
            v1 = v1.cpu().numpy()

        dot = np.sum(v0 * v1 / (np.linalg.norm(v0) * np.linalg.norm(v1)))
        if np.abs(dot) > DOT_THRESHOLD:
            v2 = (1 - t) * v0 + t * v1
        else:
            theta_0 = np.arccos(dot)
            sin_theta_0 = np.sin(theta_0)
            theta_t = theta_0 * t
            sin_theta_t = np.sin(theta_t)
            s0 = np.sin(theta_0 - theta_t) / sin_theta_0
            s1 = sin_theta_t / sin_theta_0
            v2 = s0 * v0 + s1 * v1

        if inputs_are_torch:
            v2 = torch.from_numpy(v2).to(input_device)

        return v2

    def lerp_between_prompts(self, first_prompt, second_prompt, seed = None, length = 10, save=False, guidance_scale: Optional[float] = 7.5, **kwargs):
        first_embedding = self.get_text_latent_space(first_prompt)
        second_embedding = self.get_text_latent_space(second_prompt)
        if not seed:
            seed = random.randint(0, sys.maxsize)
        generator = torch.Generator(self.device)
        generator.manual_seed(seed)
        generator_state = generator.get_state()
        lerp_embed_points = []
        for i in range(length):
            weight = i / length
            tensor_lerp = torch.lerp(first_embedding, second_embedding, weight)
            lerp_embed_points.append(tensor_lerp)
        images = []
        for idx, latent_point in enumerate(lerp_embed_points):
            generator.set_state(generator_state)
            image = self.diffuse_from_inits(latent_point, **kwargs)["image"][0]
            images.append(image)
            if save:
                image.save(f"{first_prompt}-{second_prompt}-{idx:02d}.png", "PNG")
        return {"images": images, "latent_points": lerp_embed_points,"generator_state": generator_state}

    def slerp_through_seeds(self,
        prompt,
        height: Optional[int] = 512,
        width: Optional[int] = 512,
        save = False,
        seed = None, steps = 10, **kwargs):

        if not seed:
            seed = random.randint(0, sys.maxsize)
        generator = torch.Generator(self.device)
        generator.manual_seed(seed)
        init_start = torch.randn(
            (1, self.unet.in_channels, height // 8, width // 8), 
            generator = generator, device = self.device)
        init_end = torch.randn(
            (1, self.unet.in_channels, height // 8, width // 8), 
            generator = generator, device = self.device)
        generator_state = generator.get_state()
        slerp_embed_points = []
        # weight from 0 to 1/(steps - 1), add init_end specifically so that we 
        # have len(images) = steps
        for i in range(steps - 1):
            weight = i / steps
            tensor_slerp = self.slerp(weight, init_start, init_end)
            slerp_embed_points.append(tensor_slerp)
        slerp_embed_points.append(init_end)
        images = []
        embed_point = self.get_text_latent_space(prompt)
        for idx, noise_point in enumerate(slerp_embed_points):
            generator.set_state(generator_state)
            image = self.diffuse_from_inits(embed_point, init = noise_point, **kwargs)["image"][0]
            images.append(image)
            if save:
                image.save(f"{seed}-{idx:02d}.png", "PNG")
        return {"images": images, "noise_samples": slerp_embed_points,"generator_state": generator_state}

    @torch.no_grad()
    def diffuse_from_inits(self, text_embeddings, 
        init = None,
        height: Optional[int] = 512,
        width: Optional[int] = 512,
        num_inference_steps: Optional[int] = 50,
        guidance_scale: Optional[float] = 7.5,
        eta: Optional[float] = 0.0,
        generator: Optional[torch.Generator] = None,
        output_type: Optional[str] = "pil",
        **kwargs,):

        batch_size = 1

        if generator == None:
            generator = torch.Generator("cuda")
        generator_state = generator.get_state()
        # here `guidance_scale` is defined analog to the guidance weight `w` of equation (2)
        # of the Imagen paper: https://arxiv.org/pdf/2205.11487.pdf . `guidance_scale = 1`
        # corresponds to doing no classifier free guidance.
        do_classifier_free_guidance = guidance_scale > 1.0
        # get the intial random noise
        latents = init if init is not None else torch.randn(
            (batch_size, self.unet.in_channels, height // 8, width // 8),
            generator=generator,
            device=self.device,)

        # set timesteps
        accepts_offset = "offset" in set(inspect.signature(self.scheduler.set_timesteps).parameters.keys())
        extra_set_kwargs = {}
        if accepts_offset:
            extra_set_kwargs["offset"] = 1

        self.scheduler.set_timesteps(num_inference_steps, **extra_set_kwargs)

        # if we use LMSDiscreteScheduler, let's make sure latents are mulitplied by sigmas
        if isinstance(self.scheduler, LMSDiscreteScheduler):
            latents = latents * self.scheduler.sigmas[0]

        # prepare extra kwargs for the scheduler step, since not all schedulers have the same signature
        # eta (η) is only used with the DDIMScheduler, it will be ignored for other schedulers.
        # eta corresponds to η in DDIM paper: https://arxiv.org/abs/2010.02502
        # and should be between [0, 1]
        accepts_eta = "eta" in set(inspect.signature(self.scheduler.step).parameters.keys())
        extra_step_kwargs = {}
        if accepts_eta:
            extra_step_kwargs["eta"] = eta

        for i, t in tqdm(enumerate(self.scheduler.timesteps)):
            # expand the latents if we are doing classifier free guidance
            latent_model_input = torch.cat([latents] * 2) if do_classifier_free_guidance else latents
            if isinstance(self.scheduler, LMSDiscreteScheduler):
                sigma = self.scheduler.sigmas[i]
                latent_model_input = latent_model_input / ((sigma**2 + 1) ** 0.5)

            # predict the noise residual
            noise_pred = self.unet(latent_model_input, t, encoder_hidden_states=text_embeddings).sample

            # perform guidance
            if do_classifier_free_guidance:
                noise_pred_uncond, noise_pred_text = noise_pred.chunk(2)
                noise_pred = noise_pred_uncond + guidance_scale * (noise_pred_text - noise_pred_uncond)

            # compute the previous noisy sample x_t -> x_t-1
            if isinstance(self.scheduler, LMSDiscreteScheduler):
                latents = self.scheduler.step(noise_pred, i, latents, **extra_step_kwargs).prev_sample
            else:
                latents = self.scheduler.step(noise_pred, t, latents, **extra_step_kwargs).prev_sample

        # scale and decode the image latents with vae
        latents = 1 / 0.18215 * latents
        image = self.vae.decode(latents)

        image = (image / 2 + 0.5).clamp(0, 1)
        image = image.cpu().permute(0, 2, 3, 1).numpy()

        if output_type == "pil":
            image = self.numpy_to_pil(image)

        return {"image": image, "generator_state": generator_state}

    def variation(self, text_embeddings, generator_state, variation_magnitude = 100, **kwargs):
        # random vector to move in latent space
        rand_t = (torch.rand(text_embeddings.shape, device = self.device) * 2) - 1
        rand_mag = torch.sum(torch.abs(rand_t)) / variation_magnitude
        scaled_rand_t = rand_t / rand_mag
        variation_embedding = text_embeddings + scaled_rand_t

        generator = torch.Generator("cuda")
        generator.set_state(generator_state)
        result = self.diffuse_from_inits(variation_embedding, generator=generator, **kwargs)
        result.update({"latent_point": variation_embedding})
        return result<|MERGE_RESOLUTION|>--- conflicted
+++ resolved
@@ -14,13 +14,8 @@
 from diffusers.pipeline_utils import DiffusionPipeline
 from diffusers.pipelines.stable_diffusion import StableDiffusionPipelineOutput
 from diffusers.pipelines.stable_diffusion.safety_checker import StableDiffusionSafetyChecker
-<<<<<<< HEAD
-from diffusers.schedulers import DDIMScheduler, LMSDiscreteScheduler, PNDMScheduler, EulerAncestralDiscreteScheduler, EulerDiscreteScheduler
-from diffusers.utils import deprecate, logging
-=======
 from diffusers.schedulers import DDIMScheduler, LMSDiscreteScheduler, PNDMScheduler
 from diffusers.utils import deprecate, is_accelerate_available, logging
->>>>>>> 9d8943b7
 from transformers import CLIPFeatureExtractor, CLIPTextModel, CLIPTokenizer
 
 
@@ -441,25 +436,8 @@
             new_config["steps_offset"] = 1
             scheduler._internal_dict = FrozenDict(new_config)
 
-<<<<<<< HEAD
         #if safety_checker is None:
         if False:
-=======
-        if hasattr(scheduler.config, "clip_sample") and scheduler.config.clip_sample is True:
-            deprecation_message = (
-                f"The configuration file of this scheduler: {scheduler} has not set the configuration `clip_sample`."
-                " `clip_sample` should be set to False in the configuration file. Please make sure to update the"
-                " config accordingly as not setting `clip_sample` in the config might lead to incorrect results in"
-                " future versions. If you have downloaded this checkpoint from the Hugging Face Hub, it would be very"
-                " nice if you could open a Pull request for the `scheduler/scheduler_config.json` file"
-            )
-            deprecate("clip_sample not set", "1.0.0", deprecation_message, standard_warn=False)
-            new_config = dict(scheduler.config)
-            new_config["clip_sample"] = False
-            scheduler._internal_dict = FrozenDict(new_config)
-
-        if safety_checker is None:
->>>>>>> 9d8943b7
             logger.warn(
                 f"You have disabled the safety checker for {self.__class__} by passing `safety_checker=None`. Ensure"
                 " that you abide to the conditions of the Stable Diffusion license and do not expose unfiltered"
