from typing import Union, Callable, Optional

import torch
<<<<<<< HEAD
import PIL
=======
from PIL import Image
from torchvision import transforms as tfms
from tqdm.auto import tqdm
from transformers import CLIPTextModel, CLIPTokenizer

>>>>>>> a7ca03aa
from diffusers import (
    AutoencoderKL,
    DDIMScheduler,
    DiffusionPipeline,
    LMSDiscreteScheduler,
    PNDMScheduler,
    UNet2DConditionModel,
)
<<<<<<< HEAD
#from PIL import Image
from torchvision import transforms as tfms
from tqdm.auto import tqdm
from transformers import CLIPTextModel, CLIPTokenizer
=======
>>>>>>> a7ca03aa


class MagicMixPipeline(DiffusionPipeline):
    def __init__(
        self,
        vae: AutoencoderKL,
        text_encoder: CLIPTextModel,
        tokenizer: CLIPTokenizer,
        unet: UNet2DConditionModel,
        scheduler: Union[PNDMScheduler, LMSDiscreteScheduler, DDIMScheduler],
    ):
        super().__init__()

        self.register_modules(vae=vae, text_encoder=text_encoder, tokenizer=tokenizer, unet=unet, scheduler=scheduler)

    # convert PIL image to latents
    def encode(self, img):
        with torch.no_grad():
            latent = self.vae.encode(tfms.ToTensor()(img).unsqueeze(0).to(self.device) * 2 - 1)
            latent = 0.18215 * latent.latent_dist.sample()
        return latent

    # convert latents to PIL image
    def decode(self, latent):
        latent = (1 / 0.18215) * latent
        with torch.no_grad():
            img = self.vae.decode(latent).sample
        img = (img / 2 + 0.5).clamp(0, 1)
        img = img.detach().cpu().permute(0, 2, 3, 1).numpy()
        img = (img * 255).round().astype("uint8")
        return PIL.Image.fromarray(img[0])

    # convert prompt into text embeddings, also unconditional embeddings
    def prep_text(self, prompt):
        text_input = self.tokenizer(
            prompt,
            padding="max_length",
            max_length=self.tokenizer.model_max_length,
            truncation=True,
            return_tensors="pt",
        )

        text_embedding = self.text_encoder(text_input.input_ids.to(self.device))[0]

        uncond_input = self.tokenizer(
            "",
            padding="max_length",
            max_length=self.tokenizer.model_max_length,
            truncation=True,
            return_tensors="pt",
        )

        uncond_embedding = self.text_encoder(uncond_input.input_ids.to(self.device))[0]

        return torch.cat([uncond_embedding, text_embedding])

    def __call__(
        self,
        img: PIL.Image.Image,
        prompt: str,
        kmin: float = 0.3,
        kmax: float = 0.6,
        mix_factor: float = 0.5,
        seed: int = 42,
        steps: int = 50,
        guidance_scale: float = 7.5,
        callback: Optional[Callable[[int, int, torch.FloatTensor], None]] = None,
        callback_steps: Optional[int] = 1,
    ) -> PIL.Image.Image:
        tmin = steps - int(kmin * steps)
        tmax = steps - int(kmax * steps)

        text_embeddings = self.prep_text(prompt)

        self.scheduler.set_timesteps(steps)

        width, height = img.size
        encoded = self.encode(img)

        torch.manual_seed(seed)
        noise = torch.randn(
            (1, self.unet.in_channels, height // 8, width // 8),
        ).to(self.device)

        latents = self.scheduler.add_noise(
            encoded,
            noise,
            timesteps=self.scheduler.timesteps[tmax],
        )

        input = torch.cat([latents] * 2)

        input = self.scheduler.scale_model_input(input, self.scheduler.timesteps[tmax])

        with torch.no_grad():
            pred = self.unet(
                input,
                self.scheduler.timesteps[tmax],
                encoder_hidden_states=text_embeddings,
            ).sample

        pred_uncond, pred_text = pred.chunk(2)
        pred = pred_uncond + guidance_scale * (pred_text - pred_uncond)

        latents = self.scheduler.step(pred, self.scheduler.timesteps[tmax], latents).prev_sample

        for i, t in enumerate(tqdm(self.scheduler.timesteps)):
            if i > tmax:
                if i < tmin:  # layout generation phase
                    orig_latents = self.scheduler.add_noise(
                        encoded,
                        noise,
                        timesteps=t,
                    )

                    input = (mix_factor * latents) + (
                        1 - mix_factor
                    ) * orig_latents  # interpolating between layout noise and conditionally generated noise to preserve layout sematics
                    input = torch.cat([input] * 2)

                else:  # content generation phase
                    input = torch.cat([latents] * 2)

                input = self.scheduler.scale_model_input(input, t)

                with torch.no_grad():
                    pred = self.unet(
                        input,
                        t,
                        encoder_hidden_states=text_embeddings,
                    ).sample

                pred_uncond, pred_text = pred.chunk(2)
                pred = pred_uncond + guidance_scale * (pred_text - pred_uncond)

                latents = self.scheduler.step(pred, t, latents).prev_sample

                # call the callback, if provided
                if callback is not None and i % callback_steps == 0:
                    callback(i, t, latents)

        return self.decode(latents)<|MERGE_RESOLUTION|>--- conflicted
+++ resolved
@@ -1,15 +1,11 @@
 from typing import Union, Callable, Optional
 
 import torch
-<<<<<<< HEAD
-import PIL
-=======
 from PIL import Image
 from torchvision import transforms as tfms
 from tqdm.auto import tqdm
 from transformers import CLIPTextModel, CLIPTokenizer
 
->>>>>>> a7ca03aa
 from diffusers import (
     AutoencoderKL,
     DDIMScheduler,
@@ -18,13 +14,6 @@
     PNDMScheduler,
     UNet2DConditionModel,
 )
-<<<<<<< HEAD
-#from PIL import Image
-from torchvision import transforms as tfms
-from tqdm.auto import tqdm
-from transformers import CLIPTextModel, CLIPTokenizer
-=======
->>>>>>> a7ca03aa
 
 
 class MagicMixPipeline(DiffusionPipeline):
