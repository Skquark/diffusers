# Copyright 2024 HuggingFace Inc.
#
# Licensed under the Apache License, Version 2.0 (the "License");
# you may not use this file except in compliance with the License.
# You may obtain a copy of the License at
#
#     http://www.apache.org/licenses/LICENSE-2.0
#
# Unless required by applicable law or agreed to in writing, software
# distributed under the License is distributed on an "AS IS" BASIS,
# WITHOUT WARRANTIES OR CONDITIONS OF ANY KIND, either express or implied.
# See the License for the specific language governing permissions and
# limitations under the License.

import unittest

import torch

from diffusers import HunyuanVideoTransformer3DModel
from diffusers.utils.testing_utils import enable_full_determinism, torch_device

from ..test_modeling_common import ModelTesterMixin


enable_full_determinism()


class HunyuanVideoTransformer3DTests(ModelTesterMixin, unittest.TestCase):
    model_class = HunyuanVideoTransformer3DModel
    main_input_name = "hidden_states"
    uses_custom_attn_processor = True

    @property
    def dummy_input(self):
        batch_size = 1
        num_channels = 4
        num_frames = 1
        height = 16
        width = 16
        text_encoder_embedding_dim = 16
        pooled_projection_dim = 8
        sequence_length = 12

        hidden_states = torch.randn((batch_size, num_channels, num_frames, height, width)).to(torch_device)
        timestep = torch.randint(0, 1000, size=(batch_size,)).to(torch_device)
        encoder_hidden_states = torch.randn((batch_size, sequence_length, text_encoder_embedding_dim)).to(torch_device)
        pooled_projections = torch.randn((batch_size, pooled_projection_dim)).to(torch_device)
        encoder_attention_mask = torch.ones((batch_size, sequence_length)).to(torch_device)
        guidance = torch.randint(0, 1000, size=(batch_size,)).to(torch_device, dtype=torch.float32)

        return {
            "hidden_states": hidden_states,
            "timestep": timestep,
            "encoder_hidden_states": encoder_hidden_states,
            "pooled_projections": pooled_projections,
            "encoder_attention_mask": encoder_attention_mask,
            "guidance": guidance,
        }

    @property
    def input_shape(self):
        return (4, 1, 16, 16)

    @property
    def output_shape(self):
        return (4, 1, 16, 16)

    def prepare_init_args_and_inputs_for_common(self):
        init_dict = {
            "in_channels": 4,
            "out_channels": 4,
            "num_attention_heads": 2,
            "attention_head_dim": 10,
            "num_layers": 1,
            "num_single_layers": 1,
            "num_refiner_layers": 1,
            "patch_size": 1,
            "patch_size_t": 1,
            "guidance_embeds": True,
            "text_embed_dim": 16,
            "pooled_projection_dim": 8,
            "rope_axes_dim": (2, 4, 4),
        }
        inputs_dict = self.dummy_input
        return init_dict, inputs_dict

    def test_gradient_checkpointing_is_applied(self):
        expected_set = {"HunyuanVideoTransformer3DModel"}
        super().test_gradient_checkpointing_is_applied(expected_set=expected_set)


class HunyuanSkyreelsImageToVideoTransformer3DTests(ModelTesterMixin, unittest.TestCase):
    model_class = HunyuanVideoTransformer3DModel
    main_input_name = "hidden_states"
    uses_custom_attn_processor = True

    @property
    def dummy_input(self):
        batch_size = 1
        num_channels = 8
        num_frames = 1
        height = 16
        width = 16
        text_encoder_embedding_dim = 16
        pooled_projection_dim = 8
        sequence_length = 12

        hidden_states = torch.randn((batch_size, num_channels, num_frames, height, width)).to(torch_device)
        timestep = torch.randint(0, 1000, size=(batch_size,)).to(torch_device)
        encoder_hidden_states = torch.randn((batch_size, sequence_length, text_encoder_embedding_dim)).to(torch_device)
        pooled_projections = torch.randn((batch_size, pooled_projection_dim)).to(torch_device)
        encoder_attention_mask = torch.ones((batch_size, sequence_length)).to(torch_device)
        guidance = torch.randint(0, 1000, size=(batch_size,)).to(torch_device, dtype=torch.float32)

        return {
            "hidden_states": hidden_states,
            "timestep": timestep,
            "encoder_hidden_states": encoder_hidden_states,
            "pooled_projections": pooled_projections,
            "encoder_attention_mask": encoder_attention_mask,
            "guidance": guidance,
        }

    @property
    def input_shape(self):
        return (8, 1, 16, 16)

    @property
    def output_shape(self):
        return (4, 1, 16, 16)

    def prepare_init_args_and_inputs_for_common(self):
        init_dict = {
            "in_channels": 8,
            "out_channels": 4,
            "num_attention_heads": 2,
            "attention_head_dim": 10,
            "num_layers": 1,
            "num_single_layers": 1,
            "num_refiner_layers": 1,
            "patch_size": 1,
            "patch_size_t": 1,
            "guidance_embeds": True,
            "text_embed_dim": 16,
            "pooled_projection_dim": 8,
            "rope_axes_dim": (2, 4, 4),
        }
        inputs_dict = self.dummy_input
        return init_dict, inputs_dict

    def test_output(self):
        super().test_output(expected_output_shape=(1, *self.output_shape))

    def test_gradient_checkpointing_is_applied(self):
        expected_set = {"HunyuanVideoTransformer3DModel"}
<<<<<<< HEAD
=======
        super().test_gradient_checkpointing_is_applied(expected_set=expected_set)


class HunyuanVideoImageToVideoTransformer3DTests(ModelTesterMixin, unittest.TestCase):
    model_class = HunyuanVideoTransformer3DModel
    main_input_name = "hidden_states"
    uses_custom_attn_processor = True

    @property
    def dummy_input(self):
        batch_size = 1
        num_channels = 2 * 4 + 1
        num_frames = 1
        height = 16
        width = 16
        text_encoder_embedding_dim = 16
        pooled_projection_dim = 8
        sequence_length = 12

        hidden_states = torch.randn((batch_size, num_channels, num_frames, height, width)).to(torch_device)
        timestep = torch.randint(0, 1000, size=(batch_size,)).to(torch_device)
        encoder_hidden_states = torch.randn((batch_size, sequence_length, text_encoder_embedding_dim)).to(torch_device)
        pooled_projections = torch.randn((batch_size, pooled_projection_dim)).to(torch_device)
        encoder_attention_mask = torch.ones((batch_size, sequence_length)).to(torch_device)

        return {
            "hidden_states": hidden_states,
            "timestep": timestep,
            "encoder_hidden_states": encoder_hidden_states,
            "pooled_projections": pooled_projections,
            "encoder_attention_mask": encoder_attention_mask,
        }

    @property
    def input_shape(self):
        return (8, 1, 16, 16)

    @property
    def output_shape(self):
        return (4, 1, 16, 16)

    def prepare_init_args_and_inputs_for_common(self):
        init_dict = {
            "in_channels": 2 * 4 + 1,
            "out_channels": 4,
            "num_attention_heads": 2,
            "attention_head_dim": 10,
            "num_layers": 1,
            "num_single_layers": 1,
            "num_refiner_layers": 1,
            "patch_size": 1,
            "patch_size_t": 1,
            "guidance_embeds": False,
            "text_embed_dim": 16,
            "pooled_projection_dim": 8,
            "rope_axes_dim": (2, 4, 4),
        }
        inputs_dict = self.dummy_input
        return init_dict, inputs_dict

    def test_output(self):
        super().test_output(expected_output_shape=(1, *self.output_shape))

    def test_gradient_checkpointing_is_applied(self):
        expected_set = {"HunyuanVideoTransformer3DModel"}
>>>>>>> 1fddee21
        super().test_gradient_checkpointing_is_applied(expected_set=expected_set)<|MERGE_RESOLUTION|>--- conflicted
+++ resolved
@@ -153,8 +153,6 @@
 
     def test_gradient_checkpointing_is_applied(self):
         expected_set = {"HunyuanVideoTransformer3DModel"}
-<<<<<<< HEAD
-=======
         super().test_gradient_checkpointing_is_applied(expected_set=expected_set)
 
 
@@ -220,5 +218,4 @@
 
     def test_gradient_checkpointing_is_applied(self):
         expected_set = {"HunyuanVideoTransformer3DModel"}
->>>>>>> 1fddee21
         super().test_gradient_checkpointing_is_applied(expected_set=expected_set)